--- conflicted
+++ resolved
@@ -1,5 +1,3 @@
-<<<<<<< HEAD
-=======
 #ifndef __LIB_SERIAL2_H
 #define __LIB_SERIAL2_H
 
@@ -8,6 +6,4 @@
 // Placeholder for backwards compatibility
 // The instantiation of SerialX classes has been moved to wiring_globals_usart.cpp
 
-#endif
-
->>>>>>> 37a482b5
+#endif