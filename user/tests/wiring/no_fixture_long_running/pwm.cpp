--- conflicted
+++ resolved
@@ -34,13 +34,10 @@
         // cause problems if the RGB led is enabled.
         // PWM HAL also is not interrupt safe and RGB pins are modified in SysTick
         PIN(D2), PIN(D3), PIN(D4), PIN(D5), PIN(D6), /* PIN(D7), */ PIN(D8), PIN(A0), PIN(A1), PIN(A2), PIN(A3), PIN(A4), PIN(A5) /* , PIN(RGBR), PIN(RGBG), PIN(RGBB) */
-<<<<<<< HEAD
 #elif PLATFORM_ID == PLATFORM_P2
         PIN(D1), PIN(A2), PIN(A5), PIN(S0), PIN(S1) /* , PIN(RGBR), PIN(RGBG), PIN(RGBB) */
-=======
 #elif (PLATFORM_ID == PLATFORM_ESOMX)
         PIN(D0) // TODO: Other PWM pins
->>>>>>> 05f5c241
 #else
 #error "Unsupported platform"
 #endif
