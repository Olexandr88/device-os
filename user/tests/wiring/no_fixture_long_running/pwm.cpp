#include "application.h"
#include "unit-test/unit-test.h"
#include "pwm_hal.h"
#include <cmath>
#include "scope_guard.h"

#ifdef ABS
#undef ABS
#endif
#define ABS(x) ( ((x) < 0) ? -(x) : (x) )

static const uint32_t maxPulseSamples = 25;
static const uint32_t minimumFrequency = 100;

struct PinMapping {
    const char* name;
    hal_pin_t pin;
};

#define PIN(p) {#p, p}

const PinMapping pwm_pins[] = {
#if (PLATFORM_ID == PLATFORM_ASOM) || (PLATFORM_ID == PLATFORM_BSOM) || (PLATFORM_ID == PLATFORM_B5SOM)
        PIN(D4), PIN(D5), PIN(D6), PIN(D7), PIN(A0), PIN(A1), /* PIN(A7), PIN(RGBR), PIN(RGBG), PIN(RGBB) */
# if (PLATFORM_ID != PLATFORM_BSOM && PLATFORM_ID != PLATFORM_B5SOM) || !HAL_PLATFORM_POWER_MANAGEMENT
        ,
        PIN(A6)
# endif // PLATFORM_ID != PLATFORM_BSOM || !HAL_PLATFORM_POWER_MANAGEMENT
#elif (PLATFORM_ID == PLATFORM_TRACKER)
        PIN(D0), PIN(D1), PIN(D2), PIN(D3), PIN(D4), PIN(D5), PIN(D6), PIN(D7) /* , PIN(RGBR), PIN(RGBG), PIN(RGBB) */
#elif (PLATFORM_ID == PLATFORM_ARGON) || (PLATFORM_ID == PLATFORM_BORON)
        // NOTE: D7 is disabled on Argon and Boron because it shares the PWM peripheral
        // with RGB pins and testing it in a wide range of frequencies/settings will
        // cause problems if the RGB led is enabled.
        // PWM HAL also is not interrupt safe and RGB pins are modified in SysTick
        PIN(D2), PIN(D3), PIN(D4), PIN(D5), PIN(D6), /* PIN(D7), */ PIN(D8), PIN(A0), PIN(A1), PIN(A2), PIN(A3), PIN(A4), PIN(A5) /* , PIN(RGBR), PIN(RGBG), PIN(RGBB) */
#elif PLATFORM_ID == PLATFORM_P2
        PIN(D1), PIN(A2), PIN(A5), PIN(S0), PIN(S1) /* , PIN(RGBR), PIN(RGBG), PIN(RGBB) */
#else
#error "Unsupported platform"
#endif
};

static hal_pin_t pin = pwm_pins[0].pin;

template <typename F> void for_all_pwm_pins(F callback)
{
    // RGB.control(true);
    for (uint8_t i = 0; i<arraySize(pwm_pins); i++)
    {
        callback(pwm_pins[i].pin, pwm_pins[i].name);
        // Make sure to disable PWM pins
        pinMode(pwm_pins[i].pin, INPUT);
    }
    // RGB.control(false);
}

test(PWM_01_NoAnalogWriteWhenPinModeIsNotSetToOutput) {
    // when
    pinMode(pin, INPUT);//pin set to INPUT mode
    analogWrite(pin, 50);
    // then
    assertNotEqual(hal_pwm_get_analog_value_ext(pin), 50);
    //To Do : Add test for remaining pins if required
}

test(PWM_02_NoAnalogWriteWhenPinSelectedIsNotTimerChannel) {
#if HAL_PLATFORM_NRF52840
#if PLATFORM_ID != PLATFORM_TRACKER
    hal_pin_t pin = D0;  //pin under test, D0 is not a Timer channel
#else
    // There are no non-PWM pins that we can safely use
    hal_pin_t pin = PIN_INVALID;
    skip();
#endif
#else
<<<<<<< HEAD
    hal_pin_t pin = D5;  //pin under test, D5 is not a Timer channel
=======
    #error "Unsupported platform"
>>>>>>> f6eeabac
#endif
    // when
    pinMode(pin, OUTPUT);
    analogWrite(pin, 100);
    // then
    //analogWrite has a default PWM frequency of 500Hz
    assertNotEqual(hal_pwm_get_frequency_ext(pin), TIM_PWM_FREQ);
    //To Do : Add test for remaining pins if required
}

test(PWM_03_NoAnalogWriteWhenPinSelectedIsOutOfRange) {
    hal_pin_t pin = TOTAL_PINS; // pin under test (not a valid user pin)
    // when
    pinMode(pin, OUTPUT); // will simply return
    analogWrite(pin, 100); // will simply return
    // when pinAvailable is checked with a bad pin,
    // then it returns 0
    assertEqual(pinAvailable(pin), 0);
}

test(PWM_04_AnalogWriteOnPinResultsInCorrectFrequency) {
    for_all_pwm_pins([](hal_pin_t pin, const char* name) {
    out->printlnf("Pin: %s", name);
    // when
    pinMode(pin, OUTPUT);

    // 8-bit resolution
    analogWriteResolution(pin, 8);
    assertEqual(analogWriteResolution(pin), 8);
    analogWrite(pin, 150);
    // then
    //analogWrite has a default PWM frequency of 500Hz
    assertEqual(hal_pwm_get_frequency_ext(pin), TIM_PWM_FREQ);

    // 4-bit resolution
    analogWriteResolution(pin, 4);
    assertEqual(analogWriteResolution(pin), 4);
    analogWrite(pin, 9);
    // then
    assertEqual(hal_pwm_get_frequency_ext(pin), TIM_PWM_FREQ);

    // 12-bit resolution
    analogWriteResolution(pin, 12);
    assertEqual(analogWriteResolution(pin), 12);
    analogWrite(pin, 1900);
    // then
    assertEqual(hal_pwm_get_frequency_ext(pin), TIM_PWM_FREQ);

    // 15-bit resolution
    analogWriteResolution(pin, 15);
    assertEqual(analogWriteResolution(pin), 15);
    analogWrite(pin, 15900);
    // then
    assertEqual(hal_pwm_get_frequency_ext(pin), TIM_PWM_FREQ);

    pinMode(pin, INPUT);
    });
}

test(PWM_05_AnalogWriteOnPinResultsInCorrectAnalogValue) {
    for_all_pwm_pins([](hal_pin_t pin, const char* name) {
    out->printlnf("Pin: %s", name);
    // when
    pinMode(pin, OUTPUT);

    // 8-bit resolution
    analogWriteResolution(pin, 8);
    assertEqual(analogWriteResolution(pin), 8);
    analogWrite(pin, 200);
    // then
    assertEqual(hal_pwm_get_analog_value_ext(pin), 200);

    // 4-bit resolution
    analogWriteResolution(pin, 4);
    assertEqual(analogWriteResolution(pin), 4);
    analogWrite(pin, 9);
    // then
    assertEqual(hal_pwm_get_analog_value_ext(pin), 9);

    // 12-bit resolution
    analogWriteResolution(pin, 12);
    assertEqual(analogWriteResolution(pin), 12);
    analogWrite(pin, 1900);
    // then
    assertEqual(hal_pwm_get_analog_value_ext(pin), 1900);

    // 15-bit resolution
    analogWriteResolution(pin, 15);
    assertEqual(analogWriteResolution(pin), 15);
    analogWrite(pin, 15900);
    // then
    assertEqual(hal_pwm_get_analog_value_ext(pin), 15900);

    pinMode(pin, INPUT);
    });
}

test(PWM_06_AnalogWriteWithFrequencyOnPinResultsInCorrectFrequency) {
    for_all_pwm_pins([](hal_pin_t pin, const char* name) {
    out->printlnf("Pin: %s", name);
    // when
    pinMode(pin, OUTPUT);

    // 8-bit resolution
    analogWriteResolution(pin, 8);
    assertEqual(analogWriteResolution(pin), 8);
    analogWrite(pin, 150, analogWriteMaxFrequency(pin) / 2);
    // then
    // 1 digit error is acceptible due to rounding at higher frequencies
    assertLessOrEqual((int32_t)hal_pwm_get_frequency_ext(pin) - analogWriteMaxFrequency(pin) / 2, 1);

    // 4-bit resolution
    analogWriteResolution(pin, 4);
    assertEqual(analogWriteResolution(pin), 4);
    analogWrite(pin, 9, analogWriteMaxFrequency(pin) / 2);
    // then
    // 1 digit error is acceptible due to rounding at higher frequencies
    assertLessOrEqual((int32_t)hal_pwm_get_frequency_ext(pin) - analogWriteMaxFrequency(pin) / 2, 1);

    // 12-bit resolution
    analogWriteResolution(pin, 12);
    assertEqual(analogWriteResolution(pin), 12);
    analogWrite(pin, 1900, analogWriteMaxFrequency(pin) / 2);
    // then
    // 1 digit error is acceptible due to rounding at higher frequencies
    assertLessOrEqual((int32_t)hal_pwm_get_frequency_ext(pin) - analogWriteMaxFrequency(pin) / 2, 1);

    // 15-bit resolution
    analogWriteResolution(pin, 15);
    assertEqual(analogWriteResolution(pin), 15);
    analogWrite(pin, 15900, analogWriteMaxFrequency(pin) / 2);
    // then
    // 1 digit error is acceptible due to rounding at higher frequencies
    assertLessOrEqual((int32_t)hal_pwm_get_frequency_ext(pin) - analogWriteMaxFrequency(pin) / 2, 1);

    pinMode(pin, INPUT);
    });
}

test(PWM_07_AnalogWriteWithFrequencyOnPinResultsInCorrectAnalogValue) {
    for_all_pwm_pins([](hal_pin_t pin, const char* name) {
    out->printlnf("Pin: %s", name);
    // when
    pinMode(pin, OUTPUT);

    // 8-bit resolution
    analogWriteResolution(pin, 8);
    assertEqual(analogWriteResolution(pin), 8);
    analogWrite(pin, 200, analogWriteMaxFrequency(pin) / 2);
    // then
    assertEqual(hal_pwm_get_analog_value_ext(pin), 200);

    // 4-bit resolution
    analogWriteResolution(pin, 4);
    assertEqual(analogWriteResolution(pin), 4);
    analogWrite(pin, 9, analogWriteMaxFrequency(pin) / 2);
    // then
    assertEqual(hal_pwm_get_analog_value_ext(pin), 9);

    // 12-bit resolution
    analogWriteResolution(pin, 12);
    assertEqual(analogWriteResolution(pin), 12);
    analogWrite(pin, 1900, analogWriteMaxFrequency(pin) / 2);
    // then
    assertEqual(hal_pwm_get_analog_value_ext(pin), 1900);

    // 15-bit resolution
    analogWriteResolution(pin, 15);
    assertEqual(analogWriteResolution(pin), 15);
    analogWrite(pin, 15900, analogWriteMaxFrequency(pin) / 2);
    // then
    assertEqual(hal_pwm_get_analog_value_ext(pin), 15900);

    pinMode(pin, INPUT);
    });
}

// FIXME: P2 doesn't support pulse in for now
#if PLATFORM_ID != PLATFORM_P2
test(PWM_08_LowDCAnalogWriteOnPinResultsInCorrectPulseWidth) {
    for_all_pwm_pins([](hal_pin_t pin, const char* name) {
    out->printlnf("Pin: %s", name);

    // when
    pinMode(pin, OUTPUT);

    // 8-bit resolution
    analogWriteResolution(pin, 8);
    assertEqual(analogWriteResolution(pin), 8);
    // analogWrite(pin, 25); // 9.8% Duty Cycle at 500Hz = 196us HIGH, 1804us LOW.
    // if (pin == D0) delay(5000);
    uint32_t avgPulseHigh = 0;
    for(int i=0; i<10; i++) {
        analogWrite(pin, 25); // 9.8% Duty Cycle at 500Hz = 196us HIGH, 1804us LOW.
#if HAL_PLATFORM_NRF52840
        // Dummy read to wait until the change of PWM takes effect
        pulseIn(pin, HIGH);
        pulseIn(pin, LOW);
        AtomicSection atomic;
#endif
        avgPulseHigh += pulseIn(pin, HIGH);
    }
    avgPulseHigh /= 10;
    analogWrite(pin, 0);

    // then
    // avgPulseHigh should equal 200 +/- 50
    assertMoreOrEqual(avgPulseHigh, 150);
    assertLessOrEqual(avgPulseHigh, 250);

    // 4-bit resolution
    analogWriteResolution(pin, 4);
    assertEqual(analogWriteResolution(pin), 4);
    // analogWrite(pin, 2); // 13.3% Duty Cycle at 500Hz = 266us HIGH, 1733us LOW.
    // if (pin == D0) delay(5000);
    avgPulseHigh = 0;
    for(int i=0; i<10; i++) {
        analogWrite(pin, 2); // 13.3% Duty Cycle at 500Hz = 266us HIGH, 1733us LOW.
#if HAL_PLATFORM_NRF52840
        // Dummy read to wait until the change of PWM takes effect
        pulseIn(pin, HIGH);
        pulseIn(pin, LOW);
        AtomicSection atomic;
#endif
        avgPulseHigh += pulseIn(pin, HIGH);
    }
    avgPulseHigh /= 10;
    analogWrite(pin, 0);

    // then
    // avgPulseHigh should equal 266 +/- 50
    assertMoreOrEqual(avgPulseHigh, 216);
    assertLessOrEqual(avgPulseHigh, 316);

    // 12-bit resolution
    analogWriteResolution(pin, 12);
    assertEqual(analogWriteResolution(pin), 12);
    // analogWrite(pin, 409); // 10% Duty Cycle at 500Hz = 200us HIGH, 1800us LOW.
    // if (pin == D0) delay(5000);
    avgPulseHigh = 0;
    for(int i=0; i<10; i++) {
        analogWrite(pin, 409); // 10% Duty Cycle at 500Hz = 200us HIGH, 1800us LOW.
#if HAL_PLATFORM_NRF52840
        // Dummy read to wait until the change of PWM takes effect
        pulseIn(pin, HIGH);
        pulseIn(pin, LOW);
        AtomicSection atomic;
#endif
        avgPulseHigh += pulseIn(pin, HIGH);
    }
    avgPulseHigh /= 10;
    analogWrite(pin, 0);

    // then
    // avgPulseHigh should equal 200 +/- 50
    assertMoreOrEqual(avgPulseHigh, 150);
    assertLessOrEqual(avgPulseHigh, 250);

    // 15-bit resolution
    analogWriteResolution(pin, 15);
    assertEqual(analogWriteResolution(pin), 15);

    if (analogWriteMaxFrequency(pin) < 10000) {
        return;
    }

    // analogWrite(pin, 3277); // 10% Duty Cycle at 500Hz = 200us HIGH, 1800us LOW.
    // if (pin == D0) delay(5000);
    avgPulseHigh = 0;
    for(int i=0; i<10; i++) {
        analogWrite(pin, 3277); // 10% Duty Cycle at 500Hz = 200us HIGH, 1800us LOW.
#if HAL_PLATFORM_NRF52840
        // Dummy read to wait until the change of PWM takes effect
        pulseIn(pin, HIGH);
        pulseIn(pin, LOW);
        AtomicSection atomic;
#endif
        avgPulseHigh += pulseIn(pin, HIGH);
    }
    avgPulseHigh /= 10;
    analogWrite(pin, 0);

    // then
    // avgPulseHigh should equal 200 +/- 50
    assertMoreOrEqual(avgPulseHigh, 150);
    assertLessOrEqual(avgPulseHigh, 250);

    pinMode(pin, INPUT);
    });
}

test(PWM_09_LowFrequencyAnalogWriteOnPinResultsInCorrectPulseWidth) {
    for_all_pwm_pins([](hal_pin_t pin, const char* name) {
    out->printlnf("Pin: %s", name);
    // when
    pinMode(pin, OUTPUT);

    // 8-bit resolution
    analogWriteResolution(pin, 8);
    assertEqual(analogWriteResolution(pin), 8);
    // analogWrite(pin, 25, 10); // 9.8% Duty Cycle at 10Hz = 9800us HIGH, 90200us LOW.
    // if (pin == D0) delay(5000);
    uint32_t avgPulseHigh = 0;
    for(int i=0; i<2; i++) {
        analogWrite(pin, 25, 10); // 9.8% Duty Cycle at 10Hz = 9800us HIGH, 90200us LOW.
#if HAL_PLATFORM_NRF52840
        // Dummy read to wait until the change of PWM takes effect
        pulseIn(pin, HIGH);
        pulseIn(pin, LOW);
        AtomicSection atomic;
#endif
        avgPulseHigh += pulseIn(pin, HIGH);
    }
    avgPulseHigh /= 2;
    // then
    // avgPulseHigh should equal 9800 +/- 100
    assertMoreOrEqual(avgPulseHigh, 9700);
    assertLessOrEqual(avgPulseHigh, 9900);

    // 4-bit resolution
    analogWriteResolution(pin, 4);
    assertEqual(analogWriteResolution(pin), 4);
    // analogWrite(pin, 2, 10); // 13.3% Duty Cycle at 10Hz = 13333us HIGH, 86000us LOW.
    // if (pin == D0) delay(5000);
    avgPulseHigh = 0;
    for(int i=0; i<2; i++) {
        analogWrite(pin, 2, 10); // 13.3% Duty Cycle at 10Hz = 13333us HIGH, 90000us LOW.
#if HAL_PLATFORM_NRF52840
        // Dummy read to wait until the change of PWM takes effect
        pulseIn(pin, HIGH);
        pulseIn(pin, LOW);
        AtomicSection atomic;
#endif
        avgPulseHigh += pulseIn(pin, HIGH);
    }
    avgPulseHigh /= 2;
    // then
    // avgPulseHigh should equal 13333 +/- 1000
    assertMoreOrEqual(avgPulseHigh, (13333 - 1000) );
    assertLessOrEqual(avgPulseHigh, (13333 + 1000) );

    // 12-bit resolution
    analogWriteResolution(pin, 12);
    assertEqual(analogWriteResolution(pin), 12);
    // analogWrite(pin, 409, 10); // 10% Duty Cycle at 10Hz = 10000us HIGH, 90000us LOW.
    // if (pin == D0) delay(5000);
    avgPulseHigh = 0;
    for(int i=0; i<2; i++) {
        analogWrite(pin, 409, 10); // 10% Duty Cycle at 10Hz = 10000us HIGH, 90000us LOW.
#if HAL_PLATFORM_NRF52840
        // Dummy read to wait until the change of PWM takes effect
        pulseIn(pin, HIGH);
        pulseIn(pin, LOW);
        AtomicSection atomic;
#endif
        avgPulseHigh += pulseIn(pin, HIGH);
    }
    avgPulseHigh /= 2;
    // then
    // avgPulseHigh should equal 10000 +/- 100
    assertMoreOrEqual(avgPulseHigh,  9900);
    assertLessOrEqual(avgPulseHigh, 10100);

    // 15-bit resolution
    analogWriteResolution(pin, 15);
    assertEqual(analogWriteResolution(pin), 15);

    if (analogWriteMaxFrequency(pin) < 10000) {
        return;
    }
    // analogWrite(pin, 3277, 10); // 10% Duty Cycle at 10Hz = 10000us HIGH, 90000us LOW.
    // if (pin == D0) delay(5000);
    avgPulseHigh = 0;
    for(int i=0; i<2; i++) {
        analogWrite(pin, 3277, 10); // 10% Duty Cycle at 10Hz = 10000us HIGH, 90000us LOW.
#if HAL_PLATFORM_NRF52840
        // Dummy read to wait until the change of PWM takes effect
        pulseIn(pin, HIGH);
        pulseIn(pin, LOW);
        AtomicSection atomic;
#endif
        avgPulseHigh += pulseIn(pin, HIGH);
    }
    avgPulseHigh /= 2;
    // then
    // avgPulseHigh should equal 10000 +/- 100
    assertMoreOrEqual(avgPulseHigh,  9900);
    assertLessOrEqual(avgPulseHigh, 10100);

    analogWrite(pin, 0, 10);
    pinMode(pin, INPUT);
    });
}

test(PWM_10_HighFrequencyAnalogWriteOnPinResultsInCorrectPulseWidth) {
    for_all_pwm_pins([](hal_pin_t pin, const char* name) {
    out->printlnf("Pin: %s", name);
    // when
    pinMode(pin, OUTPUT);

    // 8-bit resolution
    analogWriteResolution(pin, 8);
    assertEqual(analogWriteResolution(pin), 8);
    // analogWrite(pin, 25, 10000); // 9.8% Duty Cycle at 10kHz = 9.8us HIGH, 90.2us LOW.
    // if (pin == D0) delay(5000);
    uint32_t avgPulseHigh = 0;
    for(int i=0; i<10; i++) {
        analogWrite(pin, 25, 10000); // 9.8% Duty Cycle at 10kHz = 9.8us HIGH, 90.2us LOW.
#if HAL_PLATFORM_NRF52840
        // Dummy read to wait until the change of PWM takes effect
        pulseIn(pin, HIGH);
        pulseIn(pin, LOW);
        AtomicSection atomic;
#endif
        avgPulseHigh += pulseIn(pin, HIGH);
    }
    avgPulseHigh /= 10;
    // then
    // avgPulseHigh should equal 10 +/- 5
    assertMoreOrEqual(avgPulseHigh, 5);
    assertLessOrEqual(avgPulseHigh, 15);

    // 4-bit resolution
    analogWriteResolution(pin, 4);
    assertEqual(analogWriteResolution(pin), 4);
    // analogWrite(pin, 2, 10000); // 13.3% Duty Cycle at 10kHz = 13.3us HIGH, 86.6us LOW.
    // if (pin == D0) delay(5000);
    avgPulseHigh = 0;
    for(int i=0; i<10; i++) {
        analogWrite(pin, 2, 10000); // 13.3% Duty Cycle at 10kHz = 13.3us HIGH, 86.6us LOW.
#if HAL_PLATFORM_NRF52840
        // Dummy read to wait until the change of PWM takes effect
        pulseIn(pin, HIGH);
        pulseIn(pin, LOW);
        AtomicSection atomic;
#endif
        avgPulseHigh += pulseIn(pin, HIGH);
    }
    avgPulseHigh /= 10;
    // then
    // avgPulseHigh should equal 13 +/- 5
    assertMoreOrEqual(avgPulseHigh, 8);
    assertLessOrEqual(avgPulseHigh, 18);

    // 12-bit resolution
    analogWriteResolution(pin, 12);
    assertEqual(analogWriteResolution(pin), 12);
    // analogWrite(pin, 409, 10000); // 10% Duty Cycle at 10kHz = 10us HIGH, 90us LOW.
    // if (pin == D0) delay(5000);
    avgPulseHigh = 0;
    for(int i=0; i<10; i++) {
        analogWrite(pin, 409, 10000); // 10% Duty Cycle at 10kHz = 10us HIGH, 90us LOW.
#if HAL_PLATFORM_NRF52840
        // Dummy read to wait until the change of PWM takes effect
        pulseIn(pin, HIGH);
        pulseIn(pin, LOW);
        AtomicSection atomic;
#endif
        avgPulseHigh += pulseIn(pin, HIGH);
    }
    avgPulseHigh /= 10;
    // then
    // avgPulseHigh should equal 10 +/- 2
    assertMoreOrEqual(avgPulseHigh, 8);
    assertLessOrEqual(avgPulseHigh, 12);

    // 15-bit resolution
    analogWriteResolution(pin, 15);
    assertEqual(analogWriteResolution(pin), 15);
    if (analogWriteMaxFrequency(pin) < 10000) {
        return;
    }
    // analogWrite(pin, 3277, 10000); // 10% Duty Cycle at 10kHz = 10us HIGH, 90us LOW.
    // if (pin == D0) delay(5000);
    avgPulseHigh = 0;
    for(int i=0; i<10; i++) {
        analogWrite(pin, 3277, 10000); // 10% Duty Cycle at 10kHz = 10us HIGH, 90us LOW.
#if HAL_PLATFORM_NRF52840
        // Dummy read to wait until the change of PWM takes effect
        pulseIn(pin, HIGH);
        pulseIn(pin, LOW);
        AtomicSection atomic;
#endif
        avgPulseHigh += pulseIn(pin, HIGH);
    }
    avgPulseHigh /= 10;
    // then
    // avgPulseHigh should equal 10 +/- 2
    assertMoreOrEqual(avgPulseHigh, 8);
    assertLessOrEqual(avgPulseHigh, 12);

    analogWrite(pin, 0, 500);
    pinMode(pin, INPUT);
    });
}

test(PWM_11_PwmSleep) {
    for_all_pwm_pins([](hal_pin_t pin, const char* name) {
    out->printlnf("Pin: %s", name);
    // when
    pinMode(pin, OUTPUT);

    // 8-bit resolution
    analogWriteResolution(pin, 8);
    assertEqual(analogWriteResolution(pin), 8);
    // analogWrite(pin, 25, 10000); // 9.8% Duty Cycle at 10kHz = 9.8us HIGH, 90.2us LOW.
    // if (pin == D0) delay(5000);
    uint32_t avgPulseHigh = 0;
    for(int i=0; i<10; i++) {
        analogWrite(pin, 25, 10000); // 9.8% Duty Cycle at 10kHz = 9.8us HIGH, 90.2us LOW.
        // Disable SysTick to avoid potential interrupt safety issues with RGB LED pins
        SysTick->CTRL &= ~SysTick_CTRL_ENABLE_Msk;
        assertEqual(0, hal_pwm_sleep(true, nullptr));
        assertEqual(0, hal_pwm_sleep(false, nullptr));
        SysTick->CTRL |= SysTick_CTRL_ENABLE_Msk;
        // Dummy read to wait until the change of PWM takes effect
#if HAL_PLATFORM_NRF52840
        pulseIn(pin, HIGH);
        pulseIn(pin, LOW);
        AtomicSection atomic;
#endif // HAL_PLATFORM_NRF52840
        avgPulseHigh += pulseIn(pin, HIGH);
    }
    avgPulseHigh /= 10;
    // then
    // avgPulseHigh should equal 10 +/- 5
    assertMoreOrEqual(avgPulseHigh, 5);
    assertLessOrEqual(avgPulseHigh, 15);

    analogWrite(pin, 0, 500);
    pinMode(pin, INPUT);
    });
}

test(PWM_12_CompherensiveResolutionFrequency) {
    for_all_pwm_pins([&](uint16_t pin, const char* name) {
        out->printlnf("Pin: %s", name);
        // when
        pinMode(pin, OUTPUT);

        // 2 or 3 bit resolution PWM is crude at best and hard to be accurate, we won't test it here.
        uint8_t resolution = 4;

        system_tick_t lastProcess = millis();

        for (resolution = 4; ; resolution++) {
            // Set resolution
            analogWriteResolution(pin, resolution);
            // Serial.printlnf("pin=%d res=%d res_act=%d", pin, resolution, analogWriteResolution(pin));
            if (resolution <= 15) {
                // All PWM pins should support resolution of up to 15 bits
                assertEqual(resolution, analogWriteResolution(pin));
            } else {
                // Some PWM pins (which utilize 32-bit timers) may support higher resolution
                if (resolution != analogWriteResolution(pin)) {
                    break;
                } else {
                    assertEqual(resolution, analogWriteResolution(pin));
                }
            }

            uint32_t maxVal = (1 << resolution) - 1;

            uint32_t freq = 1;
            uint32_t freqStep = 9;

            // Test all frequencies up to analogWriteMaxFrequency() with logarithmic step
            for (freq = minimumFrequency; freq <= analogWriteMaxFrequency(pin);) {
                float fp = floor(log10((float)freq));
                if (fp < 1) {
                    fp = 1;
                }
                freqStep = ((uint32_t)pow(10.0, fp + 1.0)) / 3;
                if (freqStep < 33) {
                    freqStep = 33;
                }

                for (uint32_t duty = 20; duty <= 90; duty += 5) {
                    uint32_t value = (uint32_t)(((double)duty / 100.0) * (double)maxVal);
                    analogWrite(pin, value, freq);
                    // Check if the write resulted in correct analog value
                    assertEqual(hal_pwm_get_analog_value_ext(pin), value);

                    double refPulseWidthUs = ((double)duty/100.0) * (1000000.0 / (double)freq);
                    // pulseIn cannot measure pulses shorter than 10us reliably, limit to 20us
                    if (refPulseWidthUs < 30.0) {
                        // Skip
                    } else if ((1.0 - ((double)duty/100.0)) * refPulseWidthUs < 30.0) {
                        // pulseIn will not be able to accurately measure high pulse that is followed by <20us low pulse
                    } else {
                        uint32_t pulseAcc = 0;
                        uint32_t pulseSamples = freq < 1000 ? maxPulseSamples / 10 : maxPulseSamples;
                        for (uint32_t i = 0; i < pulseSamples; i++) {
#if HAL_PLATFORM_NRF52840
                            // Dummy read to wait until the change of PWM takes effect
                            pulseIn(pin, HIGH);
                            pulseIn(pin, LOW);
#endif
                            ATOMIC_BLOCK() {
                                pulseAcc += pulseIn(pin, HIGH);
                            }
                            // 0 and maxVal should result in a timeout
                            if (value == 0 || value == maxVal) {
                                Serial.printlnf("timeout: %lu", i);
                                assertEqual(pulseAcc, 0);
                                assertEqual(digitalRead(pin), 0);
                                break;
                            }
#ifdef PARTICLE_TEST_RUNNER
                            // Relax a bit just in case
                            if (millis() - lastProcess >= 5000) {
                                for (int i = 0; i < 10; i++) {
                                    Particle.process();
                                    delay(10);
                                }
                                lastProcess = millis();
                            }
#endif // PARTICLE_TEST_RUNNER
                        }
                        double avgPulse = (double)pulseAcc / pulseSamples;
                        double err = ABS(avgPulse - refPulseWidthUs);

                        // Pulse width should be within 15% error margin resolution > 6, else 40%
                        float errPulseWidth = (resolution > 6) ? 0.15 * refPulseWidthUs : 0.40 * refPulseWidthUs;
                        // Serial.printlnf("pin=%d freq=%d duty=%d res=%d res_act=%d val=%d ref=%f avg=%f err=%f err_max=%f pcnt=%0.2f", pin, freq, duty, resolution, analogWriteResolution(pin), value, refPulseWidthUs, avgPulse, err, errPulseWidth, 100*(ABS(avgPulse-refPulseWidthUs)/refPulseWidthUs) );
                        assertLessOrEqual(err, errPulseWidth);
                    }
                }

                // Clamp to analogWriteMaxFrequency(pin)
                if (freq < analogWriteMaxFrequency(pin) && (freq + freqStep) > analogWriteMaxFrequency(pin)) {
                    freq = analogWriteMaxFrequency(pin);
                } else if (freq < analogWriteMaxFrequency(pin)) {
                    freq += freqStep;
                } else {
                    break;
                }
            }
        }

        // At least 15-bit maximum resolution
        assertMoreOrEqual(resolution, 15);
    });
<<<<<<< HEAD
}
#endif // PLATFORM_ID != PLLATFORM_P2

#if (PLATFORM_ID == PLATFORM_P1) // P1
test(PWM_99_P1S6CleanupForP1) {
    // enable POWERSAVE_CLOCK on P1S6
    System.enableFeature(FEATURE_WIFI_POWERSAVE_CLOCK);
}
#endif
=======
}
>>>>>>> f6eeabac
<|MERGE_RESOLUTION|>--- conflicted
+++ resolved
@@ -73,12 +73,10 @@
     hal_pin_t pin = PIN_INVALID;
     skip();
 #endif
+#elif HAL_PLATFORM_RTL872X
+    hal_pin_t pin = D5;  //pin under test, D5 is not a Timer channel
 #else
-<<<<<<< HEAD
-    hal_pin_t pin = D5;  //pin under test, D5 is not a Timer channel
-=======
-    #error "Unsupported platform"
->>>>>>> f6eeabac
+#error "Unsupported platform"
 #endif
     // when
     pinMode(pin, OUTPUT);
@@ -722,16 +720,5 @@
         // At least 15-bit maximum resolution
         assertMoreOrEqual(resolution, 15);
     });
-<<<<<<< HEAD
-}
-#endif // PLATFORM_ID != PLLATFORM_P2
-
-#if (PLATFORM_ID == PLATFORM_P1) // P1
-test(PWM_99_P1S6CleanupForP1) {
-    // enable POWERSAVE_CLOCK on P1S6
-    System.enableFeature(FEATURE_WIFI_POWERSAVE_CLOCK);
-}
-#endif
-=======
-}
->>>>>>> f6eeabac
+}
+#endif // PLATFORM_ID != PLATFORM_P2