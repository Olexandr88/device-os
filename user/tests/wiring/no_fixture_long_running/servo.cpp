--- conflicted
+++ resolved
@@ -27,22 +27,15 @@
 #include "servo_hal.h"
 #include "unit-test/unit-test.h"
 
-<<<<<<< HEAD
-#if HAL_PLATFORM_GEN == 2
-static const hal_pin_t pin = D0, pin2 = D1; // Pins sharing the same hardware timer
-#elif HAL_PLATFORM_GEN == 3
+#if HAL_PLATFORM_GEN == 3
 # if PLATFORM_ID == PLATFORM_P2
 static const hal_pin_t pin = D1, pin2 = D8;
 # else
 static const hal_pin_t pin = A0, pin2 = A1;
 # endif
-=======
-#if HAL_PLATFORM_GEN == 3
-static const pin_t pin = A0, pin2 = A1;
->>>>>>> f6eeabac
-#else
+#else // HAL_PLATFORM_GEN != 3
 #error "Unsupported platform"
-#endif // HAL_PLATFORM_GEN
+#endif
 
 test(SERVO_01_CannotAttachWhenPinSelectedIsNotTimerChannel) {
 #if HAL_PLATFORM_NRF52840
@@ -51,12 +44,10 @@
 # else
     hal_pin_t pin = D0;
 # endif
+#elif HAL_PLATFORM_RTL872X
+    hal_pin_t pin = D5;
 #else
-<<<<<<< HEAD
-    hal_pin_t pin = D5;
-=======
-    #error "Unsupported platform"
->>>>>>> f6eeabac
+#error "Unsupported platform"
 #endif
     Servo testServo;
     // when
