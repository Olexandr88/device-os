/**
 ******************************************************************************
 * @file    tone.cpp
 * @authors Satish Nair
 * @version V1.0.0
 * @date    7-Oct-2014
 * @brief   TONE test application
 ******************************************************************************
  Copyright (c) 2013-2015 Particle Industries, Inc.  All rights reserved.

  This library is free software; you can redistribute it and/or
  modify it under the terms of the GNU Lesser General Public
  License as published by the Free Software Foundation, either
  version 3 of the License, or (at your option) any later version.

  This library is distributed in the hope that it will be useful,
  but WITHOUT ANY WARRANTY; without even the implied warranty of
  MERCHANTABILITY or FITNESS FOR A PARTICULAR PURPOSE.  See the GNU
  Lesser General Public License for more details.

  You should have received a copy of the GNU Lesser General Public
  License along with this library; if not, see <http://www.gnu.org/licenses/>.
 ******************************************************************************
 */

#include "application.h"
#include "tone_hal.h"
#include "unit-test/unit-test.h"

<<<<<<< HEAD
#if defined(STM32F2XX) || PLATFORM_ID == PLATFORM_P2
static const hal_pin_t pin = D1;//pin under test
#else
static const hal_pin_t pin = A1;//pin under test
#endif
=======
static const pin_t pin = A1;//pin under test
>>>>>>> f6eeabac

test(TONE_01_NoGenerateWhenPinSelectedIsNotTimerChannel) {
#if HAL_PLATFORM_NRF52840
# if PLATFORM_ID == PLATFORM_TRACKER
    hal_pin_t pin = BTN;
# else
    hal_pin_t pin = D0;
# endif
#else
<<<<<<< HEAD
    hal_pin_t pin = D5;
=======
    #error "Unsupported platform"
>>>>>>> f6eeabac
#endif
    uint32_t frequency = 500;
    uint32_t duration = 100;
    // when
    tone(pin, frequency, duration);
    // then
    assertNotEqual(HAL_Tone_Is_Stopped(pin), false);
    //To Do : Add test for remaining pins if required
}

test(TONE_02_GeneratedOnPinResultsInCorrectFrequency) {
    uint32_t frequency = 500;
    uint32_t duration = 100;
    ATOMIC_BLOCK() {
        // when
        tone(pin, frequency, duration);
        // then
        assertEqual(HAL_Tone_Get_Frequency(pin), frequency);
        //To Do : Add test for remaining pins if required
    }
}

test(TONE_03_GeneratedOnPinResultsInCorrectDuration) {
    uint32_t frequency = 500;
    uint32_t duration = 100;
    // when
    tone(pin, frequency, duration);
    // then
    assertEqual(HAL_Tone_Is_Stopped(pin), false);
    // when
    delay(110);//delay for > 100 ms
    // then
    assertEqual(HAL_Tone_Is_Stopped(pin), true);
    //To Do : Add test for remaining pins if required
}

test(TONE_04_GeneratedOnPinStopsWhenStopped) {
    uint32_t frequency = 500;
    uint32_t duration = 100;
    // when
    tone(pin, frequency, duration);
    // then
    assertEqual(HAL_Tone_Is_Stopped(pin), false);
    // when
    noTone(pin);
    // then
    assertEqual(HAL_Tone_Is_Stopped(pin), true);
    //To Do : Add test for remaining pins if required
}

test(TONE_05_ZeroDurationInfiniteToneDuration) {
    uint32_t frequency = 500;
    uint32_t duration = 0;
    tone(pin, frequency, duration);
    assertEqual(HAL_Tone_Is_Stopped(pin), false);
    delay(1000);
    assertEqual(HAL_Tone_Is_Stopped(pin), false);
    noTone(pin);
    assertEqual(HAL_Tone_Is_Stopped(pin), true);
}<|MERGE_RESOLUTION|>--- conflicted
+++ resolved
@@ -27,15 +27,11 @@
 #include "tone_hal.h"
 #include "unit-test/unit-test.h"
 
-<<<<<<< HEAD
-#if defined(STM32F2XX) || PLATFORM_ID == PLATFORM_P2
+#if PLATFORM_ID == PLATFORM_P2
 static const hal_pin_t pin = D1;//pin under test
 #else
 static const hal_pin_t pin = A1;//pin under test
 #endif
-=======
-static const pin_t pin = A1;//pin under test
->>>>>>> f6eeabac
 
 test(TONE_01_NoGenerateWhenPinSelectedIsNotTimerChannel) {
 #if HAL_PLATFORM_NRF52840
@@ -44,12 +40,10 @@
 # else
     hal_pin_t pin = D0;
 # endif
+#elif HAL_PLATFORM_RTL872X
+    hal_pin_t pin = D5;
 #else
-<<<<<<< HEAD
-    hal_pin_t pin = D5;
-=======
-    #error "Unsupported platform"
->>>>>>> f6eeabac
+#error "Unsupported platform"
 #endif
     uint32_t frequency = 500;
     uint32_t duration = 100;
