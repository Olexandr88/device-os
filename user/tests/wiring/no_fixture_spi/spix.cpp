/*
 * Copyright (c) 2019 Particle Industries, Inc.  All rights reserved.
 *
 * This library is free software; you can redistribute it and/or
 * modify it under the terms of the GNU Lesser General Public
 * License as published by the Free Software Foundation, either
 * version 3 of the License, or (at your option) any later version.
 *
 * This library is distributed in the hope that it will be useful,
 * but WITHOUT ANY WARRANTY; without even the implied warranty of
 * MERCHANTABILITY or FITNESS FOR A PARTICULAR PURPOSE.  See the GNU
 * Lesser General Public License for more details.
 *
 * You should have received a copy of the GNU Lesser General Public
 * License along with this library; if not, see <http://www.gnu.org/licenses/>.
 */

#include "Particle.h"
#include "unit-test/unit-test.h"

static void querySpiInfo(HAL_SPI_Interface spi, hal_spi_info_t* info)
{
    memset(info, 0, sizeof(hal_spi_info_t));
    info->version = HAL_SPI_INFO_VERSION;
    hal_spi_info(spi, info, nullptr);
}

test(SPIX_01_SPI_Begin_Without_Argument)
{
    // Just in case
    SPI.end();

    hal_spi_info_t info = {};

    SPI.begin();
    querySpiInfo(HAL_SPI_INTERFACE1, &info);
    assertTrue(info.enabled);
    assertEqual(info.mode, SPI_MODE_MASTER);
#if PLATFORM_ID == PLATFORM_ARGON || PLATFORM_ID == PLATFORM_BORON
    assertEqual(info.ss_pin, D14);
#elif PLATFORM_ID == PLATFORM_BSOM || PLATFORM_ID == PLATFORM_B5SOM
    assertEqual(info.ss_pin, D8);
#elif PLATFORM_ID == PLATFORM_TRACKER
    assertEqual(info.ss_pin, D7);
<<<<<<< HEAD
#elif PLATFORM_ID == PLATFORM_PHOTON || PLATFORM_ID == PLATFORM_P1 || PLATFORM_ID == PLATFORM_ELECTRON
    assertEqual(info.ss_pin, A2);
#elif PLATFORM_ID == PLATFORM_P2
    assertEqual(info.ss_pin, S3);
#else
#error "Unknown platform!"
=======
>>>>>>> f6eeabac
#endif
    SPI.end();
}

test(SPIX_02_SPI_Begin_With_Ss_Pin)
{
    // Just in case
    SPI.end();

    hal_spi_info_t info = {};

    SPI.begin(SPI_DEFAULT_SS);
    querySpiInfo(HAL_SPI_INTERFACE1, &info);
    assertTrue(info.enabled);
    assertEqual(info.mode, SPI_MODE_MASTER);
#if PLATFORM_ID == PLATFORM_ARGON || PLATFORM_ID == PLATFORM_BORON
    assertEqual(info.ss_pin, D14);
#elif PLATFORM_ID == PLATFORM_BSOM || PLATFORM_ID == PLATFORM_B5SOM
    assertEqual(info.ss_pin, D8);
#elif PLATFORM_ID == PLATFORM_TRACKER
    assertEqual(info.ss_pin, D7);
<<<<<<< HEAD
#elif PLATFORM_ID == PLATFORM_PHOTON || PLATFORM_ID == PLATFORM_P1 || PLATFORM_ID == PLATFORM_ELECTRON
    assertEqual(info.ss_pin, A2);
#elif PLATFORM_ID == PLATFORM_P2
    assertEqual(info.ss_pin, S3);
#else
#error "Unknown platform!"
=======
>>>>>>> f6eeabac
#endif
    SPI.end();

    memset(&info, 0x00, sizeof(hal_spi_info_t));

    SPI.begin(D0);
    querySpiInfo(HAL_SPI_INTERFACE1, &info);
    assertTrue(info.enabled);
    assertEqual(info.mode, SPI_MODE_MASTER);
    assertEqual(info.ss_pin, D0);
    SPI.end();

    memset(&info, 0x00, sizeof(hal_spi_info_t));

    SPI.begin(PIN_INVALID);
    querySpiInfo(HAL_SPI_INTERFACE1, &info);
    assertTrue(info.enabled);
    assertEqual(info.mode, SPI_MODE_MASTER);
    assertEqual(info.ss_pin, PIN_INVALID);
    SPI.end();

    memset(&info, 0x00, sizeof(hal_spi_info_t));

    SPI.begin(123);
    querySpiInfo(HAL_SPI_INTERFACE1, &info);
    assertTrue(info.enabled);
    assertEqual(info.mode, SPI_MODE_MASTER);
    assertEqual(info.ss_pin, 123);
    SPI.end();
}

test(SPIX_03_SPI_Begin_With_Mode)
{
    // Just in case
    SPI.end();

    hal_spi_info_t info = {};

    SPI.begin(SPI_MODE_MASTER);
    querySpiInfo(HAL_SPI_INTERFACE1, &info);
    assertTrue(info.enabled);
    assertEqual(info.mode, SPI_MODE_MASTER);
#if PLATFORM_ID == PLATFORM_ARGON || PLATFORM_ID == PLATFORM_BORON
    assertEqual(info.ss_pin, D14);
#elif PLATFORM_ID == PLATFORM_BSOM || PLATFORM_ID == PLATFORM_B5SOM
    assertEqual(info.ss_pin,D8);
#elif PLATFORM_ID == PLATFORM_TRACKER
    assertEqual(info.ss_pin, D7);
<<<<<<< HEAD
#elif PLATFORM_ID == PLATFORM_PHOTON || PLATFORM_ID == PLATFORM_P1 || PLATFORM_ID == PLATFORM_ELECTRON
    assertEqual(info.ss_pin, A2);
#elif PLATFORM_ID == PLATFORM_P2
    assertEqual(info.ss_pin, S3);
#else
#error "Unknown platform!"
#endif
    SPI.end();

    memset(&info, 0x00, sizeof(hal_spi_info_t));

    // HAL_SPI_INTERFACE1 does not support slave mode on Gen3 device
#if HAL_PLATFORM_STM32F2XX
    SPI.begin(SPI_MODE_SLAVE);
    querySpiInfo(HAL_SPI_INTERFACE1, &info);
    assertTrue(info.enabled);
    assertEqual(info.mode, SPI_MODE_SLAVE);
#if PLATFORM_ID == PLATFORM_ARGON || PLATFORM_ID == PLATFORM_BORON
    assertEqual(info.ss_pin, D14);
#elif PLATFORM_ID == PLATFORM_BSOM || PLATFORM_ID == PLATFORM_B5SOM
    assertEqual(info.ss_pin, D8);
#elif PLATFORM_ID == PLATFORM_TRACKER
    assertEqual(info.ss_pin, D7);
#elif PLATFORM_ID == PLATFORM_PHOTON || PLATFORM_ID == PLATFORM_P1 || PLATFORM_ID == PLATFORM_ELECTRON
    assertEqual(info.ss_pin, A2);
#elif PLATFORM_ID == PLATFORM_P2
    assertEqual(info.ss_pin, S3);
#else
#error "Unknown platform!"
#endif
    SPI.end();
#endif // HAL_PLATFORM_STM32F2XX
=======
#endif
    SPI.end();
>>>>>>> f6eeabac
}

test(SPIX_04_SPI_Begin_With_Master_Ss_Pin)
{
    // Just in case
    SPI.end();

    hal_spi_info_t info = {};

    SPI.begin(SPI_MODE_MASTER, SPI_DEFAULT_SS);
    querySpiInfo(HAL_SPI_INTERFACE1, &info);
    assertTrue(info.enabled);
    assertEqual(info.mode, SPI_MODE_MASTER);
#if PLATFORM_ID == PLATFORM_ARGON || PLATFORM_ID == PLATFORM_BORON
    assertEqual(info.ss_pin, D14);
#elif PLATFORM_ID == PLATFORM_BSOM || PLATFORM_ID == PLATFORM_B5SOM
    assertEqual(info.ss_pin, D8);
#elif PLATFORM_ID == PLATFORM_TRACKER
    assertEqual(info.ss_pin, D7);
<<<<<<< HEAD
#elif PLATFORM_ID == PLATFORM_PHOTON || PLATFORM_ID == PLATFORM_P1 || PLATFORM_ID == PLATFORM_ELECTRON
    assertEqual(info.ss_pin, A2);
#elif PLATFORM_ID == PLATFORM_P2
    assertEqual(info.ss_pin, S3);
#else
#error "Unknown platform!"
=======
>>>>>>> f6eeabac
#endif
    SPI.end();

    memset(&info, 0x00, sizeof(hal_spi_info_t));

    SPI.begin(SPI_MODE_MASTER, D0);
    querySpiInfo(HAL_SPI_INTERFACE1, &info);
    assertTrue(info.enabled);
    assertEqual(info.mode, SPI_MODE_MASTER);
    assertEqual(info.ss_pin, D0);
    SPI.end();

    memset(&info, 0x00, sizeof(hal_spi_info_t));

    SPI.begin(SPI_MODE_MASTER, PIN_INVALID);
    querySpiInfo(HAL_SPI_INTERFACE1, &info);
    assertTrue(info.enabled);
    assertEqual(info.mode, SPI_MODE_MASTER);
    assertEqual(info.ss_pin, PIN_INVALID);
    SPI.end();

    memset(&info, 0x00, sizeof(hal_spi_info_t));

    SPI.begin(SPI_MODE_MASTER, 123);
    querySpiInfo(HAL_SPI_INTERFACE1, &info);
    assertTrue(info.enabled);
    assertEqual(info.mode, SPI_MODE_MASTER);
    assertEqual(info.ss_pin, 123);
    SPI.end();
}

#if Wiring_SPI1
test(SPIX_05_SPI1_Begin_Without_Argument)
{
    // Just in case
    SPI1.end();

    hal_spi_info_t info = {};

    SPI1.begin();
    querySpiInfo(HAL_SPI_INTERFACE2, &info);
    assertTrue(info.enabled);
    assertEqual(info.mode, SPI_MODE_MASTER);

#if PLATFORM_ID == PLATFORM_P2
    assertEqual(info.ss_pin, D5);
#else
    // D5 is the default SS pin for all platforms except Tron
    assertEqual(info.ss_pin, D5);
#endif
    SPI1.end();
}

test(SPIX_06_SPI1_Begin_With_Ss_Pin)
{
    // Just in case
    SPI1.end();

    hal_spi_info_t info = {};

    SPI1.begin(SPI_DEFAULT_SS);
    querySpiInfo(HAL_SPI_INTERFACE2, &info);
    assertTrue(info.enabled);
    assertEqual(info.mode, SPI_MODE_MASTER);
#if PLATFORM_ID == PLATFORM_P2
    assertEqual(info.ss_pin, D5);
#else
    // D5 is the default SS pin for all platforms except Tron
    assertEqual(info.ss_pin, D5);
#endif
    SPI1.end();

    memset(&info, 0x00, sizeof(hal_spi_info_t));

    SPI1.begin(D0);
    querySpiInfo(HAL_SPI_INTERFACE2, &info);
    assertTrue(info.enabled);
    assertEqual(info.mode, SPI_MODE_MASTER);
    assertEqual(info.ss_pin, D0);
    SPI1.end();

    memset(&info, 0x00, sizeof(hal_spi_info_t));

    SPI1.begin(PIN_INVALID);
    querySpiInfo(HAL_SPI_INTERFACE2, &info);
    assertTrue(info.enabled);
    assertEqual(info.mode, SPI_MODE_MASTER);
    assertEqual(info.ss_pin, PIN_INVALID);
    SPI1.end();

    memset(&info, 0x00, sizeof(hal_spi_info_t));

    SPI1.begin(123);
    querySpiInfo(HAL_SPI_INTERFACE2, &info);
    assertTrue(info.enabled);
    assertEqual(info.mode, SPI_MODE_MASTER);
    assertEqual(info.ss_pin, 123);
    SPI1.end();
}

test(SPIX_07_SPI1_Begin_With_Mode)
{
    // Just in case
    SPI1.end();

    hal_spi_info_t info = {};
    SPI1.begin(SPI_MODE_MASTER);
    querySpiInfo(HAL_SPI_INTERFACE2, &info);
    assertTrue(info.enabled);
    assertEqual(info.mode, SPI_MODE_MASTER);
#if PLATFORM_ID == PLATFORM_P2
    assertEqual(info.ss_pin, D5);
#else
    // D5 is the default SS pin for all platforms except Tron
    assertEqual(info.ss_pin, D5);
#endif
    SPI1.end();

    // SPI1 can't work as slave on Tron
#if PLATFORM_ID != PLATFORM_P2
    memset(&info, 0x00, sizeof(hal_spi_info_t));
    SPI1.begin(SPI_MODE_SLAVE);
    querySpiInfo(HAL_SPI_INTERFACE2, &info);
    assertTrue(info.enabled);
    assertEqual(info.mode, SPI_MODE_SLAVE);
    // D5 is the default SS pin for all platforms except Tron
    assertEqual(info.ss_pin, D5);
    SPI1.end();
#endif
}

test(SPIX_08_SPI1_Begin_With_Master_Ss_Pin)
{
    // Just in case
    SPI1.end();

    hal_spi_info_t info = {};

    SPI1.begin(SPI_MODE_MASTER, SPI_DEFAULT_SS);
    querySpiInfo(HAL_SPI_INTERFACE2, &info);
    assertTrue(info.enabled);
    assertEqual(info.mode, SPI_MODE_MASTER);
#if PLATFORM_ID == PLATFORM_P2
    assertEqual(info.ss_pin, D5);
#else
    // D5 is the default SS pin for all platforms except Tron
    assertEqual(info.ss_pin, D5);
#endif
    SPI1.end();

    memset(&info, 0x00, sizeof(hal_spi_info_t));

    SPI1.begin(SPI_MODE_MASTER, D0);
    querySpiInfo(HAL_SPI_INTERFACE2, &info);
    assertTrue(info.enabled);
    assertEqual(info.mode, SPI_MODE_MASTER);
    assertEqual(info.ss_pin, D0);
    SPI1.end();

    memset(&info, 0x00, sizeof(hal_spi_info_t));

    SPI1.begin(SPI_MODE_MASTER, PIN_INVALID);
    querySpiInfo(HAL_SPI_INTERFACE2, &info);
    assertTrue(info.enabled);
    assertEqual(info.mode, SPI_MODE_MASTER);
    assertEqual(info.ss_pin, PIN_INVALID);
    SPI1.end();

    memset(&info, 0x00, sizeof(hal_spi_info_t));

    SPI1.begin(SPI_MODE_MASTER, 123);
    querySpiInfo(HAL_SPI_INTERFACE2, &info);
    assertTrue(info.enabled);
    assertEqual(info.mode, SPI_MODE_MASTER);
    assertEqual(info.ss_pin, 123);
    SPI1.end();
}

<<<<<<< HEAD
// SPI1 can't work as slave on Tron
#if PLATFORM_ID != PLATFORM_P2
test(SPIX_10_SPI1_Begin_With_Slave_Ss_Pin)
=======
test(SPIX_09_SPI1_Begin_With_Slave_Ss_Pin)
>>>>>>> f6eeabac
{
    // Just in case
    SPI1.end();

    hal_spi_info_t info = {};

    SPI1.begin(SPI_MODE_SLAVE, SPI_DEFAULT_SS);
    querySpiInfo(HAL_SPI_INTERFACE2, &info);
    assertTrue(info.enabled);
    assertEqual(info.mode, SPI_MODE_SLAVE);
    // D5 is the default SS pin for all platforms
    assertEqual(info.ss_pin, D5);
    SPI1.end();

    memset(&info, 0x00, sizeof(hal_spi_info_t));

    SPI1.begin(SPI_MODE_SLAVE, D0);
    querySpiInfo(HAL_SPI_INTERFACE2, &info);
    assertTrue(info.enabled);
    assertEqual(info.mode, SPI_MODE_SLAVE);
    assertEqual(info.ss_pin, D0);
    SPI1.end();

    memset(&info, 0x00, sizeof(hal_spi_info_t));

    SPI1.begin(SPI_MODE_SLAVE, PIN_INVALID);
    querySpiInfo(HAL_SPI_INTERFACE2, &info);
    assertFalse(info.enabled);
    SPI1.end();

    memset(&info, 0x00, sizeof(hal_spi_info_t));

    SPI1.begin(SPI_MODE_SLAVE, 123);
    querySpiInfo(HAL_SPI_INTERFACE2, &info);
    assertFalse(info.enabled);
    SPI1.end();
}
#endif // PLATFORM_ID != PLATFORM_P2
#endif // Wiring_SPI1

namespace {

template <unsigned int clockSpeed, unsigned int transferSize, unsigned int overheadNs, unsigned int iterations>
constexpr system_tick_t calculateExpectedTime() {
    constexpr uint64_t microsInSecond = 1000000ULL;
    constexpr uint64_t nanosInSecond = 1000000000ULL;
    constexpr uint64_t spiTransferTime = (nanosInSecond * transferSize * 8 + clockSpeed - 1) / clockSpeed;
    constexpr uint64_t expectedTransferTime = spiTransferTime + overheadNs;

    return (expectedTransferTime * iterations) / microsInSecond;
}

// Common settings for all performance tests
constexpr unsigned int SPI_ITERATIONS = 10000;

constexpr unsigned int SPI_ERROR_MARGIN = 5; // 5%

#if HAL_PLATFORM_RTL872X
constexpr unsigned int SPI_CLOCK_SPEED = 6250000; // 6.25MHz
constexpr unsigned int SPI_NODMA_OVERHEAD = 15500; // 15.5us ~= 992 clock cycles @ 64MHz
constexpr unsigned int SPI_DMA_OVERHEAD = 15500;
#elif HAL_PLATFORM_NRF52840
constexpr unsigned int SPI_CLOCK_SPEED = 8000000; // 8MHz
constexpr unsigned int SPI_NODMA_OVERHEAD = 15500; // 15.5us ~= 992 clock cycles @ 64MHz
constexpr unsigned int SPI_DMA_OVERHEAD = SPI_NODMA_OVERHEAD; // Gen 3 always uses DMA underneath
<<<<<<< HEAD
#elif HAL_PLATFORM_STM32F2XX
constexpr unsigned int SPI_CLOCK_SPEED = 7500000; // 7.5MHz
constexpr unsigned int SPI_NODMA_OVERHEAD = 1600; // 1.6us ~= 190 clock cycles @ 120MHz
constexpr unsigned int SPI_DMA_OVERHEAD = 11500; // 11.5us ~= 1380 clock cycles @ 120MHz
#endif // HAL_PLATFORM_RTL872X

#if !HAL_PLATFORM_RTL872X
using SpixTestLock = SingleThreadedSection;
#else
// On RTL872x platforms USB interrupts are processed in a thread, so USB comms will
// be broken for the duration of the test which can cause test runner failures
// FIXME: disabling for now
struct SpixTestLock {

};
#endif // !HAL_PLATFORM_RTL872X
=======
#else
#error "Unsupported platform"
#endif // HAL_PLATFORM_NRF52840
>>>>>>> f6eeabac

} // anonymous

test(SPIX_10_SPI_Clock_Speed)
{
    SPI.begin();
    SPI.setClockSpeed(SPI_CLOCK_SPEED);
    hal_spi_info_t info = {};
    querySpiInfo(HAL_SPI_INTERFACE1, &info);
    SPI.end();

    assertEqual(info.clock, SPI_CLOCK_SPEED);
}

test(SPIX_11_SPI_Transfer_1_Bytes_Per_Transmission_No_Locking)
{
    SpixTestLock lk;
    constexpr unsigned int transferSize = 1;
    constexpr auto expectedTime = calculateExpectedTime<SPI_CLOCK_SPEED, transferSize, SPI_NODMA_OVERHEAD, SPI_ITERATIONS>();

    SPI.setClockSpeed(SPI_CLOCK_SPEED);
    SPI.begin();
    system_tick_t start = SYSTEM_TICK_COUNTER;
    for(unsigned int i = 0; i < SPI_ITERATIONS; i++)
    {
        SPI.transfer(0x55);
    }
    system_tick_t transferTime = (SYSTEM_TICK_COUNTER - start) / SYSTEM_US_TICKS / 1000;
    SPI.end();

    // Serial.printlnf("in %lu ms, expected: %lu", transferTime, expectedTime);
    assertLessOrEqual(transferTime, expectedTime + (expectedTime * SPI_ERROR_MARGIN) / 100);
}

test(SPIX_12_SPI_Transfer_1_Bytes_Per_Transmission_Locking)
{
    SpixTestLock lk;
    constexpr unsigned int transferSize = 1;
    constexpr auto expectedTime = calculateExpectedTime<SPI_CLOCK_SPEED, transferSize, SPI_NODMA_OVERHEAD, SPI_ITERATIONS>();

    SPI.setClockSpeed(SPI_CLOCK_SPEED);
    SPI.begin();
    SPI.beginTransaction();
    system_tick_t start = SYSTEM_TICK_COUNTER;
    for(unsigned int i = 0; i < SPI_ITERATIONS; i++)
    {
        SPI.transfer(0x55);
    }
    SPI.endTransaction();
    system_tick_t transferTime = (SYSTEM_TICK_COUNTER - start) / SYSTEM_US_TICKS / 1000;
    SPI.end();

    // Serial.printlnf("in %lu ms, expected: %lu", transferTime, expectedTime);
    assertLessOrEqual(transferTime, expectedTime + (expectedTime * SPI_ERROR_MARGIN) / 100);
}

test(SPIX_13_SPI_Transfer_2_Bytes_Per_Transmission_Locking)
{
    SpixTestLock lk;
    constexpr unsigned int transferSize = 2;
    constexpr auto expectedTime = calculateExpectedTime<SPI_CLOCK_SPEED, transferSize, SPI_NODMA_OVERHEAD, SPI_ITERATIONS>();

    SPI.setClockSpeed(SPI_CLOCK_SPEED);
    SPI.begin();
    SPI.beginTransaction();
    system_tick_t start = SYSTEM_TICK_COUNTER;
    for(unsigned int i = 0; i < SPI_ITERATIONS; i+=2)
    {
        SPI.transfer(0x55);
        SPI.transfer(0x55);
    }
    system_tick_t transferTime = (SYSTEM_TICK_COUNTER - start) / SYSTEM_US_TICKS / 1000;
    SPI.endTransaction();
    SPI.end();

    // Serial.printlnf("in %lu ms, expected: %lu", transferTime, expectedTime);
    assertLessOrEqual(transferTime, expectedTime + (expectedTime * SPI_ERROR_MARGIN) / 100);
}

test(SPIX_14_SPI_Transfer_1_Bytes_Per_DMA_Transmission_No_Locking)
{
    SpixTestLock lk;
    constexpr unsigned int transferSize = 1;
    constexpr auto expectedTime = calculateExpectedTime<SPI_CLOCK_SPEED, transferSize, SPI_DMA_OVERHEAD, SPI_ITERATIONS>();

    SPI.setClockSpeed(SPI_CLOCK_SPEED);
    SPI.begin();
    uint8_t temp = 0x55;
    system_tick_t start = SYSTEM_TICK_COUNTER;
    for(unsigned int i = 0; i < SPI_ITERATIONS; i++)
    {
        SPI.transfer(&temp, nullptr, transferSize, nullptr);
    }
    system_tick_t transferTime = (SYSTEM_TICK_COUNTER - start) / SYSTEM_US_TICKS / 1000;
    SPI.end();

    // Serial.printlnf("in %lu ms, expected: %lu", transferTime, expectedTime);
    assertLessOrEqual(transferTime, expectedTime + (expectedTime * SPI_ERROR_MARGIN) / 100);
}

test(SPIX_15_SPI_Transfer_1_Bytes_Per_DMA_Transmission_Locking)
{
    SpixTestLock lk;
    constexpr unsigned int transferSize = 1;
    constexpr auto expectedTime = calculateExpectedTime<SPI_CLOCK_SPEED, transferSize, SPI_DMA_OVERHEAD, SPI_ITERATIONS>();

    SPI.setClockSpeed(SPI_CLOCK_SPEED);
    SPI.begin();
    SPI.beginTransaction();
    uint8_t temp = 0x55;
    system_tick_t start = SYSTEM_TICK_COUNTER;
    for(unsigned int i = 0; i < SPI_ITERATIONS; i++)
    {
        SPI.transfer(&temp, nullptr, transferSize, nullptr);
    }
    system_tick_t transferTime = (SYSTEM_TICK_COUNTER - start) / SYSTEM_US_TICKS / 1000;
    SPI.endTransaction();
    SPI.end();

    // Serial.printlnf("in %lu ms, expected: %lu", transferTime, expectedTime);
    assertLessOrEqual(transferTime, expectedTime + (expectedTime * SPI_ERROR_MARGIN) / 100);
}

test(SPIX_16_SPI_Transfer_2_Bytes_Per_DMA_Transmission_Locking)
{
    SpixTestLock lk;
    constexpr unsigned int transferSize = 2;
    constexpr auto expectedTime = calculateExpectedTime<SPI_CLOCK_SPEED, transferSize, SPI_DMA_OVERHEAD, SPI_ITERATIONS>();

    SPI.setClockSpeed(SPI_CLOCK_SPEED);
    SPI.begin();
    SPI.beginTransaction();
    uint8_t temp[transferSize] = {};
    system_tick_t start = SYSTEM_TICK_COUNTER;
    for(unsigned int i = 0; i < SPI_ITERATIONS; i++)
    {
        SPI.transfer(temp, nullptr, transferSize, nullptr);
    }
    system_tick_t transferTime = (SYSTEM_TICK_COUNTER - start) / SYSTEM_US_TICKS / 1000;
    SPI.endTransaction();
    SPI.end();

    // Serial.printlnf("in %lu ms, expected: %lu", transferTime, expectedTime);
    assertLessOrEqual(transferTime, expectedTime + (expectedTime * SPI_ERROR_MARGIN) / 100);
}

test(SPIX_17_SPI_Transfer_16_Bytes_Per_DMA_Transmission_Locking)
{
    SpixTestLock lk;
    constexpr unsigned int transferSize = 16;
    constexpr auto expectedTime = calculateExpectedTime<SPI_CLOCK_SPEED, transferSize, SPI_DMA_OVERHEAD, SPI_ITERATIONS>();

    SPI.setClockSpeed(SPI_CLOCK_SPEED);
    SPI.begin();
    SPI.beginTransaction();
    uint8_t temp[transferSize] = {};
    system_tick_t start = SYSTEM_TICK_COUNTER;
    for(unsigned int i = 0; i < SPI_ITERATIONS; i++)
    {
        SPI.transfer(temp, nullptr, transferSize, nullptr);
    }
    system_tick_t transferTime = (SYSTEM_TICK_COUNTER - start) / SYSTEM_US_TICKS / 1000;
    SPI.endTransaction();
    SPI.end();

    // Serial.printlnf("in %lu ms, expected: %lu", transferTime, expectedTime);
    assertLessOrEqual(transferTime, expectedTime + (expectedTime * SPI_ERROR_MARGIN) / 100);
}

test(SPIX_18_SPI_Transfer_128_Bytes_Per_DMA_Transmission_Locking)
{
    SpixTestLock lk;
    constexpr unsigned int transferSize = 128;
    constexpr auto expectedTime = calculateExpectedTime<SPI_CLOCK_SPEED, transferSize, SPI_DMA_OVERHEAD, SPI_ITERATIONS>();

    SPI.setClockSpeed(SPI_CLOCK_SPEED);
    SPI.begin();
    SPI.beginTransaction();
    uint8_t temp[transferSize] = {};
    system_tick_t start = SYSTEM_TICK_COUNTER;
    for(unsigned int i = 0; i < SPI_ITERATIONS; i++)
    {
        SPI.transfer(temp, nullptr, transferSize, nullptr);
    }
    system_tick_t transferTime = (SYSTEM_TICK_COUNTER - start) / SYSTEM_US_TICKS / 1000;
    SPI.endTransaction();
    SPI.end();

    // Serial.printlnf("in %lu ms, expected: %lu", transferTime, expectedTime);
    assertLessOrEqual(transferTime, expectedTime + (expectedTime * SPI_ERROR_MARGIN) / 100);
}

test(SPIX_19_SPI_Transfer_1024_Bytes_Per_DMA_Transmission_Locking)
{
    SpixTestLock lk;
    constexpr unsigned int transferSize = 1024;
    constexpr auto expectedTime = calculateExpectedTime<SPI_CLOCK_SPEED, transferSize, SPI_DMA_OVERHEAD, SPI_ITERATIONS>();

    SPI.setClockSpeed(SPI_CLOCK_SPEED);
    SPI.begin();
    SPI.beginTransaction();
    uint8_t temp[transferSize] = {};
    system_tick_t start = SYSTEM_TICK_COUNTER;
    for(unsigned int i = 0; i < SPI_ITERATIONS; i++)
    {
        SPI.transfer(temp, nullptr, transferSize, nullptr);
    }
    system_tick_t transferTime = (SYSTEM_TICK_COUNTER - start) / SYSTEM_US_TICKS / 1000;
    SPI.endTransaction();
    SPI.end();

    // Serial.printlnf("in %lu ms, expected: %lu", transferTime, expectedTime);
    assertLessOrEqual(transferTime, expectedTime + (expectedTime * SPI_ERROR_MARGIN) / 100);
}

test(SPIX_20_SPI_Sleep) {
    constexpr unsigned int transferSize = 128;
    SPI.setClockSpeed(SPI_CLOCK_SPEED);
    SPI.begin();
    assertTrue(SPI.isEnabled());
    SPI.beginTransaction();
    uint8_t temp[transferSize] = {};
    uint8_t tempRx[transferSize] = {};
    uint8_t tempRx1[transferSize] = {};
    SPI.transfer(temp, tempRx, transferSize, nullptr);
    SPI.endTransaction();

    for (int i = 0; i < transferSize; i++) {
        tempRx1[i] = tempRx[i];
        tempRx[i] = ~tempRx[i];
    }

    assertEqual(0, hal_spi_sleep(SPI.interface(), true, nullptr));
    assertFalse(SPI.isEnabled());
    assertEqual(0, hal_spi_sleep(SPI.interface(), false, nullptr));
    assertTrue(SPI.isEnabled());

    SPI.beginTransaction();
    SPI.transfer(temp, tempRx, transferSize, nullptr);
    SPI.endTransaction();
    SPI.end();

    assertEqual(0, memcmp(tempRx, tempRx1, sizeof(tempRx)));
}

test(SPIX_21_SPI_Transfer_Buffer_In_Flash) {
    SPI.setClockSpeed(SPI_CLOCK_SPEED);
    SPI.begin();
    assertTrue(SPI.isEnabled());

    SPI.beginTransaction();
    SPI.transfer("Hello", nullptr, sizeof("Hello"), nullptr);
    SPI.endTransaction();

    SPI.end();
}<|MERGE_RESOLUTION|>--- conflicted
+++ resolved
@@ -42,15 +42,10 @@
     assertEqual(info.ss_pin, D8);
 #elif PLATFORM_ID == PLATFORM_TRACKER
     assertEqual(info.ss_pin, D7);
-<<<<<<< HEAD
-#elif PLATFORM_ID == PLATFORM_PHOTON || PLATFORM_ID == PLATFORM_P1 || PLATFORM_ID == PLATFORM_ELECTRON
-    assertEqual(info.ss_pin, A2);
 #elif PLATFORM_ID == PLATFORM_P2
     assertEqual(info.ss_pin, S3);
 #else
 #error "Unknown platform!"
-=======
->>>>>>> f6eeabac
 #endif
     SPI.end();
 }
@@ -72,15 +67,10 @@
     assertEqual(info.ss_pin, D8);
 #elif PLATFORM_ID == PLATFORM_TRACKER
     assertEqual(info.ss_pin, D7);
-<<<<<<< HEAD
-#elif PLATFORM_ID == PLATFORM_PHOTON || PLATFORM_ID == PLATFORM_P1 || PLATFORM_ID == PLATFORM_ELECTRON
-    assertEqual(info.ss_pin, A2);
 #elif PLATFORM_ID == PLATFORM_P2
     assertEqual(info.ss_pin, S3);
 #else
 #error "Unknown platform!"
-=======
->>>>>>> f6eeabac
 #endif
     SPI.end();
 
@@ -129,9 +119,6 @@
     assertEqual(info.ss_pin,D8);
 #elif PLATFORM_ID == PLATFORM_TRACKER
     assertEqual(info.ss_pin, D7);
-<<<<<<< HEAD
-#elif PLATFORM_ID == PLATFORM_PHOTON || PLATFORM_ID == PLATFORM_P1 || PLATFORM_ID == PLATFORM_ELECTRON
-    assertEqual(info.ss_pin, A2);
 #elif PLATFORM_ID == PLATFORM_P2
     assertEqual(info.ss_pin, S3);
 #else
@@ -141,61 +128,44 @@
 
     memset(&info, 0x00, sizeof(hal_spi_info_t));
 
-    // HAL_SPI_INTERFACE1 does not support slave mode on Gen3 device
-#if HAL_PLATFORM_STM32F2XX
+    // HAL_SPI_INTERFACE1 does not support slave mode on NRF52840
+#if HAL_PLATFORM_RTL872X
     SPI.begin(SPI_MODE_SLAVE);
     querySpiInfo(HAL_SPI_INTERFACE1, &info);
     assertTrue(info.enabled);
     assertEqual(info.mode, SPI_MODE_SLAVE);
+#if PLATFORM_ID == PLATFORM_P2
+    assertEqual(info.ss_pin, S3);
+#else
+#error "Unknown platform!"
+#endif
+    SPI.end();
+#endif // HAL_PLATFORM_RTL872X
+}
+
+test(SPIX_04_SPI_Begin_With_Master_Ss_Pin)
+{
+    // Just in case
+    SPI.end();
+
+    hal_spi_info_t info = {};
+
+    SPI.begin(SPI_MODE_MASTER, SPI_DEFAULT_SS);
+    querySpiInfo(HAL_SPI_INTERFACE1, &info);
+    assertTrue(info.enabled);
+    assertEqual(info.mode, SPI_MODE_MASTER);
 #if PLATFORM_ID == PLATFORM_ARGON || PLATFORM_ID == PLATFORM_BORON
     assertEqual(info.ss_pin, D14);
 #elif PLATFORM_ID == PLATFORM_BSOM || PLATFORM_ID == PLATFORM_B5SOM
     assertEqual(info.ss_pin, D8);
 #elif PLATFORM_ID == PLATFORM_TRACKER
     assertEqual(info.ss_pin, D7);
-#elif PLATFORM_ID == PLATFORM_PHOTON || PLATFORM_ID == PLATFORM_P1 || PLATFORM_ID == PLATFORM_ELECTRON
-    assertEqual(info.ss_pin, A2);
 #elif PLATFORM_ID == PLATFORM_P2
     assertEqual(info.ss_pin, S3);
 #else
 #error "Unknown platform!"
 #endif
     SPI.end();
-#endif // HAL_PLATFORM_STM32F2XX
-=======
-#endif
-    SPI.end();
->>>>>>> f6eeabac
-}
-
-test(SPIX_04_SPI_Begin_With_Master_Ss_Pin)
-{
-    // Just in case
-    SPI.end();
-
-    hal_spi_info_t info = {};
-
-    SPI.begin(SPI_MODE_MASTER, SPI_DEFAULT_SS);
-    querySpiInfo(HAL_SPI_INTERFACE1, &info);
-    assertTrue(info.enabled);
-    assertEqual(info.mode, SPI_MODE_MASTER);
-#if PLATFORM_ID == PLATFORM_ARGON || PLATFORM_ID == PLATFORM_BORON
-    assertEqual(info.ss_pin, D14);
-#elif PLATFORM_ID == PLATFORM_BSOM || PLATFORM_ID == PLATFORM_B5SOM
-    assertEqual(info.ss_pin, D8);
-#elif PLATFORM_ID == PLATFORM_TRACKER
-    assertEqual(info.ss_pin, D7);
-<<<<<<< HEAD
-#elif PLATFORM_ID == PLATFORM_PHOTON || PLATFORM_ID == PLATFORM_P1 || PLATFORM_ID == PLATFORM_ELECTRON
-    assertEqual(info.ss_pin, A2);
-#elif PLATFORM_ID == PLATFORM_P2
-    assertEqual(info.ss_pin, S3);
-#else
-#error "Unknown platform!"
-=======
->>>>>>> f6eeabac
-#endif
-    SPI.end();
 
     memset(&info, 0x00, sizeof(hal_spi_info_t));
 
@@ -372,13 +342,9 @@
     SPI1.end();
 }
 
-<<<<<<< HEAD
 // SPI1 can't work as slave on Tron
 #if PLATFORM_ID != PLATFORM_P2
-test(SPIX_10_SPI1_Begin_With_Slave_Ss_Pin)
-=======
 test(SPIX_09_SPI1_Begin_With_Slave_Ss_Pin)
->>>>>>> f6eeabac
 {
     // Just in case
     SPI1.end();
@@ -444,12 +410,9 @@
 constexpr unsigned int SPI_CLOCK_SPEED = 8000000; // 8MHz
 constexpr unsigned int SPI_NODMA_OVERHEAD = 15500; // 15.5us ~= 992 clock cycles @ 64MHz
 constexpr unsigned int SPI_DMA_OVERHEAD = SPI_NODMA_OVERHEAD; // Gen 3 always uses DMA underneath
-<<<<<<< HEAD
-#elif HAL_PLATFORM_STM32F2XX
-constexpr unsigned int SPI_CLOCK_SPEED = 7500000; // 7.5MHz
-constexpr unsigned int SPI_NODMA_OVERHEAD = 1600; // 1.6us ~= 190 clock cycles @ 120MHz
-constexpr unsigned int SPI_DMA_OVERHEAD = 11500; // 11.5us ~= 1380 clock cycles @ 120MHz
-#endif // HAL_PLATFORM_RTL872X
+#else
+#error "Unsupported platform"
+#endif // HAL_PLATFORM_NRF52840
 
 #if !HAL_PLATFORM_RTL872X
 using SpixTestLock = SingleThreadedSection;
@@ -460,12 +423,7 @@
 struct SpixTestLock {
 
 };
-#endif // !HAL_PLATFORM_RTL872X
-=======
-#else
-#error "Unsupported platform"
-#endif // HAL_PLATFORM_NRF52840
->>>>>>> f6eeabac
+#endif // HAL_PLATFORM_RTL872X
 
 } // anonymous
 
