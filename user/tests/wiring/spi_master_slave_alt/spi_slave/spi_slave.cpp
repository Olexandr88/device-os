--- conflicted
+++ resolved
@@ -29,9 +29,6 @@
 #error "Not supported for Gen 3"
 #endif // (USE_SPI == 0 || USE_SPI == 255)
 
-<<<<<<< HEAD
-#else // argon, boron
-=======
 #elif (PLATFORM_ID == PLATFORM_TRACKER)
 
 #if (USE_SPI == 0 || USE_SPI == 255) // default to SPI
@@ -44,8 +41,7 @@
 #error "Not supported for Gen 3"
 #endif // (USE_SPI == 0 || USE_SPI == 255)
 
-#else // xenon, argon, boron
->>>>>>> 693ee49f
+#else // argon, boron
 
 #if (USE_SPI == 0 || USE_SPI == 255) // default to SPI
 #define MY_SPI SPI
