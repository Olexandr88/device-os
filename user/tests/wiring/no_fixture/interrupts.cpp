
#include "application.h"
#include "unit-test/unit-test.h"

// TODO for HAL_PLATFORM_NRF52840
// TestHandler is currently unused but leaving in for refernece
namespace
{

class TestHandler
{
public:
	TestHandler()
	{
		++count;
	}

	TestHandler(const TestHandler&)
	{
		++count;
	}

	~TestHandler()
	{
		--count;
	}

	void operator()()
	{
	}

	static int count;
};

} // namespace

<<<<<<< HEAD
#if HAL_PLATFORM_GEN == 2 // TODO

int TestHandler::count = 0;

test(INTERRUPTS_02_detached_handler_is_destroyed)
{
	assertEqual(TestHandler::count, 0);
	attachSystemInterrupt(SysInterrupt_SysTick, TestHandler());
	assertEqual(TestHandler::count, 1);
	attachSystemInterrupt(SysInterrupt_SysTick, TestHandler()); // Override current handler
	assertEqual(TestHandler::count, 1); // Previous handler has been destroyed
	detachSystemInterrupt(SysInterrupt_SysTick);
	assertEqual(TestHandler::count, 0);
}

test(INTERRUPTS_03_isisr_willpreempt_servicedirqn)
{
#if /* defined(STM32F10X_MD) || defined(STM32F10X_HD) || */ defined(STM32F2XX)
	volatile bool cont = false;
	attachSystemInterrupt(SysInterrupt_SysTick, [&] {
		assertTrue(hal_interrupt_is_isr());
		assertEqual((IRQn)hal_interrupt_serviced_irqn(), SysTick_IRQn);
		cont = true;
	});
	while (!cont);
	detachSystemInterrupt(SysInterrupt_SysTick);
	assertFalse(hal_interrupt_will_preempt(SysTick_IRQn, SysTick_IRQn));
	assertTrue(hal_interrupt_will_preempt(NonMaskableInt_IRQn, SysTick_IRQn));
	assertFalse(hal_interrupt_will_preempt(SysTick_IRQn, NonMaskableInt_IRQn));
#endif
}

#endif // HAL_PLATFORM_GEN == 2

#if PLATFORM_ID == PLATFORM_PHOTON_PRODUCTION || PLATFORM_ID == PLATFORM_P1 || PLATFORM_ID == PLATFORM_ELECTRON_PRODUCTION
test(INTERRUPTS_04_attachInterruptDirect) {
	const hal_pin_t pin = D1;
	const IRQn_Type irqn = EXTI9_5_IRQn;
	auto pinmap = hal_pin_map();
	static const uint16_t exti_line = pinmap[pin].gpio_pin;
	static volatile bool attachInterruptHandler = false;
	static volatile bool attachInterruptDirectHandler = false;

	pinMode(pin, INPUT_PULLUP);
	attachInterrupt(pin, (wiring_interrupt_handler_t)[](void) -> void {
		attachInterruptHandler = true;
	}, FALLING);

	// Trigger
	pinMode(pin, INPUT_PULLDOWN);
	EXTI_GenerateSWInterrupt(exti_line);
	pinMode(pin, INPUT_PULLUP);

	// attachInterrupt handler should have been called
	assertTrue(attachInterruptHandler == true);
	attachInterruptHandler = false;

	// attach a direct handler
	bool res = attachInterruptDirect(irqn, []() {
		attachInterruptDirectHandler = true;
		EXTI_ClearFlag(exti_line);
	});
	assertTrue(res);

	// Trigger
	pinMode(pin, INPUT_PULLDOWN);
	EXTI_GenerateSWInterrupt(exti_line);
	pinMode(pin, INPUT_PULLUP);

	// Only a direct handler should have been called
	assertTrue(attachInterruptDirectHandler == true);
	assertFalse(attachInterruptHandler == true);
	attachInterruptDirectHandler = false;
	attachInterruptHandler = false;

	// Detach, restore previous handler, do not disable
	res = detachInterruptDirect(irqn, false);
	assertTrue(res);

	// Trigger
	pinMode(pin, INPUT_PULLDOWN);
	EXTI_GenerateSWInterrupt(exti_line);
	pinMode(pin, INPUT_PULLUP);

	// attachInterrupt handler should have been called
	assertTrue(attachInterruptHandler == true);
	assertFalse(attachInterruptDirectHandler == true);
	attachInterruptDirectHandler = false;
	attachInterruptHandler = false;

	// attach a direct handler
	res = attachInterruptDirect(irqn, []() {
		attachInterruptDirectHandler = true;
		EXTI_ClearFlag(exti_line);
	});
	assertTrue(res);

	// Trigger
	pinMode(pin, INPUT_PULLDOWN);
	EXTI_GenerateSWInterrupt(exti_line);
	pinMode(pin, INPUT_PULLUP);

	// Only a direct handler should have been called
	assertTrue(attachInterruptDirectHandler == true);
	assertFalse(attachInterruptHandler == true);
	attachInterruptDirectHandler = false;
	attachInterruptHandler = false;

	// Detach, restore previous handler, _disable_
	res = detachInterruptDirect(irqn);
	assertTrue(res);

	// Trigger
	pinMode(pin, INPUT_PULLDOWN);
	EXTI_GenerateSWInterrupt(exti_line);
	pinMode(pin, INPUT_PULLUP);

	// Not handler should have been called as IRQ should be disabled
	assertTrue(attachInterruptHandler == false);
	assertTrue(attachInterruptDirectHandler == false);
}

test(INTERRUPTS_04_attachInterruptDirect_1) {
	const hal_pin_t pin = D1;

	detachInterrupt(pin);
}
#endif // PLATFORM_ID == PLATFORM_PHOTON_PRODUCTION || PLATFORM_ID == PLATFORM_P1 || PLATFORM_ID == PLATFORM_ELECTRON_PRODUCTION

#if PLATFORM_ID == PLATFORM_ELECTRON_PRODUCTION
test(INTERRUPTS_05_attachInterruptD7) {
	const hal_pin_t pin = D7;
	bool res = attachInterrupt(pin, nullptr, FALLING);
	bool tem = detachInterrupt(pin);
	assertFalse(res);
	assertFalse(tem);
}
#endif
=======
test(INTERRUPTS_01_isisr_willpreempt_servicedirqn)
{
	static volatile bool cont = false;
	attachInterruptDirect(SysTick_IRQn, []() {
		detachInterruptDirect(SysTick_IRQn);
		assertTrue(HAL_IsISR());
		assertEqual((IRQn_Type)HAL_ServicedIRQn(), SysTick_IRQn);
		cont = true;
	});
	while (!cont);
	assertFalse(HAL_WillPreempt(SysTick_IRQn, SysTick_IRQn));
	assertTrue(HAL_WillPreempt(NonMaskableInt_IRQn, SysTick_IRQn));
	assertFalse(HAL_WillPreempt(SysTick_IRQn, NonMaskableInt_IRQn));
}
>>>>>>> f6eeabac
<|MERGE_RESOLUTION|>--- conflicted
+++ resolved
@@ -34,158 +34,17 @@
 
 } // namespace
 
-<<<<<<< HEAD
-#if HAL_PLATFORM_GEN == 2 // TODO
-
-int TestHandler::count = 0;
-
-test(INTERRUPTS_02_detached_handler_is_destroyed)
-{
-	assertEqual(TestHandler::count, 0);
-	attachSystemInterrupt(SysInterrupt_SysTick, TestHandler());
-	assertEqual(TestHandler::count, 1);
-	attachSystemInterrupt(SysInterrupt_SysTick, TestHandler()); // Override current handler
-	assertEqual(TestHandler::count, 1); // Previous handler has been destroyed
-	detachSystemInterrupt(SysInterrupt_SysTick);
-	assertEqual(TestHandler::count, 0);
-}
-
-test(INTERRUPTS_03_isisr_willpreempt_servicedirqn)
-{
-#if /* defined(STM32F10X_MD) || defined(STM32F10X_HD) || */ defined(STM32F2XX)
-	volatile bool cont = false;
-	attachSystemInterrupt(SysInterrupt_SysTick, [&] {
-		assertTrue(hal_interrupt_is_isr());
-		assertEqual((IRQn)hal_interrupt_serviced_irqn(), SysTick_IRQn);
-		cont = true;
-	});
-	while (!cont);
-	detachSystemInterrupt(SysInterrupt_SysTick);
-	assertFalse(hal_interrupt_will_preempt(SysTick_IRQn, SysTick_IRQn));
-	assertTrue(hal_interrupt_will_preempt(NonMaskableInt_IRQn, SysTick_IRQn));
-	assertFalse(hal_interrupt_will_preempt(SysTick_IRQn, NonMaskableInt_IRQn));
-#endif
-}
-
-#endif // HAL_PLATFORM_GEN == 2
-
-#if PLATFORM_ID == PLATFORM_PHOTON_PRODUCTION || PLATFORM_ID == PLATFORM_P1 || PLATFORM_ID == PLATFORM_ELECTRON_PRODUCTION
-test(INTERRUPTS_04_attachInterruptDirect) {
-	const hal_pin_t pin = D1;
-	const IRQn_Type irqn = EXTI9_5_IRQn;
-	auto pinmap = hal_pin_map();
-	static const uint16_t exti_line = pinmap[pin].gpio_pin;
-	static volatile bool attachInterruptHandler = false;
-	static volatile bool attachInterruptDirectHandler = false;
-
-	pinMode(pin, INPUT_PULLUP);
-	attachInterrupt(pin, (wiring_interrupt_handler_t)[](void) -> void {
-		attachInterruptHandler = true;
-	}, FALLING);
-
-	// Trigger
-	pinMode(pin, INPUT_PULLDOWN);
-	EXTI_GenerateSWInterrupt(exti_line);
-	pinMode(pin, INPUT_PULLUP);
-
-	// attachInterrupt handler should have been called
-	assertTrue(attachInterruptHandler == true);
-	attachInterruptHandler = false;
-
-	// attach a direct handler
-	bool res = attachInterruptDirect(irqn, []() {
-		attachInterruptDirectHandler = true;
-		EXTI_ClearFlag(exti_line);
-	});
-	assertTrue(res);
-
-	// Trigger
-	pinMode(pin, INPUT_PULLDOWN);
-	EXTI_GenerateSWInterrupt(exti_line);
-	pinMode(pin, INPUT_PULLUP);
-
-	// Only a direct handler should have been called
-	assertTrue(attachInterruptDirectHandler == true);
-	assertFalse(attachInterruptHandler == true);
-	attachInterruptDirectHandler = false;
-	attachInterruptHandler = false;
-
-	// Detach, restore previous handler, do not disable
-	res = detachInterruptDirect(irqn, false);
-	assertTrue(res);
-
-	// Trigger
-	pinMode(pin, INPUT_PULLDOWN);
-	EXTI_GenerateSWInterrupt(exti_line);
-	pinMode(pin, INPUT_PULLUP);
-
-	// attachInterrupt handler should have been called
-	assertTrue(attachInterruptHandler == true);
-	assertFalse(attachInterruptDirectHandler == true);
-	attachInterruptDirectHandler = false;
-	attachInterruptHandler = false;
-
-	// attach a direct handler
-	res = attachInterruptDirect(irqn, []() {
-		attachInterruptDirectHandler = true;
-		EXTI_ClearFlag(exti_line);
-	});
-	assertTrue(res);
-
-	// Trigger
-	pinMode(pin, INPUT_PULLDOWN);
-	EXTI_GenerateSWInterrupt(exti_line);
-	pinMode(pin, INPUT_PULLUP);
-
-	// Only a direct handler should have been called
-	assertTrue(attachInterruptDirectHandler == true);
-	assertFalse(attachInterruptHandler == true);
-	attachInterruptDirectHandler = false;
-	attachInterruptHandler = false;
-
-	// Detach, restore previous handler, _disable_
-	res = detachInterruptDirect(irqn);
-	assertTrue(res);
-
-	// Trigger
-	pinMode(pin, INPUT_PULLDOWN);
-	EXTI_GenerateSWInterrupt(exti_line);
-	pinMode(pin, INPUT_PULLUP);
-
-	// Not handler should have been called as IRQ should be disabled
-	assertTrue(attachInterruptHandler == false);
-	assertTrue(attachInterruptDirectHandler == false);
-}
-
-test(INTERRUPTS_04_attachInterruptDirect_1) {
-	const hal_pin_t pin = D1;
-
-	detachInterrupt(pin);
-}
-#endif // PLATFORM_ID == PLATFORM_PHOTON_PRODUCTION || PLATFORM_ID == PLATFORM_P1 || PLATFORM_ID == PLATFORM_ELECTRON_PRODUCTION
-
-#if PLATFORM_ID == PLATFORM_ELECTRON_PRODUCTION
-test(INTERRUPTS_05_attachInterruptD7) {
-	const hal_pin_t pin = D7;
-	bool res = attachInterrupt(pin, nullptr, FALLING);
-	bool tem = detachInterrupt(pin);
-	assertFalse(res);
-	assertFalse(tem);
-}
-#endif
-=======
 test(INTERRUPTS_01_isisr_willpreempt_servicedirqn)
 {
 	static volatile bool cont = false;
 	attachInterruptDirect(SysTick_IRQn, []() {
 		detachInterruptDirect(SysTick_IRQn);
-		assertTrue(HAL_IsISR());
-		assertEqual((IRQn_Type)HAL_ServicedIRQn(), SysTick_IRQn);
+		assertTrue(hal_interrupt_is_isr());
+		assertEqual((IRQn_Type)hal_interrupt_serviced_irqn(), SysTick_IRQn);
 		cont = true;
 	});
 	while (!cont);
-	assertFalse(HAL_WillPreempt(SysTick_IRQn, SysTick_IRQn));
-	assertTrue(HAL_WillPreempt(NonMaskableInt_IRQn, SysTick_IRQn));
-	assertFalse(HAL_WillPreempt(SysTick_IRQn, NonMaskableInt_IRQn));
-}
->>>>>>> f6eeabac
+	assertFalse(hal_interrupt_will_preempt(SysTick_IRQn, SysTick_IRQn));
+	assertTrue(hal_interrupt_will_preempt(NonMaskableInt_IRQn, SysTick_IRQn));
+	assertFalse(hal_interrupt_will_preempt(SysTick_IRQn, NonMaskableInt_IRQn));
+}