--- conflicted
+++ resolved
@@ -18,74 +18,7 @@
 #include "application.h"
 #include "unit-test/unit-test.h"
 
-<<<<<<< HEAD
-#if HAL_PLATFORM_GEN == 2
-
-namespace {
-
-uint32_t getPinAf(hal_pin_t pin) {
-    auto pinmap = hal_pin_map();
-    auto gpiox = pinmap[pin].gpio_peripheral;
-    auto pinSource = pinmap[pin].gpio_pin_source;
-    auto afr = gpiox->AFR[pinSource >> 0x03];
-    return (afr >> ((pinSource & 0x07) * 4)) & 0xF;
-}
-
-} // anomymous
-
-test(UART_00_HardwareFlowControlCannotBeEnabledOnUnsupportedPeripheral) {
-    // On Gen 2 not supported on Serial1 and Serial4/5
-    Serial1.end();
-    Serial1.begin(115200, SERIAL_8N1 | SERIAL_FLOW_CONTROL_RTS_CTS);
-    assertFalse(Serial1.isEnabled());
-
-    Serial1.begin(115200, SERIAL_8N1);
-    assertTrue(Serial1.isEnabled());
-    Serial1.end();
-
-#if Wiring_Serial4
-    Serial4.end();
-    Serial4.begin(115200, SERIAL_8N1 | SERIAL_FLOW_CONTROL_RTS_CTS);
-    assertFalse(Serial4.isEnabled());
-
-    Serial4.begin(115200, SERIAL_8N1);
-    assertTrue(Serial4.isEnabled());
-    Serial4.end();
-#endif // Wiring_Serial4
-
-#if Wiring_Serial5
-    Serial5.end();
-    Serial5.begin(115200, SERIAL_8N1 | SERIAL_FLOW_CONTROL_RTS_CTS);
-    assertFalse(Serial5.isEnabled());
-
-    Serial5.begin(115200, SERIAL_8N1);
-    assertTrue(Serial5.isEnabled());
-    Serial5.end();
-#endif // Wiring_Serial5
-}
-
-test(UART_01_D0ConfigurationIsIntactWhenSerial1IsDeinitialized) {
-    Serial1.end();
-
-    Serial1.begin(115200, SERIAL_8N1);
-    assertTrue(Serial1.isEnabled());
-
-    Wire.end();
-    Wire.begin();
-    assertTrue(Wire.isEnabled());
-    assertEqual(getPinAf(D0), (uint32_t)GPIO_AF_I2C1);
-
-    Serial1.end();
-    assertEqual(getPinAf(D0), (uint32_t)GPIO_AF_I2C1);
-    Wire.end();
-}
-
-#endif // HAL_PLATFORM_GEN == 2
-
-test(UART_02_PinConfigurationNotAffectedWhenEndCalledMultipleTimes) {
-=======
 test(UART_01_PinConfigurationNotAffectedWhenEndCalledMultipleTimes) {
->>>>>>> f6eeabac
     Serial1.begin(115200, SERIAL_8N1);
     assertTrue(Serial1.isEnabled());
     Serial1.end();
