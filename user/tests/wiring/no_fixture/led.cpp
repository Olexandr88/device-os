
#include "application.h"
#include "unit-test/unit-test.h"
#include "rgbled.h"
#include "rgbled_hal.h"
#include <stdio.h>

#ifdef abs
#undef abs
#endif

/**
 * Handles the notification of LED change
 */
uint8_t rgbNotify[3];
volatile uint32_t rgbNotifyCount;
void onChangeRGBLED(uint8_t r, uint8_t g, uint8_t b) {
    rgbNotify[0] = r;
    rgbNotify[1] = g;
    rgbNotify[2] = b;
    rgbNotifyCount++;
}

void assertLEDNotify(uint8_t r, uint8_t g, uint8_t b) {
    assertEqual(rgbNotify[0], r);
    assertEqual(rgbNotify[1], g);
    assertEqual(rgbNotify[2], b);
}


void assertLEDColor(uint8_t r, uint8_t g, uint8_t b, bool equal) {
    uint8_t rgb[3];
    LED_RGB_Get(rgb);

    if (equal) {
        assertEqual(rgb[0], r);
        assertEqual(rgb[1], g);
        assertEqual(rgb[2], b);
    }
    else if(rgb[0]==r && rgb[1]==g && rgb[2]==b) {
        char buf[50];
        sprintf(buf, "%d,%d,%d",r,g,b);
        assertNotEqual(buf, buf);
    }
}

void assertLEDColorIs(uint8_t r, uint8_t g, uint8_t b) {
    assertLEDColor(r, g, b, true);
}

void assertLEDColorIsNot(byte r, byte g, byte b) {
    assertLEDColor(r, g, b, false);
}

void assertLEDColorIs(int rgb) {
    assertLEDColor(rgb>>16 & 0xFF, rgb>>8 & 0xFF, rgb&0xFF, true);
}

void assertLEDColorIsNot(int rgb) {
    assertLEDColor(rgb>>16 & 0xFF, rgb>>8 & 0xFF, rgb&0xFF, false);
}

/**
 */
uint8_t ledAdjust(uint8_t value, uint8_t brightness=255) {
    return (value*brightness)>>8;
}

test(LED_01_Updated) {
    constexpr uint8_t error = 1;
    // Force the LED to show a breathing pattern for this test
    LEDStatus status(LED_PATTERN_FADE, LED_PRIORITY_IMPORTANT);
    status.setActive();

    RGB.control(false);
    RGB.onChange(onChangeRGBLED);
    uint32_t start = rgbNotifyCount;
    delay(500);
    uint32_t end = rgbNotifyCount;
    RGB.onChange(NULL);

    // onChange callback is called every 25ms, so 500ms / 25ms = 20
    assertMoreOrEqual((end-start), uint32_t(20) - 1);
    assertLessOrEqual((end-start), uint32_t(20) + 1);
}


test(LED_02_ControlledReturnsFalseWhenNoControl) {
    // when
    RGB.control(false);
    // then
    assertFalse(RGB.controlled());
}

test(LED_03_ControlledReturnsTrueWhenControlled) {
    // when
    RGB.control(true);
    // then
    assertTrue(RGB.controlled());
}

test(LED_04_ChangesWhenNotControlled) {
    uint8_t rgbInitial[3];
    uint8_t rgbChanged[3];
    // when
    RGB.control(true);
    RGB.color(1, 2, 3);
    LED_RGB_Get(rgbInitial);
    RGB.control(false);
    // then
    delay(123);
    LED_RGB_Get(rgbChanged);

    assertFalse(rgbInitial[0]==rgbChanged[0] && rgbInitial[1]==rgbChanged[1] && rgbInitial[2]==rgbChanged[2]);
}

test(LED_05_StaticWhenControlled) {
    // given
    RGB.control(true);
    RGB.brightness(255);
    RGB.onChange(onChangeRGBLED);

    // when
    RGB.color(30,60,90);
    // then
    uint8_t rgbExpected[3] = {ledAdjust(30), ledAdjust(60), ledAdjust(90)};
    uint8_t rgbInitial[3];
    uint8_t rgbChanged[3];
    LED_RGB_Get(rgbInitial);
    delay(75);
    LED_RGB_Get(rgbChanged);
    for (int i=0; i<3; i++)
        assertEqual(rgbInitial[i], rgbExpected[i]);

    for (int i=0; i<3; i++)
        assertEqual(rgbInitial[i], rgbChanged[i]);

    for (int i=0; i<3; i++)
        assertEqual(rgbInitial[i], rgbNotify[i]);

    RGB.onChange(NULL);
}

test(LED_06_SettingRGBAfterOverrideShouldChangeLED) {
    // given
    RGB.control(true);
    RGB.brightness(255);

    // when
    RGB.color(10,20,30);

    // then
    assertLEDColorIs(ledAdjust(10),ledAdjust(20),ledAdjust(30));
}

test(LED_07_SettingRGBWithoutOverrideShouldNotChangeLED) {
    // given
    RGB.control(true);
    RGB.color(1, 2, 3);
    RGB.control(false);

    // when
    RGB.color(10,20,30);

    // then
    assertLEDColorIsNot(ledAdjust(10),ledAdjust(20),ledAdjust(30));
}

test(LED_08_BrightnessChangesColor) {
    // given
    RGB.control(true);
    RGB.brightness(255);
    RGB.color(255,127,0);

    // when
    RGB.brightness(128);

    // then
    assertLEDColorIs(ledAdjust(255,128), ledAdjust(127,128), ledAdjust(0,128));
}

test(LED_09_BrightnessIsPersisted) {
    // given
    RGB.control(true);
    RGB.brightness(128);
    RGB.color(255,255,255);

    // when
    RGB.control(false);
    RGB.control(true);
    RGB.color(255,255,0);

    assertLEDColorIs(ledAdjust(255,128),ledAdjust(255,128),0);
}

uint8_t rgbUser[3];
void userLEDChangeHandler(uint8_t r, uint8_t g, uint8_t b) {
    rgbUser[0] = r;
    rgbUser[1] = g;
    rgbUser[2] = b;
}

void assertChangeHandlerCalledWith(uint8_t r, uint8_t g, uint8_t b) {
    assertEqual(rgbUser[0], r);
    assertEqual(rgbUser[1], g);
    assertEqual(rgbUser[2], b);
}

test(LED_10_ChangeHandlerCalled) {
    // given
    RGB.onChange(userLEDChangeHandler);

    // when
    RGB.control(true);
    RGB.brightness(255);
    RGB.color(10, 20, 30);

    // then
    assertChangeHandlerCalledWith(ledAdjust(10),ledAdjust(20),ledAdjust(30));

    RGB.onChange(NULL);
}

static void assertRgbLedMirrorPinsColor(const hal_pin_t pins[3], uint16_t r, uint16_t g, uint16_t b)
{
    // Convert to CCR
    r = (uint16_t)((((uint32_t)(r)) * 255 * hal_led_get_max_rgb_values(nullptr)) >> 16);
    g = (uint16_t)((((uint32_t)(g)) * 255 * hal_led_get_max_rgb_values(nullptr)) >> 16);
    b = (uint16_t)((((uint32_t)(b)) * 255 * hal_led_get_max_rgb_values(nullptr)) >> 16);
    assertLessOrEqual(std::abs((int32_t)(hal_pwm_get_analog_value_ext(pins[0])) - (int32_t)(r * ((1UL << hal_pwm_get_resolution(pins[0])) - 1) / hal_led_get_max_rgb_values(nullptr))), 1);
    assertLessOrEqual(std::abs((int32_t)(hal_pwm_get_analog_value_ext(pins[1])) - (int32_t)(g * ((1UL << hal_pwm_get_resolution(pins[1])) - 1) / hal_led_get_max_rgb_values(nullptr))), 1);
    assertLessOrEqual(std::abs((int32_t)(hal_pwm_get_analog_value_ext(pins[2])) - (int32_t)(b * ((1UL << hal_pwm_get_resolution(pins[2])) - 1) / hal_led_get_max_rgb_values(nullptr))), 1);
}

test(LED_11_MirroringWorks) {
    RGB.control(true);
    RGB.brightness(255);

<<<<<<< HEAD
#if HAL_PLATFORM_GEN == 2
    const hal_pin_t pins[3] = {A4, A5, A7};
#elif HAL_PLATFORM_NRF52840
=======
#if HAL_PLATFORM_NRF52840
>>>>>>> f6eeabac
# if PLATFORM_ID == PLATFORM_ARGON || PLATFORM_ID == PLATFORM_BORON
    const hal_pin_t pins[3] = {A4, A5, A3};
# else
    // SoM
    const hal_pin_t pins[3] = {A1, A0, A7};
# endif // PLATFORM_ID == PLATFORM_ARGON || PLATFORM_ID == PLATFORM_BORON
<<<<<<< HEAD
#elif HAL_PLATFORM_RTL872X
    const hal_pin_t pins[3] = {A2, A5, S0};
=======
#else
#error "Unsupported platform"
>>>>>>> f6eeabac
#endif

    // Mirror to r=A4, g=A5, b=A7. Non-inverted (common cathode).
    // RGB led mirroring in bootloader is not enabled
    RGB.mirrorTo(pins[0], pins[1], pins[2], false, false);

    RGB.color(0, 0, 0);
    assertRgbLedMirrorPinsColor(pins, 0, 0, 0);

    RGB.color(127, 255, 127);
    assertRgbLedMirrorPinsColor(pins, 127, 255, 127);

    RGB.color(255, 0, 127);
    assertRgbLedMirrorPinsColor(pins, 255, 0, 127);

    RGB.mirrorDisable();
    RGB.control(false);
}

namespace {

// Handler class for RGB.onChange() that counts number of its instances
class OnChangeHandler {
public:
    OnChangeHandler() {
        ++s_count;
    }

    OnChangeHandler(const OnChangeHandler&) {
        ++s_count;
    }

    ~OnChangeHandler() {
        --s_count;
    }

    static unsigned instanceCount() {
        return s_count;
    }

    void operator()(uint8_t r, uint8_t g, uint8_t b) {
    }

private:
    static unsigned s_count;
};

unsigned OnChangeHandler::s_count = 0;

} // namespace

test(LED_12_NoLeakWhenOnChangeHandlerIsOverridden) {
    RGB.onChange(OnChangeHandler());
    assertEqual(OnChangeHandler::instanceCount(), 1);
    RGB.onChange(OnChangeHandler());
    assertEqual(OnChangeHandler::instanceCount(), 1); // Previous handler has been destroyed
    RGB.onChange(nullptr);
    assertEqual(OnChangeHandler::instanceCount(), 0); // Current handler has been destroyed
}<|MERGE_RESOLUTION|>--- conflicted
+++ resolved
@@ -236,26 +236,17 @@
     RGB.control(true);
     RGB.brightness(255);
 
-<<<<<<< HEAD
-#if HAL_PLATFORM_GEN == 2
-    const hal_pin_t pins[3] = {A4, A5, A7};
-#elif HAL_PLATFORM_NRF52840
-=======
 #if HAL_PLATFORM_NRF52840
->>>>>>> f6eeabac
-# if PLATFORM_ID == PLATFORM_ARGON || PLATFORM_ID == PLATFORM_BORON
+#if PLATFORM_ID == PLATFORM_ARGON || PLATFORM_ID == PLATFORM_BORON
     const hal_pin_t pins[3] = {A4, A5, A3};
-# else
+#else
     // SoM
     const hal_pin_t pins[3] = {A1, A0, A7};
-# endif // PLATFORM_ID == PLATFORM_ARGON || PLATFORM_ID == PLATFORM_BORON
-<<<<<<< HEAD
+#endif // PLATFORM_ID != PLATFORM_ARGON && PLATFORM_ID != PLATFORM_BORON
 #elif HAL_PLATFORM_RTL872X
     const hal_pin_t pins[3] = {A2, A5, S0};
-=======
 #else
 #error "Unsupported platform"
->>>>>>> f6eeabac
 #endif
 
     // Mirror to r=A4, g=A5, b=A7. Non-inverted (common cathode).
