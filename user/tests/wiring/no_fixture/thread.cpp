
#include "application.h"
#include "unit-test/unit-test.h"
#include "scope_guard.h"

#if PLATFORM_THREADING
#include "system_threading.h"

static uint32_t s_ram_free_before = 0;

Thread testThread;
test(THREAD_01_creation)
{
    s_ram_free_before = System.freeMemory();
    volatile bool threadRan = false;
    testThread = Thread("test", [&]() {
        threadRan = true;
    }, OS_THREAD_PRIORITY_DEFAULT, 4096);

    for(int tries = 5; !threadRan && tries >= 0; tries--) {
        delay(1);
    }

    testThread.dispose();

    assertTrue((bool)threadRan);
}

test(THREAD_02_thread_doesnt_leak_memory)
{
	// 1024 less to account for fragmentation and other allocations
	delay(1000);
	assertMoreOrEqual(System.freeMemory(), s_ram_free_before - 1024);
}

test(THREAD_03_SingleThreadedBlock)
{
	SINGLE_THREADED_BLOCK() {

	}
	SINGLE_THREADED_BLOCK() {

	}
}

test(THREAD_04_with_lock)
{
	WITH_LOCK(Serial) {

	}

	WITH_LOCK(Serial) {

	}

}

test(THREAD_05_try_lock)
{
	TRY_LOCK(Serial) {

	}
}

// With THREADING DISABLED, checks that behavior of Particle.process() is as expected
// when run from main loop and custom threads
test(THREAD_06_particle_process_behavior_when_threading_disabled)
{
	/* This test should only be run with threading disabled */
	if (system_thread_get_state(nullptr) == spark::feature::ENABLED) {
		skip();
		return;
	}

	// Make sure Particle is connected
	Particle.connect();
	waitFor(Particle.connected,20000);
	assertTrue(Particle.connected());

	// Call disconnect from main thread
	Particle.disconnect();
	SCOPE_GUARD({
		// Make sure we restore cloud connection after exiting this test
		Particle.connect();
		waitFor(Particle.connected,20000);
		assertTrue(Particle.connected());
	});

	HAL_Delay_Milliseconds(2000); // wait sometime to confirm delay will not disconnect
	assertTrue(Particle.connected());

	// Run Particle.process from a custom thread
	Thread* th = new Thread("name", []{
			Particle.process();
		},OS_THREAD_PRIORITY_DEFAULT);
	assertTrue(bool(th));
	th->join();
	delete th;

	// Particle.process() should not do anything from custom thread, hence particle should be still connected
	assertTrue(Particle.connected());
	// Run Particle.process() from main thread
	Particle.process();
	HAL_Delay_Milliseconds(200);
	assertFalse(Particle.connected());
}

namespace {

volatile int test_val_fn1;
volatile int test_val_fn2;
static int test_val = 1;
void increment(void)
{
	test_val_fn1++;
}

void sys_particle_process_increment(void)
{
	Particle.process();
	test_val_fn2++;
}

void sys_thr_block(void)
{
	while(test_val) {
		HAL_Delay_Milliseconds(1);
	}
}

} // anonymous

// With THREADING ENABLED, checks that behavior of Particle.process() is as expected
// when run from system, app, and custom threads
test(THREAD_07_particle_process_behavior_when_threading_enabled)
{
	/* This test should only be run with threading disabled */
	if (system_thread_get_state(nullptr) == spark::feature::DISABLED) {
		skip();
		return;
	}

	// Make sure Particle is connected
	Particle.connect();
	waitFor(Particle.connected,20000);
	assertTrue(Particle.connected());

	// Schedule function on application thread that does not run for sometime because of hard delays
	test_val_fn1 = 0;
	ActiveObjectBase* app = (ActiveObjectBase*)system_internal(0, nullptr); // Returns application thread instance
	std::function<void(void)> fn = increment;
	app->invoke_async(fn);
	HAL_Delay_Milliseconds(10);
	assertEqual((int)test_val_fn1, 0);

	// Schedule particle.process on system thread
	test_val_fn2 = 0;
	ActiveObjectBase* system = (ActiveObjectBase*)system_internal(1, nullptr); // Returns system thread instance
	system->invoke_async(std::function<void()>(sys_particle_process_increment));
	HAL_Delay_Milliseconds(10);
	assertEqual((int)test_val_fn2, 1);

	// Schedule function on system thread that blocks for a variable (test_val)
	ActiveObjectBase* system2 = (ActiveObjectBase*)system_internal(1, nullptr); // Returns system thread instance
	system2->invoke_async(std::function<void()>(sys_thr_block));
	HAL_Delay_Milliseconds(10);

	// Call disconnect from main thread
	Particle.disconnect();
	SCOPE_GUARD({
		// Make sure we unblock the system thread and restore cloud connection after exiting this test
		test_val = 0;
		Particle.connect();
		waitFor(Particle.connected,20000);
		assertTrue(Particle.connected());
	});

	// Run Particle.process from a custom thread
	Thread* th = new Thread("name", []{
			Particle.process();
	},OS_THREAD_PRIORITY_DEFAULT);
	assertTrue(bool(th));
	th->join();
	delete th;
	// Particle.process() should not do anything from custom thread, hence particle should be still connected
	assertTrue(Particle.connected());

	assertEqual((int)test_val_fn1, 0);
	Particle.process();
	assertEqual((int)test_val_fn1, 1);
	// Unblock system thread
	test_val = 0;
<<<<<<< HEAD
	HAL_Delay_Milliseconds(500);
=======
	HAL_Delay_Milliseconds(5000);
>>>>>>> 693ee49f
	assertFalse(Particle.connected());
}


// todo - test for SingleThreadedSection



volatile int timeout_called = 0;
void timeout()
{
	timeout_called++;
}

void waitForComplete(ApplicationWatchdog& wd)
{
	while (!wd.isComplete()) {
		HAL_Delay_Milliseconds(10);
	}
}

test(APPLICATION_WATCHDOG_01_fires_timeout)
{
	s_ram_free_before = System.freeMemory();
	timeout_called = 0;
	ApplicationWatchdog wd(5, timeout);
	HAL_Delay_Milliseconds(10);

	assertEqual((int)timeout_called, 1);
	waitForComplete(wd);
}

test(APPLICATION_WATCHDOG_02_doesnt_fire_when_app_checks_in)
{
	for (int x=0; x<10; x++) {
		timeout_called = 0;
		unsigned t = 100;
		uint32_t startTime;
		// LOG_DEBUG(INFO, "S %d", millis());
		ApplicationWatchdog wd(t, timeout, 2048);
		startTime = millis();
		// this for() loop should consume more than t(seconds), about 2x as much
		for (int i=0; i<10; i++) {
			HAL_Delay_Milliseconds(t/5);
			assertEqual((int)timeout_called, 0);
			application_checkin();
			os_thread_yield();
		}
		// now force a timeout
		// Worst case scenario it may take two application watchdog loop iterations
		HAL_Delay_Milliseconds(t * 2);
		// LOG_DEBUG(INFO, "TIME: %d, R %d:%s", millis()-startTime, x, timeout_called?"pass":"fail");
		assertEqual((int)timeout_called, 1);
		waitForComplete(wd);
		uint32_t endTime = millis();
		const auto expected = t * 4; // should be t*4
		const auto margin = expected / 100; // 1%
		assertMoreOrEqual(endTime - startTime, expected - margin);
		assertLessOrEqual(endTime - startTime, expected + margin);
		// LOG_DEBUG(INFO, "E %d",endTime-startTime);
	}
}

test(APPLICATION_WATCHDOG_03_doesnt_leak_memory)
{
	// Give the system some time to get the resources back
	delay(500);

	// Before Photon/P1 Thread fixes were introduced, we would lose approximately 20k
	// of RAM due to 10 allocations of ApplicationWatchdog in APPLICATION_WATCHDOG_02.
	// Taking fragmentation and other potential allocations into consideration, 2k seems like
	// a good testing value.
	assertMoreOrEqual(System.freeMemory(), s_ram_free_before - 2048);
}

#endif<|MERGE_RESOLUTION|>--- conflicted
+++ resolved
@@ -190,11 +190,7 @@
 	assertEqual((int)test_val_fn1, 1);
 	// Unblock system thread
 	test_val = 0;
-<<<<<<< HEAD
-	HAL_Delay_Milliseconds(500);
-=======
 	HAL_Delay_Milliseconds(5000);
->>>>>>> 693ee49f
 	assertFalse(Particle.connected());
 }
 
