#include "application.h"
#include "unit-test/unit-test.h"

STARTUP(System.enableFeature(FEATURE_RETAINED_MEMORY));
static retained uint32_t magick = 0;

SYSTEM_THREAD(ENABLED);

//Serial1LogHandler dbg(115200, LOG_LEVEL_ALL);

/*
 * Tests for issue #1043
 * This test will do a couple of publishes and  enter deep sleep for a short time (which will reset the device).
 * After the reset, the tests should be restarted again.
 */
test(sleep_0_device_wakes_from_deep_sleep_with_short_sleep_time)
{
    if (magick == 0xdeadbeef) {
        magick = 0;
        // We should have woken up from deep sleep
        assertEqual(System.resetReason(), (int)RESET_REASON_POWER_MANAGEMENT);
    } else {
        // Set magic key in retained memory to indicate that we just went into deep sleep
        magick = 0xdeadbeef;
        for  (int i = 0; i < 10; i++) {
            Particle.publish("test", "teststring");
            delay(1100);
        }

        // Do a couple of publishes
        System.sleep(SLEEP_MODE_DEEP, 1);
    }
}

/*
 * Tests for issue #1029
 * This test will enter STOP mode for 5 seconds, which will cause USB Serial connection to close.
 * USB Serial port should be opened again for the test to progress after waking from STOP mode.
 * The test will wait for user to open USB Serial session.
 */
test(sleep_1_interrupts_attached_handler_is_not_detached_after_stop_mode)
{
    // Just in case
    magick = 0;

    uint16_t pin = D1;
    STM32_Pin_Info* PIN_MAP = HAL_Pin_Map();
    uint16_t exti = PIN_MAP[pin].gpio_pin;
    volatile bool cont = false;

    pinMode(D7, OUTPUT);
    digitalWrite(D7, LOW);

    pinMode(pin, INPUT);
    // Configure D1, attach interrupt handler
    attachInterrupt(pin, [&] {
        cont = true;
    }, FALLING);

    // Check that interrupt handler fires
    cont = false;
    EXTI_GenerateSWInterrupt(exti);
    uint32_t s = millis();
    while (!cont && (millis() - s) < 1000);
    assertEqual(static_cast<bool>(cont), true);

    // Sleep for 5 seconds
    System.sleep(pin, FALLING, 5, SLEEP_NETWORK_STANDBY);
    // Ideally there should be a test here checking that the interrupt triggered while sleeping
    // was immediately serviced

    digitalWrite(D7, HIGH);

    // Wait for Host to connect back
    while (!Serial.isConnected());

    // Check that interrupt handler fires
    cont = false;
    EXTI_GenerateSWInterrupt(exti);
    s = millis();
    while (!cont && (millis() - s) < 1000);
    assertEqual(static_cast<bool>(cont), true);

    detachInterrupt(pin);
}

<<<<<<< HEAD
#if PLATFORM_ID==PLATFORM_ELECTRON_PRODUCTION
static int testfunc(String s) {
    return 1337;
}

static uint32_t s_cloud_disconnected = 0;

static void onCloudStatus(system_event_t ev, int param) {
    switch (param) {
        case cloud_status_disconnected:
            s_cloud_disconnected = millis();
            break;
        default:
            break;
    }
}

/*
 * Tests for issue #1133
 * NOTE: This test will take approximately 5 minutes to finish
 */
test(sleep_2_electron_all_confirmable_messages_are_sent_before_sleep_step_1)
{
    //Serial.println("Disconnecting...");
    Particle.disconnect();
    waitFor(Particle.disconnected, 60000);
    assertTrue(Particle.disconnected());
    //Serial.println("Disconnected");

    Cellular.off();

    pinMode(D7, OUTPUT);
    digitalWrite(D7, LOW);

    // Switch to MANUAL mode
    //Serial.println("Switching to MANUAL");
    set_system_mode(MANUAL);
    //Serial.println("Switched");

    // Register a function with a random name just in case
    // so that session resume will definitely not happen
    randomSeed((uint32_t)Time.now());
    int r = random(0, 99999999);
    char tmp[13] = {0};
    sprintf(tmp, "f%d", r);
    //Serial.println("Registering random function");
    Particle.function(tmp, testfunc);
    //Serial.println("Registered");

    Cellular.on();
    waitFor(Cellular.ready, 60000);

    // Connect
    //Serial.println("Connecting...");
    Particle.connect();
    waitFor(Particle.connected, 5 * 60 * 1000);
    assertTrue(Particle.connected());
    //Serial.println("Connected");

    System.on(cloud_status, onCloudStatus);

    // Repeat 10 times
    for (int i = 0; i < 10; i++) {
        assertTrue(Particle.connected());
        sprintf(tmp, "%d/10", i + 1);
        assertTrue(Particle.publish("sleeping", tmp, 60, PRIVATE));
        uint32_t ts = millis();
        System.sleep(65535, RISING, 30, SLEEP_NETWORK_STANDBY);
        assertTrue(Particle.connected());
        assertLessOrEqual(s_cloud_disconnected, ts);
    }
}

test(sleep_2_electron_all_confirmable_messages_are_sent_before_sleep_step_2) {
    pinMode(D7, OUTPUT);
    digitalWrite(D7, HIGH);
    waitUntil(Serial.isConnected);
}

test(sleep_3_restore_system_mode) {
    set_system_mode(AUTOMATIC);
}
#endif // PLATFORM_ID==PLATFORM_ELECTRON_PRODUCTION
=======
/*
 * Issue #1155, broken by PR #1051/#1076
 */
test(sleep_2_system_sleep_sleep_mode_wlan_works_correctly)
{
    System.sleep(10);
    assertTrue(Particle.disconnected());
    waitFor(Particle.connected, 120000);
    assertTrue(Particle.connected());
}
>>>>>>> e59d76c8
<|MERGE_RESOLUTION|>--- conflicted
+++ resolved
@@ -84,7 +84,6 @@
     detachInterrupt(pin);
 }
 
-<<<<<<< HEAD
 #if PLATFORM_ID==PLATFORM_ELECTRON_PRODUCTION
 static int testfunc(String s) {
     return 1337;
@@ -168,15 +167,14 @@
     set_system_mode(AUTOMATIC);
 }
 #endif // PLATFORM_ID==PLATFORM_ELECTRON_PRODUCTION
-=======
+
 /*
  * Issue #1155, broken by PR #1051/#1076
  */
-test(sleep_2_system_sleep_sleep_mode_wlan_works_correctly)
+test(sleep_4_system_sleep_sleep_mode_wlan_works_correctly)
 {
     System.sleep(10);
     assertTrue(Particle.disconnected());
     waitFor(Particle.connected, 120000);
     assertTrue(Particle.connected());
-}
->>>>>>> e59d76c8
+}