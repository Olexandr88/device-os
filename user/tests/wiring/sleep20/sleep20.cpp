/*
 * Copyright (c) 2019 Particle Industries, Inc.  All rights reserved.
 *
 * This library is free software; you can redistribute it and/or
 * modify it under the terms of the GNU Lesser General Public
 * License as published by the Free Software Foundation, either
 * version 3 of the License, or (at your option) any later version.
 *
 * This library is distributed in the hope that it will be useful,
 * but WITHOUT ANY WARRANTY; without even the implied warranty of
 * MERCHANTABILITY or FITNESS FOR A PARTICULAR PURPOSE.  See the GNU
 * Lesser General Public License for more details.
 *
 * You should have received a copy of the GNU Lesser General Public
 * License along with this library; if not, see <http://www.gnu.org/licenses/>.
 */

#include "application.h"
#include "unit-test/unit-test.h"

//Serial1LogHandler logHandler(115200, LOG_LEVEL_INFO);

//TODO: Run user/tests/app/tracker_wakeup to verify the additional wakeup sources for platform tracker.

namespace {

STARTUP(System.enableFeature(FEATURE_RETAINED_MEMORY));
static retained uint32_t magick = 0;
static retained uint32_t phase = 0;

static retained time32_t enterTime = 0;
static          time32_t exitTime = 0;

constexpr system_tick_t CLOUD_CONNECT_TIMEOUT = 10 * 60 * 1000;

time32_t sNetworkOffTimestamp = 0;

} // anonymous

void updateTime() {
    exitTime = Time.now();
}

STARTUP(updateTime());

test(01_System_Sleep_With_Configuration_Object_Hibernate_Mode_Without_Wakeup) {
    if (magick != 0xdeadbeef) {
        magick = 0xdeadbeef;
        phase = 0xbeef0001;
    }
    if (phase == 0xbeef0001) {
        Serial.println("    >> Device enters hibernate mode.");
        Serial.println("    >> Please reconnect serial and type 't' after you press the reset button.");
        Serial.println("    >> Press any key now");
        while (Serial.available() <= 0);
        while (Serial.available() > 0) {
            (void)Serial.read();
        }

        phase = 0xbeef0002;

        SystemSleepConfiguration config;
        config.mode(SystemSleepMode::HIBERNATE);
        SystemSleepResult result = System.sleep(config);
        assertEqual(result.error(), SYSTEM_ERROR_NONE);
    } else if (phase == 0xbeef0002) {
        Serial.println("    >> Device is reset from hibernate mode.");
        assertTrue(System.resetReason() == RESET_REASON_PIN_RESET || System.resetReason() == RESET_REASON_POWER_DOWN);
    }
}

test(02_System_Sleep_Mode_Deep_Without_Wakeup) {
    if (phase == 0xbeef0002) {
        Serial.println("    >> Device enters hibernate mode.");
        Serial.println("    >> Please reconnect serial and type 't' after you press the reset button.");
        Serial.println("    >> Press any key now");
        while (Serial.available() <= 0);
        while (Serial.available() > 0) {
            (void)Serial.read();
        }

        phase = 0xbeef0003;

        SleepResult result = System.sleep(SLEEP_MODE_DEEP, SLEEP_DISABLE_WKP_PIN);
        assertEqual(result.error(), SYSTEM_ERROR_NONE);
    } else if (phase == 0xbeef0003) {
        Serial.println("    >> Device is reset from hibernate mode.");
        assertTrue(System.resetReason() == RESET_REASON_PIN_RESET || System.resetReason() == RESET_REASON_POWER_DOWN);
    }
}

#if HAL_PLATFORM_GEN == 3 && PLATFORM_ID != PLATFORM_P2
test(03_System_Sleep_With_Configuration_Object_Hibernate_Mode_Wakeup_By_D0) {
    if (phase == 0xbeef0003) {
        Serial.println("    >> Device enters hibernate mode.");
        Serial.println("    >> Please reconnect serial and type 't' after you have a rising edge on D0.");
        Serial.println("    >> Press any key now");
        while (Serial.available() <= 0);
        while (Serial.available() > 0) {
            (void)Serial.read();
        }

        phase = 0xbeef0004;

        SystemSleepConfiguration config;
        config.mode(SystemSleepMode::HIBERNATE)
              .gpio(D0, RISING);
        SystemSleepResult result = System.sleep(config);
        assertEqual(result.error(), SYSTEM_ERROR_NONE);
    } else if (phase == 0xbeef0004) {
        Serial.println("    >> Device is woken up from hibernate mode.");
        assertEqual(System.resetReason(), (int)RESET_REASON_POWER_MANAGEMENT);
    }
}

test(04_System_Sleep_Mode_Deep_Wakeup_By_WKP_Pin) {
    if (phase == 0xbeef0004) {
        Serial.println("    >> Device enters hibernate mode.");
        Serial.println("    >> Please reconnect serial and type 't' after you have a rising edge on WKP pin.");
        Serial.println("    >> Press any key now");
        while (Serial.available() <= 0);
        while (Serial.available() > 0) {
            (void)Serial.read();
        }

        phase = 0xbeef0005;

        SleepResult result = {};

// Tracker supports waking up device from hibernate mode by external RTC
#if !HAL_PLATFORM_EXTERNAL_RTC
        result = System.sleep(SLEEP_MODE_DEEP, 3s);
        assertNotEqual(result.error(), SYSTEM_ERROR_NONE); // Gen3 doesn't support RTC wakeup source.
#endif

        result = System.sleep(SLEEP_MODE_DEEP);
        assertEqual(result.error(), SYSTEM_ERROR_NONE);
    } else if (phase == 0xbeef0005) {
        Serial.println("    >> Device is woken up from hibernate mode.");
        assertEqual(System.resetReason(), (int)RESET_REASON_POWER_MANAGEMENT);
    }
}

test(05_System_Sleep_With_Configuration_Object_Hibernate_Mode_Wakeup_By_Analog_Pin) {
    if (phase == 0xbeef0005) {
        Serial.println("    >> Device enters hibernate mode.");
        Serial.println("    >> Please reconnect serial and type 't' after applying voltage crossing 1500mV on A0.");
        Serial.println("    >> Press any key now");
        while (Serial.available() <= 0);
        while (Serial.available() > 0) {
            (void)Serial.read();
        }

        phase = 0xbeef0006;

        SystemSleepConfiguration config;
        config.mode(SystemSleepMode::HIBERNATE)
              .analog(A0, 1500, AnalogInterruptMode::CROSS);
        SystemSleepResult result = System.sleep(config);
        assertEqual(result.error(), SYSTEM_ERROR_NONE);
    } else if (phase == 0xbeef0006) {
        Serial.println("    >> Device is woken up from hibernate mode.");
        assertEqual(System.resetReason(), (int)RESET_REASON_POWER_MANAGEMENT);
    }
}

// Tracker support waking up device from hibernate mode by external RTC
#if HAL_PLATFORM_EXTERNAL_RTC
test(06_System_Sleep_With_Configuration_Object_Hibernate_Mode_Wakeup_By_External_Rtc) {
    if (phase == 0xbeef0006) {
        Serial.println("    >> Device enters hibernate mode.");
        Serial.println("    >> Please reconnect serial and type 't' after 3 seconds.");
        Serial.println("    >> Press any key now");
        while (Serial.available() <= 0);
        while (Serial.available() > 0) {
            (void)Serial.read();
        }

        phase = 0xbeef0007;

        SystemSleepConfiguration config;
        config.mode(SystemSleepMode::HIBERNATE)
              .duration(3s);
        SystemSleepResult result = System.sleep(config);
        assertEqual(result.error(), SYSTEM_ERROR_NONE);
    } else if (phase == 0xbeef0007) {
        Serial.println("    >> Device is woken up from hibernate mode.");
        assertEqual(System.resetReason(), (int)RESET_REASON_POWER_MANAGEMENT);
    }
}

test(07_System_Sleep_Mode_Deep_Wakeup_By_External_Rtc) {
    if (phase == 0xbeef0007) {
        Serial.println("    >> Device enters hibernate mode.");
        Serial.println("    >> Please reconnect serial and type 't' after 3 seconds.");
        Serial.println("    >> Press any key now");
        while (Serial.available() <= 0);
        while (Serial.available() > 0) {
            (void)Serial.read();
        }

        phase = 0xbeef0008;

        SleepResult result = System.sleep(SLEEP_MODE_DEEP, 3s);
        assertEqual(result.error(), SYSTEM_ERROR_NONE);
    } else if (phase == 0xbeef0008) {
        Serial.println("    >> Device is woken up from hibernate mode.");
        assertEqual(System.resetReason(), (int)RESET_REASON_POWER_MANAGEMENT);
    }
}
#endif // HAL_PLATFORM_EXTERNAL_RTC
#endif // HAL_PLATFORM_GEN == 3 && PLATFORM_ID != PLATFORM_P2

<<<<<<< HEAD
#if HAL_PLATFORM_GEN == 2 || PLATFORM_ID == PLATFORM_P2
test(03_System_Sleep_With_Configuration_Object_Hibernate_Mode_Wakeup_By_Wkp_Pin) {
    if (phase == 0xbeef0003) {
        Serial.println("    >> Device enters hibernate mode.");
        Serial.println("    >> Please reconnect serial and type 't' after you have a rising edge on WKP pin.");
        Serial.println("    >> Press any key now");
        while (Serial.available() <= 0);
        while (Serial.available() > 0) {
            (void)Serial.read();
        }

        phase = 0xbeef0004;

        SystemSleepConfiguration config;
        config.mode(SystemSleepMode::HIBERNATE)
              .gpio(WKP, RISING);
        SystemSleepResult result = System.sleep(config);
        assertEqual(result.error(), SYSTEM_ERROR_NONE);
    } else if (phase == 0xbeef0004) {
        Serial.println("    >> Device is woken up from hibernate mode.");
        assertEqual(System.resetReason(), (int)RESET_REASON_POWER_MANAGEMENT);
    }
}

test(04_System_Sleep_With_Configuration_Object_Hibernate_Mode_Wakeup_By_Rtc) {
    if (phase == 0xbeef0004) {
        Serial.println("    >> Device enters hibernate mode.");
        Serial.println("    >> Please reconnect serial and type 't' after 3 seconds.");
        Serial.println("    >> Press any key now");
        while (Serial.available() <= 0);
        while (Serial.available() > 0) {
            (void)Serial.read();
        }

        phase = 0xbeef0005;

        SystemSleepConfiguration config;
        config.mode(SystemSleepMode::HIBERNATE)
              .duration(3s);
        SystemSleepResult result = System.sleep(config);
        assertEqual(result.error(), SYSTEM_ERROR_NONE);
    } else if (phase == 0xbeef0005) {
        Serial.println("    >> Device is woken up from hibernate mode.");
        assertEqual(System.resetReason(), (int)RESET_REASON_POWER_MANAGEMENT);
    }
}

test(05_System_Sleep_Mode_Deep_Wakeup_By_Wkp_Pin) {
    if (phase == 0xbeef0005) {
        Serial.println("    >> Device enters hibernate mode.");
        Serial.println("    >> Please reconnect serial and type 't' after you have a rising edge on WKP pin.");
        Serial.println("    >> Press any key now");
        while (Serial.available() <= 0);
        while (Serial.available() > 0) {
            (void)Serial.read();
        }

        phase = 0xbeef0006;

        SleepResult result = System.sleep(SLEEP_MODE_DEEP);
        assertEqual(result.error(), SYSTEM_ERROR_NONE);
    } else if (phase == 0xbeef0006) {
        Serial.println("    >> Device is woken up from hibernate mode.");
        assertEqual(System.resetReason(), (int)RESET_REASON_POWER_MANAGEMENT);
    }
}

test(06_System_Sleep_Mode_Deep_Wakeup_By_Rtc) {
    if (phase == 0xbeef0006) {
        Serial.println("    >> Device enters hibernate mode.");
        Serial.println("    >> Please reconnect serial and type 't' after 3 seconds.");
        Serial.println("    >> Press any key now");
        while (Serial.available() <= 0);
        while (Serial.available() > 0) {
            (void)Serial.read();
        }

        phase = 0xbeef0007;

        SleepResult result = System.sleep(SLEEP_MODE_DEEP, 3s, SLEEP_DISABLE_WKP_PIN); // Disable WKP pin.
        assertEqual(result.error(), SYSTEM_ERROR_NONE);
    } else if (phase == 0xbeef0007) {
        Serial.println("    >> Device is woken up from hibernate mode.");
        assertEqual(System.resetReason(), (int)RESET_REASON_POWER_MANAGEMENT);
    }
}

test(07_System_Sleep_With_Configuration_Object_Hibernate_Mode_Bypass_Network_Off_Execution_Time) {
    constexpr uint32_t SLEEP_DURATION_S = 3;
    if (phase == 0xbeef0007) {
        Serial.printf("    >> Device enters hibernate mode. Please reconnect serial after %ld s\r\n", SLEEP_DURATION_S);
        Serial.println("    >> Press any key now");
        while (Serial.available() <= 0);
        while (Serial.available() > 0) {
            (void)Serial.read();
        }

        phase = 0xbeef0008;

        Serial.print("Turning on the modem...");
        Network.on();
        Network.connect(); // to finally power on the modem. The Network.on() won't do that for us on Gen3 as for now.
        Serial.println("Done.");
        assertTrue(waitFor(Network.isOn, CLOUD_CONNECT_TIMEOUT));

        SystemSleepConfiguration config;
        config.mode(SystemSleepMode::HIBERNATE)
              .duration(SLEEP_DURATION_S * 1000);
#if HAL_PLATFORM_CELLULAR
        config.network(Cellular, SystemSleepNetworkFlag::INACTIVE_STANDBY);
#elif HAL_PLATFORM_WIFI && PLATFORM_ID != PLATFORM_P2 // P2 doesn't support using network as wakeup source
        config.network(WiFi, SystemSleepNetworkFlag::INACTIVE_STANDBY);
#endif

        enterTime = Time.now();
        Serial.printlnf("Before: %ld", enterTime);
        SystemSleepResult result = System.sleep(config);
        assertEqual(result.error(), SYSTEM_ERROR_NONE);
    } else if (phase == 0xbeef0008) {
        Serial.println("    >> Device is reset from hibernate mode.");
        Serial.printlnf("After: %ld", exitTime);
        assertEqual(System.resetReason(), (int)RESET_REASON_POWER_MANAGEMENT);
        assertLessOrEqual(exitTime - enterTime, SLEEP_DURATION_S + 1);
    }
}
#endif // HAL_PLATFORM_GEN == 2 || PLATFORM_ID == PLATFORM_P2
=======
#endif // HAL_PLATFORM_GEN
>>>>>>> f6eeabac

test(08_System_Sleep_With_Configuration_Object_Stop_Mode_Without_Wakeup) {
    SystemSleepConfiguration config;
    config.mode(SystemSleepMode::STOP);
#if HAL_PLATFORM_CELLULAR
    config.network(Cellular, SystemSleepNetworkFlag::INACTIVE_STANDBY);
#endif
#if HAL_PLATFORM_WIFI
    config.network(WiFi, SystemSleepNetworkFlag::INACTIVE_STANDBY);
#endif
    SystemSleepResult result = System.sleep(config);
    assertNotEqual(result.error(), SYSTEM_ERROR_NONE);
}

test(09_System_Sleep_With_Configuration_Object_Stop_Mode_Without_Wakeup) {
    SleepResult result = System.sleep(nullptr, 0, nullptr, 0, 0);
    assertNotEqual(result.error(), SYSTEM_ERROR_NONE);
}

test(10_System_Sleep_With_Configuration_Object_Ultra_Low_Power_Mode_Without_Wakeup) {
    SystemSleepConfiguration config;
    config.mode(SystemSleepMode::ULTRA_LOW_POWER);
#if HAL_PLATFORM_CELLULAR
    config.network(Cellular, SystemSleepNetworkFlag::INACTIVE_STANDBY);
#endif
#if HAL_PLATFORM_WIFI
    config.network(WiFi, SystemSleepNetworkFlag::INACTIVE_STANDBY);
#endif
    SystemSleepResult result = System.sleep(config);
    assertNotEqual(result.error(), SYSTEM_ERROR_NONE)   ;
}

test(11_System_Sleep_With_Configuration_Object_Stop_Mode_Wakeup_By_D0) {
    Serial.println("    >> Device enters stop mode. Please reconnect serial after you have a rising edge on D0.");
    Serial.println("    >> Press any key now");
    while(Serial.available() <= 0);
    while (Serial.available() > 0) {
        (void)Serial.read();
    }

    SystemSleepConfiguration config;
    config.mode(SystemSleepMode::STOP)
          .gpio(D0, RISING);
    SystemSleepResult result = System.sleep(config);

    delay(1s); // FIXME: P2 specific due to USB thread
    waitUntil(Serial.isConnected);

    assertEqual(result.error(), SYSTEM_ERROR_NONE);
    assertEqual((int)result.wakeupReason(), (int)SystemSleepWakeupReason::BY_GPIO);
    assertEqual(result.wakeupPin(), D0);
}

test(12_System_Sleep_With_Configuration_Object_Stop_Mode_Wakeup_By_Rtc) {
    Serial.println("    >> Device enters stop mode. Please reconnect serial after 3 seconds.");
    Serial.println("    >> Press any key now");
    while(Serial.available() <= 0);
    while (Serial.available() > 0) {
        (void)Serial.read();
    }

    SystemSleepConfiguration config;
    config.mode(SystemSleepMode::STOP)
          .duration(3s);
    SystemSleepResult result = System.sleep(config);

    delay(1s); // FIXME: P2 specific due to USB thread
    waitUntil(Serial.isConnected);

    assertEqual(result.error(), SYSTEM_ERROR_NONE);
    assertEqual((int)result.wakeupReason(), (int)SystemSleepWakeupReason::BY_RTC);
}

#if HAL_PLATFORM_BLE && PLATFORM_ID != PLATFORM_P2
test(13_System_Sleep_With_Configuration_Object_Stop_Mode_Wakeup_By_Ble) {
    Serial.println("    >> Device enters stop mode. Please reconnect serial after device being connected by BLE Central.");
    Serial.println("    >> Press any key now");
    BLE.on();
    BLE.advertise();
    while(Serial.available() <= 0);
    while (Serial.available() > 0) {
        (void)Serial.read();
    }

    SystemSleepConfiguration config;
    config.mode(SystemSleepMode::STOP)
          .ble();
    SystemSleepResult result = System.sleep(config);

    waitUntil(Serial.isConnected);

    assertEqual(result.error(), SYSTEM_ERROR_NONE);
    assertEqual((int)result.wakeupReason(), (int)SystemSleepWakeupReason::BY_BLE);

    BLE.stopAdvertising();
}
#endif // HAL_PLATFORM_BLE && PLATFORM_ID != PLATFORM_P2

test(14_System_Sleep_Mode_Stop_Wakeup_By_D0) {
    Serial.println("    >> Device enters stop mode. Please reconnect serial after you have a rising edge on D0.");
    Serial.println("    >> Press any key now");
    while(Serial.available() <= 0);
    while (Serial.available() > 0) {
        (void)Serial.read();
    }

    SleepResult result = System.sleep(D0, RISING);

    delay(1s); // FIXME: P2 specific due to USB thread
    waitUntil(Serial.isConnected);

    assertEqual(result.error(), SYSTEM_ERROR_NONE);
    assertEqual((int)result.reason(), (int)WAKEUP_REASON_PIN);
    assertEqual(result.pin(), D0);
}

test(15_System_Sleep_Mode_Stop_Wakeup_By_Rtc) {
    Serial.println("    >> Device enters stop mode. Please reconnect serial after 3 seconds");
    Serial.println("    >> Press any key now");
    while(Serial.available() <= 0);
    while (Serial.available() > 0) {
        (void)Serial.read();
    }

    SleepResult result = System.sleep(nullptr, 0, nullptr, 0, 3s);

    delay(1s); // FIXME: P2 specific due to USB thread
    waitUntil(Serial.isConnected);

    assertEqual(result.error(), SYSTEM_ERROR_NONE);
    assertEqual((int)result.reason(), (int)WAKEUP_REASON_RTC);
}

test(16_System_Sleep_With_Configuration_Object_Ultra_Low_Power_Mode_Wakeup_By_D0) {
    Serial.println("    >> Device enters ultra-low power mode. Please reconnect serial after you have a rising edge on D0.");
    Serial.println("    >> Press any key now");
    while(Serial.available() <= 0);
    while (Serial.available() > 0) {
        (void)Serial.read();
    }

    SystemSleepConfiguration config;
    config.mode(SystemSleepMode::ULTRA_LOW_POWER)
          .gpio(D0, RISING);
    SystemSleepResult result = System.sleep(config);

    delay(1s); // FIXME: P2 specific due to USB thread
    waitUntil(Serial.isConnected);

    assertEqual(result.error(), SYSTEM_ERROR_NONE);
    assertEqual((int)result.wakeupReason(), (int)SystemSleepWakeupReason::BY_GPIO);
    assertEqual(result.wakeupPin(), D0);
}

test(17_System_Sleep_With_Configuration_Object_Ultra_Low_Power_Mode_Wakeup_By_Rtc) {
    Serial.println("    >> Device enters ultra-low power mode. Please reconnect serial after 3 seconds.");
    Serial.println("    >> Press any key now");
    while(Serial.available() <= 0);
    while (Serial.available() > 0) {
        (void)Serial.read();
    }

    SystemSleepConfiguration config;
    config.mode(SystemSleepMode::ULTRA_LOW_POWER)
          .duration(3s);
    SystemSleepResult result = System.sleep(config);

    delay(1s); // FIXME: P2 specific due to USB thread
    waitUntil(Serial.isConnected);

    assertEqual(result.error(), SYSTEM_ERROR_NONE);
    assertEqual((int)result.wakeupReason(), (int)SystemSleepWakeupReason::BY_RTC);
}

#if PLATFORM_ID != PLATFORM_P2

#if HAL_PLATFORM_BLE
test(18_System_Sleep_With_Configuration_Object_Ultra_Low_Power_Mode_Wakeup_By_Ble) {
    Serial.println("    >> Device enters ultra-low power mode. Please reconnect serial after device being connected by BLE Central.");
    Serial.println("    >> Press any key now");
    while(Serial.available() <= 0);
    while (Serial.available() > 0) {
        (void)Serial.read();
    }

    BLE.advertise();

    SystemSleepConfiguration config;
    config.mode(SystemSleepMode::ULTRA_LOW_POWER)
          .ble();
    SystemSleepResult result = System.sleep(config);

    waitUntil(Serial.isConnected);

    assertEqual(result.error(), SYSTEM_ERROR_NONE);
    assertEqual((int)result.wakeupReason(), (int)SystemSleepWakeupReason::BY_BLE);

    BLE.stopAdvertising();
}
#endif // HAL_PLATFORM_BLE

test(19_System_Sleep_With_Configuration_Object_Stop_Mode_Wakeup_By_Analog_Pin) {
    Serial.println("    >> Device enters stop mode. Please reconnect serial after applying voltage crossing 1500mV on A0.");
    Serial.println("    >> Press any key now");
    while(Serial.available() <= 0);
    while (Serial.available() > 0) {
        (void)Serial.read();
    }

    SystemSleepConfiguration config;
    config.mode(SystemSleepMode::STOP)
          .analog(A0, 1500, AnalogInterruptMode::CROSS);
    SystemSleepResult result = System.sleep(config);

    waitUntil(Serial.isConnected);

    assertEqual(result.error(), SYSTEM_ERROR_NONE);
    assertEqual((int)result.wakeupReason(), (int)SystemSleepWakeupReason::BY_LPCOMP);
}

#if HAL_PLATFORM_GEN == 3
test(20_System_Sleep_With_Configuration_Object_Ultra_Low_Power_Mode_Wakeup_By_Analog_Pin) {
    Serial.println("    >> Device enters ultra-low power mode. Please reconnect serial after applying voltage crossing 1500mV on A0.");
    Serial.println("    >> Press any key now");
    while(Serial.available() <= 0);
    while (Serial.available() > 0) {
        (void)Serial.read();
    }

    SystemSleepConfiguration config;
    config.mode(SystemSleepMode::ULTRA_LOW_POWER)
          .analog(A0, 1500, AnalogInterruptMode::CROSS);
    SystemSleepResult result = System.sleep(config);

    waitUntil(Serial.isConnected);

    assertEqual(result.error(), SYSTEM_ERROR_NONE);
    assertEqual((int)result.wakeupReason(), (int)SystemSleepWakeupReason::BY_LPCOMP);
}
#endif // HAL_PLATFORM_GEN == 3 

test(21_System_Sleep_With_Configuration_Object_Stop_Mode_Wakeup_By_Usart) {
    Serial.println("    >> Device enters stop mode. Please reconnect serial after sending characters over Serial1 @115200bps");
    Serial.println("    >> Press any key now");
    while(Serial.available() <= 0);
    while (Serial.available() > 0) {
        (void)Serial.read();
    }

    Serial1.begin(115200);

    SystemSleepConfiguration config;
    config.mode(SystemSleepMode::STOP)
          .usart(Serial1);
    SystemSleepResult result = System.sleep(config);

    Serial1.end();

    waitUntil(Serial.isConnected);

    assertEqual(result.error(), SYSTEM_ERROR_NONE);
    assertEqual((int)result.wakeupReason(), (int)SystemSleepWakeupReason::BY_USART);
}

#if HAL_PLATFORM_GEN == 3
test(22_System_Sleep_With_Configuration_Object_Ultra_Low_Power_Mode_Wakeup_By_Usart) {
    Serial.println("    >> Device enters ultra-low power mode. Please reconnect serial after sending characters over Serial1 @115200bps");
    Serial.println("    >> Press any key now");
    while(Serial.available() <= 0);
    while (Serial.available() > 0) {
        (void)Serial.read();
    }

    Serial1.begin(115200);

    SystemSleepConfiguration config;
    config.mode(SystemSleepMode::ULTRA_LOW_POWER)
          .usart(Serial1);
    SystemSleepResult result = System.sleep(config);

    Serial1.end();

    waitUntil(Serial.isConnected);

    assertEqual(result.error(), SYSTEM_ERROR_NONE);
    assertEqual((int)result.wakeupReason(), (int)SystemSleepWakeupReason::BY_USART);
}
#endif // HAL_PLATFORM_GEN == 3

#if HAL_PLATFORM_CELLULAR
test(23_System_Sleep_With_Configuration_Object_Stop_Mode_Wakeup_By_Cellular) {
    Serial.println("    >> Device enters stop mode. Please reconnect serial after waking up by network data");
    Serial.println("    >> Press any key now");
    while(Serial.available() <= 0);
    while (Serial.available() > 0) {
        (void)Serial.read();
    }

    Serial.println("    >> Turning on the modem");
    Cellular.on();
    waitFor(Cellular.isOn, 60000);
    Serial.println("    >> Connecting to the cloud");
    Particle.connect();
    assertTrue(waitFor(Particle.connected, CLOUD_CONNECT_TIMEOUT));
    Serial.println("    >> Connected to the cloud. You'll see the RGB is turned on after waking up.");

    SystemSleepConfiguration config;
    config.mode(SystemSleepMode::STOP)
          .network(Cellular);
    SystemSleepResult result = System.sleep(config);

    waitUntil(Serial.isConnected);

    assertEqual(result.error(), SYSTEM_ERROR_NONE);
    assertEqual((int)result.wakeupReason(), (int)SystemSleepWakeupReason::BY_NETWORK);
}

#if HAL_PLATFORM_GEN == 3
test(24_System_Sleep_With_Configuration_Object_Ultra_Low_Power_Mode_Wakeup_By_Cellular) {
    Serial.println("    >> Device enters ultra-low power mode. Please reconnect serial after waking up by network data");
    Serial.println("    >> Press any key now");
    while(Serial.available() <= 0);
    while (Serial.available() > 0) {
        (void)Serial.read();
    }

    Serial.println("    >> Connecting to the cloud");
    Cellular.on();
    Particle.connect();
    assertTrue(waitFor(Particle.connected, CLOUD_CONNECT_TIMEOUT));
    Serial.println("    >> Connected to the cloud. You'll see the RGB is turned on after waking up.");

    SystemSleepConfiguration config;
    config.mode(SystemSleepMode::ULTRA_LOW_POWER)
          .network(Cellular);
    SystemSleepResult result = System.sleep(config);

    waitUntil(Serial.isConnected);

    assertEqual(result.error(), SYSTEM_ERROR_NONE);
    assertEqual((int)result.wakeupReason(), (int)SystemSleepWakeupReason::BY_NETWORK);
}
#endif // HAL_PLATFORM_GEN == 3
#endif // HAL_PLATFORM_CELLULAR

#if HAL_PLATFORM_WIFI && HAL_PLATFORM_GEN == 3
test(25_System_Sleep_With_Configuration_Object_Stop_Mode_Wakeup_By_WiFi) {
    Serial.println("    >> Device enters stop mode. Please reconnect serial after waking up by network data");
    Serial.println("    >> Press any key now");
    while(Serial.available() <= 0);
    while (Serial.available() > 0) {
        (void)Serial.read();
    }

    Serial.println("    >> Connecting to the cloud");
    WiFi.on();
    Particle.connect();
    waitUntil(Particle.connected);
    Serial.println("    >> Connected to the cloud. You'll see the RGB is turned on after waking up.");

    SystemSleepConfiguration config;
    config.mode(SystemSleepMode::STOP)
          .network(WiFi);
    SystemSleepResult result = System.sleep(config);

    waitUntil(Serial.isConnected);

    assertEqual(result.error(), SYSTEM_ERROR_NONE);
    assertEqual((int)result.wakeupReason(), (int)SystemSleepWakeupReason::BY_NETWORK);
}

test(26_System_Sleep_With_Configuration_Object_Ultra_Low_Power_Mode_Wakeup_By_WiFi) {
    Serial.println("    >> Device enters ultra-low power mode. Please reconnect serial after waking up by network data");
    Serial.println("    >> Press any key now");
    while(Serial.available() <= 0);
    while (Serial.available() > 0) {
        (void)Serial.read();
    }

    Serial.println("    >> Connecting to the cloud");
    WiFi.on();
    Particle.connect();
    waitUntil(Particle.connected);
    Serial.println("    >> Connected to the cloud. You'll see the RGB is turned on after waking up.");

    SystemSleepConfiguration config;
    config.mode(SystemSleepMode::ULTRA_LOW_POWER)
          .network(WiFi);
    SystemSleepResult result = System.sleep(config);

    waitUntil(Serial.isConnected);

    assertEqual(result.error(), SYSTEM_ERROR_NONE);
    assertEqual((int)result.wakeupReason(), (int)SystemSleepWakeupReason::BY_NETWORK);
}
#endif // HAL_PLATFORM_WIFI && HAL_PLATFORM_GEN == 3

#endif // PLATFORM_ID != PLATFORM_P2

test(27_System_Sleep_With_Configuration_Object_Execution_Time_Prepare) {
    /* This test should only be run with threading disabled */
    if (system_thread_get_state(nullptr) == spark::feature::ENABLED) {
        skip();
        return;
    }

    System.on(network_status, [](system_event_t ev, int data) -> void {
        if (ev == network_status && data == network_status_off && sNetworkOffTimestamp == 0) {
            sNetworkOffTimestamp = Time.now();
            Serial.printlnf("sNetworkOffTimestamp: %ld", sNetworkOffTimestamp);
        }
    });
}

test(28_System_Sleep_With_Configuration_Object_Stop_Mode_Execution_Time) {
    constexpr uint32_t SLEEP_DURATION_S = 3;
    Serial.println("    >> Press any key now");
    while(Serial.available() <= 0);
    while (Serial.available() > 0) {
        (void)Serial.read();
    }

    Serial.println("    >> Connecting to the cloud");
    Network.on();
    Particle.connect();
    assertTrue(waitFor(Particle.connected, CLOUD_CONNECT_TIMEOUT));
    Serial.println("    >> Connected to the cloud");
    Serial.printf("    >> Enter stop mode. Please reconnect serial after %ld s\r\n", SLEEP_DURATION_S);

    SystemSleepConfiguration config;
    config.mode(SystemSleepMode::STOP)
          .duration(SLEEP_DURATION_S * 1000);

    if (system_thread_get_state(nullptr) == spark::feature::ENABLED) {
        sNetworkOffTimestamp = Time.now();
    } else {
        sNetworkOffTimestamp = 0;
    }
    SystemSleepResult result = System.sleep(config);
    time32_t exit = Time.now();

    delay(1s); // FIXME: P2 specific due to USB thread
    waitUntil(Serial.isConnected);
    assertNotEqual(sNetworkOffTimestamp, 0);
    assertMoreOrEqual(exit - sNetworkOffTimestamp, SLEEP_DURATION_S);
    if (system_thread_get_state(nullptr) == spark::feature::ENABLED) {
        assertLessOrEqual(exit - sNetworkOffTimestamp, SLEEP_DURATION_S + 10 );
    } else {
        assertLessOrEqual(exit - sNetworkOffTimestamp, SLEEP_DURATION_S + 2 );
    }
    Serial.printf("Sleep execution time: %ld s\r\n", exit - sNetworkOffTimestamp);

    assertEqual(result.error(), SYSTEM_ERROR_NONE);
    assertEqual((int)result.wakeupReason(), (int)SystemSleepWakeupReason::BY_RTC);

    // Make sure we reconnect back to the cloud
    assertTrue(waitFor(Particle.connected, CLOUD_CONNECT_TIMEOUT));
}

test(29_System_Sleep_With_Configuration_Object_Ultra_Low_Power_Mode_Wakeup_Execution_Time) {
    constexpr uint32_t SLEEP_DURATION_S = 3;
    Serial.println("    >> Press any key now");
    while(Serial.available() <= 0);
    while (Serial.available() > 0) {
        (void)Serial.read();
    }

    Serial.println("    >> Connecting to the cloud");
    Network.on();
    Particle.connect();
    assertTrue(waitFor(Particle.connected, CLOUD_CONNECT_TIMEOUT));
    Serial.println("    >> Connected to the cloud");
    Serial.printf("    >> Enter stop mode. Please reconnect serial after %ld s\r\n", SLEEP_DURATION_S);

    SystemSleepConfiguration config;
    config.mode(SystemSleepMode::ULTRA_LOW_POWER)
          .duration(SLEEP_DURATION_S * 1000);

    if (system_thread_get_state(nullptr) == spark::feature::ENABLED) {
        sNetworkOffTimestamp = Time.now();
    } else {
        sNetworkOffTimestamp = 0;
    }
    SystemSleepResult result = System.sleep(config);
    time32_t exit = Time.now();

    delay(1s); // FIXME: P2 specific due to USB thread
    waitUntil(Serial.isConnected);
    assertNotEqual(sNetworkOffTimestamp, 0);
    assertMoreOrEqual(exit - sNetworkOffTimestamp, SLEEP_DURATION_S);
    if (system_thread_get_state(nullptr) == spark::feature::ENABLED) {
        assertLessOrEqual(exit - sNetworkOffTimestamp, SLEEP_DURATION_S + 10 );
    } else {
        assertLessOrEqual(exit - sNetworkOffTimestamp, SLEEP_DURATION_S + 2 );
    }
    Serial.printf("Sleep execution time: %ld s\r\n", exit - sNetworkOffTimestamp);

    assertEqual(result.error(), SYSTEM_ERROR_NONE);
    assertEqual((int)result.wakeupReason(), (int)SystemSleepWakeupReason::BY_RTC);
}

test(30_System_Sleep_With_Configuration_Object_Network_Power_State_Consistent_On) {
    Serial.println("    >> Press any key now");
    while(Serial.available() <= 0);
    while (Serial.available() > 0) {
        (void)Serial.read();
    }

    Particle.disconnect();
    assertTrue(waitFor(Particle.disconnected, CLOUD_CONNECT_TIMEOUT));

    for (uint8_t i = 0; i < 2; i++) {
        // Make sure the modem is off first
        Serial.println("    >> Powering off the modem...");
#if HAL_PLATFORM_CELLULAR
        Cellular.off();
        assertTrue(waitFor(Cellular.isOff, 60000));
        Serial.println("    >> Powering on the modem...");
        Cellular.on();
        if (i == 1) {
            assertTrue(waitFor(Cellular.isOn, 60000));
        }
#elif HAL_PLATFORM_WIFI
        WiFi.off();
        assertTrue(waitFor(WiFi.isOff, 60000));
        Serial.println("    >> Powering on the modem...");
        WiFi.on();
        if (i == 1) {
            assertTrue(waitFor(WiFi.isOn, 60000));
        }
#endif

        Serial.println("    >> Entering sleep... Please reconnect serial after 3 seconds");
        SystemSleepResult result = System.sleep(SystemSleepConfiguration().mode(SystemSleepMode::STOP).duration(3s));

        delay(1s); // FIXME: P2 specific due to USB thread
        waitUntil(Serial.isConnected);

        assertEqual(result.error(), SYSTEM_ERROR_NONE);
        assertEqual((int)result.wakeupReason(), (int)SystemSleepWakeupReason::BY_RTC);

        Serial.println("    >> Waiting for the modem to be turned on...");
#if HAL_PLATFORM_CELLULAR
        assertTrue(waitFor(Cellular.isOn, 60000));
#elif HAL_PLATFORM_WIFI
        assertTrue(waitFor(WiFi.isOn, 60000));
#endif
    }
}

test(31_System_Sleep_With_Configuration_Object_Network_Power_State_Consistent_Off) {
    Serial.println("    >> Press any key now");
    while(Serial.available() <= 0);
    while (Serial.available() > 0) {
        (void)Serial.read();
    }

    for (uint8_t i = 0; i < 2; i++) {
        // Make sure the modem is on first
        Serial.println("    >> Powering on the modem...");
#if HAL_PLATFORM_CELLULAR
        Cellular.on();
        assertTrue(waitFor(Cellular.isOn, 60000));
        Serial.println("    >> Powering off the modem...");
        Cellular.off();
        if (i == 1) {
            assertTrue(waitFor(Cellular.isOff, 60000));
        }
#elif HAL_PLATFORM_WIFI
        WiFi.on();
        assertTrue(waitFor(WiFi.isOn, 60000));
        Serial.println("    >> Powering off the modem...");
        WiFi.off();
        if (i == 1) {
            assertTrue(waitFor(WiFi.isOff, 60000));
        }
#endif

        Serial.println("    >> Entering sleep... Please reconnect serial after 3 seconds");
        SystemSleepResult result = System.sleep(SystemSleepConfiguration().mode(SystemSleepMode::STOP).duration(3s));

        delay(1s); // FIXME: P2 specific due to USB thread
        waitUntil(Serial.isConnected);

        assertEqual(result.error(), SYSTEM_ERROR_NONE);
        assertEqual((int)result.wakeupReason(), (int)SystemSleepWakeupReason::BY_RTC);

        // Give system thread a chance to run if threading is enabled.
        delay(3s);
#if HAL_PLATFORM_CELLULAR
        assertTrue(Cellular.isOff());
#elif HAL_PLATFORM_WIFI
        assertTrue(WiFi.isOff());
#endif
    }
}<|MERGE_RESOLUTION|>--- conflicted
+++ resolved
@@ -89,7 +89,7 @@
     }
 }
 
-#if HAL_PLATFORM_GEN == 3 && PLATFORM_ID != PLATFORM_P2
+#if PLATFORM_ID != PLATFORM_P2
 test(03_System_Sleep_With_Configuration_Object_Hibernate_Mode_Wakeup_By_D0) {
     if (phase == 0xbeef0003) {
         Serial.println("    >> Device enters hibernate mode.");
@@ -209,11 +209,10 @@
     }
 }
 #endif // HAL_PLATFORM_EXTERNAL_RTC
-#endif // HAL_PLATFORM_GEN == 3 && PLATFORM_ID != PLATFORM_P2
-
-<<<<<<< HEAD
-#if HAL_PLATFORM_GEN == 2 || PLATFORM_ID == PLATFORM_P2
-test(03_System_Sleep_With_Configuration_Object_Hibernate_Mode_Wakeup_By_Wkp_Pin) {
+#endif // PLATFORM_ID != PLATFORM_P2
+
+#if PLATFORM_ID == PLATFORM_P2
+test(08_System_Sleep_With_Configuration_Object_Hibernate_Mode_Wakeup_By_Wkp_Pin) {
     if (phase == 0xbeef0003) {
         Serial.println("    >> Device enters hibernate mode.");
         Serial.println("    >> Please reconnect serial and type 't' after you have a rising edge on WKP pin.");
@@ -236,7 +235,7 @@
     }
 }
 
-test(04_System_Sleep_With_Configuration_Object_Hibernate_Mode_Wakeup_By_Rtc) {
+test(09_System_Sleep_With_Configuration_Object_Hibernate_Mode_Wakeup_By_Rtc) {
     if (phase == 0xbeef0004) {
         Serial.println("    >> Device enters hibernate mode.");
         Serial.println("    >> Please reconnect serial and type 't' after 3 seconds.");
@@ -259,7 +258,7 @@
     }
 }
 
-test(05_System_Sleep_Mode_Deep_Wakeup_By_Wkp_Pin) {
+test(10_System_Sleep_Mode_Deep_Wakeup_By_Wkp_Pin) {
     if (phase == 0xbeef0005) {
         Serial.println("    >> Device enters hibernate mode.");
         Serial.println("    >> Please reconnect serial and type 't' after you have a rising edge on WKP pin.");
@@ -279,7 +278,7 @@
     }
 }
 
-test(06_System_Sleep_Mode_Deep_Wakeup_By_Rtc) {
+test(11_System_Sleep_Mode_Deep_Wakeup_By_Rtc) {
     if (phase == 0xbeef0006) {
         Serial.println("    >> Device enters hibernate mode.");
         Serial.println("    >> Please reconnect serial and type 't' after 3 seconds.");
@@ -299,7 +298,7 @@
     }
 }
 
-test(07_System_Sleep_With_Configuration_Object_Hibernate_Mode_Bypass_Network_Off_Execution_Time) {
+test(12_System_Sleep_With_Configuration_Object_Hibernate_Mode_Bypass_Network_Off_Execution_Time) {
     constexpr uint32_t SLEEP_DURATION_S = 3;
     if (phase == 0xbeef0007) {
         Serial.printf("    >> Device enters hibernate mode. Please reconnect serial after %ld s\r\n", SLEEP_DURATION_S);
@@ -320,11 +319,8 @@
         SystemSleepConfiguration config;
         config.mode(SystemSleepMode::HIBERNATE)
               .duration(SLEEP_DURATION_S * 1000);
-#if HAL_PLATFORM_CELLULAR
-        config.network(Cellular, SystemSleepNetworkFlag::INACTIVE_STANDBY);
-#elif HAL_PLATFORM_WIFI && PLATFORM_ID != PLATFORM_P2 // P2 doesn't support using network as wakeup source
-        config.network(WiFi, SystemSleepNetworkFlag::INACTIVE_STANDBY);
-#endif
+        // P2 doesn't support using network as wakeup source
+        // config.network(WiFi, SystemSleepNetworkFlag::INACTIVE_STANDBY);
 
         enterTime = Time.now();
         Serial.printlnf("Before: %ld", enterTime);
@@ -337,12 +333,9 @@
         assertLessOrEqual(exitTime - enterTime, SLEEP_DURATION_S + 1);
     }
 }
-#endif // HAL_PLATFORM_GEN == 2 || PLATFORM_ID == PLATFORM_P2
-=======
-#endif // HAL_PLATFORM_GEN
->>>>>>> f6eeabac
-
-test(08_System_Sleep_With_Configuration_Object_Stop_Mode_Without_Wakeup) {
+#endif // PLATFORM_ID == PLATFORM_P2
+
+test(13_System_Sleep_With_Configuration_Object_Stop_Mode_Without_Wakeup) {
     SystemSleepConfiguration config;
     config.mode(SystemSleepMode::STOP);
 #if HAL_PLATFORM_CELLULAR
@@ -355,12 +348,12 @@
     assertNotEqual(result.error(), SYSTEM_ERROR_NONE);
 }
 
-test(09_System_Sleep_With_Configuration_Object_Stop_Mode_Without_Wakeup) {
+test(14_System_Sleep_With_Configuration_Object_Stop_Mode_Without_Wakeup) {
     SleepResult result = System.sleep(nullptr, 0, nullptr, 0, 0);
     assertNotEqual(result.error(), SYSTEM_ERROR_NONE);
 }
 
-test(10_System_Sleep_With_Configuration_Object_Ultra_Low_Power_Mode_Without_Wakeup) {
+test(15_System_Sleep_With_Configuration_Object_Ultra_Low_Power_Mode_Without_Wakeup) {
     SystemSleepConfiguration config;
     config.mode(SystemSleepMode::ULTRA_LOW_POWER);
 #if HAL_PLATFORM_CELLULAR
@@ -373,7 +366,7 @@
     assertNotEqual(result.error(), SYSTEM_ERROR_NONE)   ;
 }
 
-test(11_System_Sleep_With_Configuration_Object_Stop_Mode_Wakeup_By_D0) {
+test(16_System_Sleep_With_Configuration_Object_Stop_Mode_Wakeup_By_D0) {
     Serial.println("    >> Device enters stop mode. Please reconnect serial after you have a rising edge on D0.");
     Serial.println("    >> Press any key now");
     while(Serial.available() <= 0);
@@ -394,7 +387,7 @@
     assertEqual(result.wakeupPin(), D0);
 }
 
-test(12_System_Sleep_With_Configuration_Object_Stop_Mode_Wakeup_By_Rtc) {
+test(17_System_Sleep_With_Configuration_Object_Stop_Mode_Wakeup_By_Rtc) {
     Serial.println("    >> Device enters stop mode. Please reconnect serial after 3 seconds.");
     Serial.println("    >> Press any key now");
     while(Serial.available() <= 0);
@@ -415,7 +408,7 @@
 }
 
 #if HAL_PLATFORM_BLE && PLATFORM_ID != PLATFORM_P2
-test(13_System_Sleep_With_Configuration_Object_Stop_Mode_Wakeup_By_Ble) {
+test(18_System_Sleep_With_Configuration_Object_Stop_Mode_Wakeup_By_Ble) {
     Serial.println("    >> Device enters stop mode. Please reconnect serial after device being connected by BLE Central.");
     Serial.println("    >> Press any key now");
     BLE.on();
@@ -439,7 +432,7 @@
 }
 #endif // HAL_PLATFORM_BLE && PLATFORM_ID != PLATFORM_P2
 
-test(14_System_Sleep_Mode_Stop_Wakeup_By_D0) {
+test(19_System_Sleep_Mode_Stop_Wakeup_By_D0) {
     Serial.println("    >> Device enters stop mode. Please reconnect serial after you have a rising edge on D0.");
     Serial.println("    >> Press any key now");
     while(Serial.available() <= 0);
@@ -457,7 +450,7 @@
     assertEqual(result.pin(), D0);
 }
 
-test(15_System_Sleep_Mode_Stop_Wakeup_By_Rtc) {
+test(20_System_Sleep_Mode_Stop_Wakeup_By_Rtc) {
     Serial.println("    >> Device enters stop mode. Please reconnect serial after 3 seconds");
     Serial.println("    >> Press any key now");
     while(Serial.available() <= 0);
@@ -474,7 +467,7 @@
     assertEqual((int)result.reason(), (int)WAKEUP_REASON_RTC);
 }
 
-test(16_System_Sleep_With_Configuration_Object_Ultra_Low_Power_Mode_Wakeup_By_D0) {
+test(21_System_Sleep_With_Configuration_Object_Ultra_Low_Power_Mode_Wakeup_By_D0) {
     Serial.println("    >> Device enters ultra-low power mode. Please reconnect serial after you have a rising edge on D0.");
     Serial.println("    >> Press any key now");
     while(Serial.available() <= 0);
@@ -495,7 +488,7 @@
     assertEqual(result.wakeupPin(), D0);
 }
 
-test(17_System_Sleep_With_Configuration_Object_Ultra_Low_Power_Mode_Wakeup_By_Rtc) {
+test(22_System_Sleep_With_Configuration_Object_Ultra_Low_Power_Mode_Wakeup_By_Rtc) {
     Serial.println("    >> Device enters ultra-low power mode. Please reconnect serial after 3 seconds.");
     Serial.println("    >> Press any key now");
     while(Serial.available() <= 0);
@@ -518,7 +511,7 @@
 #if PLATFORM_ID != PLATFORM_P2
 
 #if HAL_PLATFORM_BLE
-test(18_System_Sleep_With_Configuration_Object_Ultra_Low_Power_Mode_Wakeup_By_Ble) {
+test(23_System_Sleep_With_Configuration_Object_Ultra_Low_Power_Mode_Wakeup_By_Ble) {
     Serial.println("    >> Device enters ultra-low power mode. Please reconnect serial after device being connected by BLE Central.");
     Serial.println("    >> Press any key now");
     while(Serial.available() <= 0);
@@ -542,7 +535,7 @@
 }
 #endif // HAL_PLATFORM_BLE
 
-test(19_System_Sleep_With_Configuration_Object_Stop_Mode_Wakeup_By_Analog_Pin) {
+test(24_System_Sleep_With_Configuration_Object_Stop_Mode_Wakeup_By_Analog_Pin) {
     Serial.println("    >> Device enters stop mode. Please reconnect serial after applying voltage crossing 1500mV on A0.");
     Serial.println("    >> Press any key now");
     while(Serial.available() <= 0);
@@ -561,8 +554,7 @@
     assertEqual((int)result.wakeupReason(), (int)SystemSleepWakeupReason::BY_LPCOMP);
 }
 
-#if HAL_PLATFORM_GEN == 3
-test(20_System_Sleep_With_Configuration_Object_Ultra_Low_Power_Mode_Wakeup_By_Analog_Pin) {
+test(25_System_Sleep_With_Configuration_Object_Ultra_Low_Power_Mode_Wakeup_By_Analog_Pin) {
     Serial.println("    >> Device enters ultra-low power mode. Please reconnect serial after applying voltage crossing 1500mV on A0.");
     Serial.println("    >> Press any key now");
     while(Serial.available() <= 0);
@@ -580,9 +572,8 @@
     assertEqual(result.error(), SYSTEM_ERROR_NONE);
     assertEqual((int)result.wakeupReason(), (int)SystemSleepWakeupReason::BY_LPCOMP);
 }
-#endif // HAL_PLATFORM_GEN == 3 
-
-test(21_System_Sleep_With_Configuration_Object_Stop_Mode_Wakeup_By_Usart) {
+
+test(26_System_Sleep_With_Configuration_Object_Stop_Mode_Wakeup_By_Usart) {
     Serial.println("    >> Device enters stop mode. Please reconnect serial after sending characters over Serial1 @115200bps");
     Serial.println("    >> Press any key now");
     while(Serial.available() <= 0);
@@ -605,8 +596,7 @@
     assertEqual((int)result.wakeupReason(), (int)SystemSleepWakeupReason::BY_USART);
 }
 
-#if HAL_PLATFORM_GEN == 3
-test(22_System_Sleep_With_Configuration_Object_Ultra_Low_Power_Mode_Wakeup_By_Usart) {
+test(27_System_Sleep_With_Configuration_Object_Ultra_Low_Power_Mode_Wakeup_By_Usart) {
     Serial.println("    >> Device enters ultra-low power mode. Please reconnect serial after sending characters over Serial1 @115200bps");
     Serial.println("    >> Press any key now");
     while(Serial.available() <= 0);
@@ -628,10 +618,9 @@
     assertEqual(result.error(), SYSTEM_ERROR_NONE);
     assertEqual((int)result.wakeupReason(), (int)SystemSleepWakeupReason::BY_USART);
 }
-#endif // HAL_PLATFORM_GEN == 3
 
 #if HAL_PLATFORM_CELLULAR
-test(23_System_Sleep_With_Configuration_Object_Stop_Mode_Wakeup_By_Cellular) {
+test(28_System_Sleep_With_Configuration_Object_Stop_Mode_Wakeup_By_Cellular) {
     Serial.println("    >> Device enters stop mode. Please reconnect serial after waking up by network data");
     Serial.println("    >> Press any key now");
     while(Serial.available() <= 0);
@@ -658,8 +647,7 @@
     assertEqual((int)result.wakeupReason(), (int)SystemSleepWakeupReason::BY_NETWORK);
 }
 
-#if HAL_PLATFORM_GEN == 3
-test(24_System_Sleep_With_Configuration_Object_Ultra_Low_Power_Mode_Wakeup_By_Cellular) {
+test(29_System_Sleep_With_Configuration_Object_Ultra_Low_Power_Mode_Wakeup_By_Cellular) {
     Serial.println("    >> Device enters ultra-low power mode. Please reconnect serial after waking up by network data");
     Serial.println("    >> Press any key now");
     while(Serial.available() <= 0);
@@ -683,11 +671,10 @@
     assertEqual(result.error(), SYSTEM_ERROR_NONE);
     assertEqual((int)result.wakeupReason(), (int)SystemSleepWakeupReason::BY_NETWORK);
 }
-#endif // HAL_PLATFORM_GEN == 3
 #endif // HAL_PLATFORM_CELLULAR
 
-#if HAL_PLATFORM_WIFI && HAL_PLATFORM_GEN == 3
-test(25_System_Sleep_With_Configuration_Object_Stop_Mode_Wakeup_By_WiFi) {
+#if HAL_PLATFORM_WIFI
+test(30_System_Sleep_With_Configuration_Object_Stop_Mode_Wakeup_By_WiFi) {
     Serial.println("    >> Device enters stop mode. Please reconnect serial after waking up by network data");
     Serial.println("    >> Press any key now");
     while(Serial.available() <= 0);
@@ -712,7 +699,7 @@
     assertEqual((int)result.wakeupReason(), (int)SystemSleepWakeupReason::BY_NETWORK);
 }
 
-test(26_System_Sleep_With_Configuration_Object_Ultra_Low_Power_Mode_Wakeup_By_WiFi) {
+test(31_System_Sleep_With_Configuration_Object_Ultra_Low_Power_Mode_Wakeup_By_WiFi) {
     Serial.println("    >> Device enters ultra-low power mode. Please reconnect serial after waking up by network data");
     Serial.println("    >> Press any key now");
     while(Serial.available() <= 0);
@@ -736,11 +723,11 @@
     assertEqual(result.error(), SYSTEM_ERROR_NONE);
     assertEqual((int)result.wakeupReason(), (int)SystemSleepWakeupReason::BY_NETWORK);
 }
-#endif // HAL_PLATFORM_WIFI && HAL_PLATFORM_GEN == 3
+#endif // HAL_PLATFORM_WIFI
 
 #endif // PLATFORM_ID != PLATFORM_P2
 
-test(27_System_Sleep_With_Configuration_Object_Execution_Time_Prepare) {
+test(32_System_Sleep_With_Configuration_Object_Execution_Time_Prepare) {
     /* This test should only be run with threading disabled */
     if (system_thread_get_state(nullptr) == spark::feature::ENABLED) {
         skip();
@@ -755,7 +742,7 @@
     });
 }
 
-test(28_System_Sleep_With_Configuration_Object_Stop_Mode_Execution_Time) {
+test(33_System_Sleep_With_Configuration_Object_Stop_Mode_Execution_Time) {
     constexpr uint32_t SLEEP_DURATION_S = 3;
     Serial.println("    >> Press any key now");
     while(Serial.available() <= 0);
@@ -800,7 +787,7 @@
     assertTrue(waitFor(Particle.connected, CLOUD_CONNECT_TIMEOUT));
 }
 
-test(29_System_Sleep_With_Configuration_Object_Ultra_Low_Power_Mode_Wakeup_Execution_Time) {
+test(34_System_Sleep_With_Configuration_Object_Ultra_Low_Power_Mode_Wakeup_Execution_Time) {
     constexpr uint32_t SLEEP_DURATION_S = 3;
     Serial.println("    >> Press any key now");
     while(Serial.available() <= 0);
@@ -842,7 +829,7 @@
     assertEqual((int)result.wakeupReason(), (int)SystemSleepWakeupReason::BY_RTC);
 }
 
-test(30_System_Sleep_With_Configuration_Object_Network_Power_State_Consistent_On) {
+test(35_System_Sleep_With_Configuration_Object_Network_Power_State_Consistent_On) {
     Serial.println("    >> Press any key now");
     while(Serial.available() <= 0);
     while (Serial.available() > 0) {
@@ -891,7 +878,7 @@
     }
 }
 
-test(31_System_Sleep_With_Configuration_Object_Network_Power_State_Consistent_Off) {
+test(36_System_Sleep_With_Configuration_Object_Network_Power_State_Consistent_Off) {
     Serial.println("    >> Press any key now");
     while(Serial.available() <= 0);
     while (Serial.available() > 0) {
