--- conflicted
+++ resolved
@@ -70,13 +70,9 @@
 
 const size_t g_pin_count = sizeof(g_pinmap) / sizeof(*g_pinmap);
 
-<<<<<<< HEAD
-PRODUCT_ID(PLATFORM_ID);
 #if HAL_PLATFORM_RTL872X
 PRODUCT_VERSION(4);
 #else
-=======
->>>>>>> f6eeabac
 PRODUCT_VERSION(3);
 #endif
 
