/*
 ******************************************************************************
 *  Copyright (c) 2015 Particle Industries, Inc.  All rights reserved.
 *
 * This library is free software; you can redistribute it and/or
 * modify it under the terms of the GNU Lesser General Public
 * License as published by the Free Software Foundation, either
 * version 3 of the License, or (at your option) any later version.
 *
 * This library is distributed in the hope that it will be useful,
 * but WITHOUT ANY WARRANTY; without even the implied warranty of
 * MERCHANTABILITY or FITNESS FOR A PARTICULAR PURPOSE.  See the GNU
 * Lesser General Public License for more details.
 *
 * You should have received a copy of the GNU Lesser General Public
 * License along with this library; if not, see <http://www.gnu.org/licenses/>.
 ******************************************************************************
 */


#ifndef FAST_PIN_H
#define	FAST_PIN_H

#include "platforms.h"
#include "pinmap_hal.h"

#ifdef	__cplusplus
extern "C" {
#endif

<<<<<<< HEAD
/* Disabling USE_BIT_BAND since bitbanding is much slower! as per comment
 * by @pkourany on PR: https://github.com/spark/firmware/pull/556 */
#define USE_BIT_BAND 0

__attribute__((always_inline)) inline const hal_pin_info_t* fastPinGetPinmap() {
    static const hal_pin_info_t* pinMap = hal_pin_map();
    return pinMap;
}

#if USE_BIT_BAND
/* Use CortexM3 Bit-Band access to perform GPIO atomic read-modify-write */

//Below is defined in stm32fxxx.h
//PERIPH_BASE     = 0x40000000 /* Peripheral base address in the alias region */
//PERIPH_BB_BASE  = 0x42000000 /* Peripheral base address in the bit-band region */

/* A mapping formula shows how to reference each word in the alias region to a
   corresponding bit in the bit-band region. The mapping formula is:
   bit_word_addr = bit_band_base + (byte_offset x 32) + (bit_number + 4)

where:
   - bit_word_addr: is the address of the word in the alias memory region that
                    maps to the targeted bit.
   - bit_band_base is the starting address of the alias region
   - byte_offset is the number of the byte in the bit-band region that contains
     the targeted bit
   - bit_number is the bit position of the targeted bit
*/

#define  GPIO_ResetBit_BB(Addr, Bit)    \
          (*(__IO uint32_t *) (PERIPH_BB_BASE | ((Addr - PERIPH_BASE) << 5) | ((Bit) << 2)) = 0)

#define GPIO_SetBit_BB(Addr, Bit)       \
          (*(__IO uint32_t *) (PERIPH_BB_BASE | ((Addr - PERIPH_BASE) << 5) | ((Bit) << 2)) = 1)

#define GPIO_GetBit_BB(Addr, Bit)       \
          (*(__IO uint32_t *) (PERIPH_BB_BASE | ((Addr - PERIPH_BASE) << 5) | ((Bit) << 2)))


inline void pinSetFast(hal_pin_t _pin) __attribute__((always_inline));
inline void pinResetFast(hal_pin_t _pin) __attribute__((always_inline));
inline int32_t pinReadFast(hal_pin_t _pin) __attribute__((always_inline));

inline void pinSetFast(hal_pin_t _pin)
{
    GPIO_SetBit_BB((__IO uint32_t)&fastPinGetPinmap()[_pin].gpio_peripheral->ODR, fastPinGetPinmap()[_pin].gpio_pin_source);
}

inline void pinResetFast(hal_pin_t _pin)
{
    GPIO_ResetBit_BB((__IO uint32_t)&fastPinGetPinmap()[_pin].gpio_peripheral->ODR, fastPinGetPinmap()[_pin].gpio_pin_source);
}

inline int32_t pinReadFast(hal_pin_t _pin)
{
    return GPIO_GetBit_BB((__IO uint32_t)&fastPinGetPinmap()[_pin].gpio_peripheral->IDR, fastPinGetPinmap()[_pin].gpio_pin_source);
}

#else

#ifndef STM32F10X
    #if defined(STM32F10X_MD) || defined(STM32F10X_HD)
        #define STM32F10X
    #endif
#endif

#ifdef STM32F10X

inline void pinSetFast(hal_pin_t _pin) __attribute__((always_inline));
inline void pinResetFast(hal_pin_t _pin) __attribute__((always_inline));
inline int32_t pinReadFast(hal_pin_t _pin) __attribute__((always_inline));

inline void pinSetFast(hal_pin_t _pin)
{
    fastPinGetPinmap()[_pin].gpio_peripheral->BSRR = fastPinGetPinmap()[_pin].gpio_pin;
}

inline void pinResetFast(hal_pin_t _pin)
{
    fastPinGetPinmap()[_pin].gpio_peripheral->BRR = fastPinGetPinmap()[_pin].gpio_pin;
}

inline int32_t pinReadFast(hal_pin_t _pin)
{
    return ((fastPinGetPinmap()[_pin].gpio_peripheral->IDR & fastPinGetPinmap()[_pin].gpio_pin) == 0 ? LOW : HIGH);
}
#elif defined(STM32F2XX)

inline void pinSetFast(hal_pin_t _pin) __attribute__((always_inline));
inline void pinResetFast(hal_pin_t _pin) __attribute__((always_inline));
inline int32_t pinReadFast(hal_pin_t _pin) __attribute__((always_inline));

inline void pinSetFast(hal_pin_t _pin)
{
    fastPinGetPinmap()[_pin].gpio_peripheral->BSRRL = fastPinGetPinmap()[_pin].gpio_pin;
}

inline void pinResetFast(hal_pin_t _pin)
{
    fastPinGetPinmap()[_pin].gpio_peripheral->BSRRH = fastPinGetPinmap()[_pin].gpio_pin;
}

inline int32_t pinReadFast(hal_pin_t _pin)
{
	return ((fastPinGetPinmap()[_pin].gpio_peripheral->IDR & fastPinGetPinmap()[_pin].gpio_pin) == 0 ? LOW : HIGH);
}
#elif HAL_PLATFORM_NRF52840
=======
__attribute__((always_inline)) inline const Hal_Pin_Info* fastPinGetPinmap() {
    static const Hal_Pin_Info* pinMap = HAL_Pin_Map();
    return pinMap;
}

#if HAL_PLATFORM_NRF52840
>>>>>>> f6eeabac

#include "nrf_gpio.h"
#include "pinmap_impl.h"

inline void pinSetFast(hal_pin_t _pin) __attribute__((always_inline));
inline void pinResetFast(hal_pin_t _pin) __attribute__((always_inline));
inline int32_t pinReadFast(hal_pin_t _pin) __attribute__((always_inline));

<<<<<<< HEAD

inline void pinSetFast(hal_pin_t _pin)
=======
inline void pinSetFast(pin_t _pin)
>>>>>>> f6eeabac
{
    uint32_t nrf_pin = NRF_GPIO_PIN_MAP(fastPinGetPinmap()[_pin].gpio_port, fastPinGetPinmap()[_pin].gpio_pin);
    nrf_gpio_pin_set(nrf_pin);
}

inline void pinResetFast(hal_pin_t _pin)
{
    uint32_t nrf_pin = NRF_GPIO_PIN_MAP(fastPinGetPinmap()[_pin].gpio_port, fastPinGetPinmap()[_pin].gpio_pin);
    nrf_gpio_pin_clear(nrf_pin);
}

inline int32_t pinReadFast(hal_pin_t _pin)
{
    uint32_t nrf_pin = NRF_GPIO_PIN_MAP(fastPinGetPinmap()[_pin].gpio_port, fastPinGetPinmap()[_pin].gpio_pin);
    // Dummy read is needed because peripherals run at 16 MHz while the CPU runs at 64 MHz.
    (void)nrf_gpio_pin_read(nrf_pin);
    return nrf_gpio_pin_read(nrf_pin);
}
#elif HAL_PLATFORM_RTL872X

inline void pinSetFast(hal_pin_t _pin) __attribute__((always_inline));
inline void pinResetFast(hal_pin_t _pin) __attribute__((always_inline));
inline int32_t pinReadFast(hal_pin_t _pin) __attribute__((always_inline));

inline void pinConfigure(hal_pin_info_t _pin){
    int padMuxIndex = (32 * _pin.gpio_port) + _pin.gpio_pin;
    uint32_t Temp = PINMUX->PADCTR[padMuxIndex];

    Temp &= ~PAD_BIT_MASK_FUNCTION_ID;
    Temp |= (PINMUX_FUNCTION_GPIO & PAD_BIT_MASK_FUNCTION_ID); 
    Temp &= ~PAD_BIT_SHUT_DWON;
     
    PINMUX->PADCTR[padMuxIndex] = Temp; 
}

inline void pinSetFast(hal_pin_t _pin)
{
    hal_pin_info_t pin_info = fastPinGetPinmap()[_pin];
    pinConfigure(pin_info);

    GPIO_TypeDef* gpiobase = ((pin_info.gpio_port == RTL_PORT_A) ? GPIOA_BASE : GPIOB_BASE);
    gpiobase->PORT[0].DDR |= (1 << pin_info.gpio_pin);
    gpiobase->PORT[0].DR |= (1 << pin_info.gpio_pin);
}

inline void pinResetFast(hal_pin_t _pin)
{
    hal_pin_info_t pin_info = fastPinGetPinmap()[_pin];
    pinConfigure(pin_info);

    GPIO_TypeDef* gpiobase = ((pin_info.gpio_port == RTL_PORT_A) ? GPIOA_BASE : GPIOB_BASE);
    gpiobase->PORT[0].DDR |= (1 << pin_info.gpio_pin);
    gpiobase->PORT[0].DR &= (0 << pin_info.gpio_pin);
}

inline int32_t pinReadFast(hal_pin_t _pin)
{
    hal_pin_info_t pin_info = fastPinGetPinmap()[_pin];
    pinConfigure(pin_info);
    
    GPIO_TypeDef* gpiobase = ((pin_info.gpio_port == RTL_PORT_A) ? GPIOA_BASE : GPIOB_BASE);
    return ((gpiobase->EXT_PORT[0] >> pin_info.gpio_pin) & 1UL);
}

#elif PLATFORM_ID == PLATFORM_GCC

// make them unresolved symbols so attempted use will result in a linker error
<<<<<<< HEAD
void pinResetFast(hal_pin_t _pin);
void pinSetFast(hal_pin_t _pin);
void pinReadFast(hal_pin_t _pin);
#elif PLATFORM_ID==PLATFORM_NEWHAL
=======
void pinResetFast(pin_t _pin);
void pinSetFast(pin_t _pin);
void pinReadFast(pin_t _pin);

#elif PLATFORM_ID == PLATFORM_NEWHAL

>>>>>>> f6eeabac
    // no need to generate a warning for newhal
    #define pinSetFast(pin) digitalWrite(pin, HIGH)
    #define pinResetFast(pin) digitalWrite(pin, LOW)

#else

    #warning "*** MCU architecture not supported by the fastPin library. ***"
    #define pinSetFast(pin) digitalWrite(pin, HIGH)
    #define pinResetFast(pin) digitalWrite(pin, LOW)

#endif // HAL_PLATFORM_NRF52840

inline void digitalWriteFast(hal_pin_t pin, uint8_t value)
{
    if (value)
        pinSetFast(pin);
    else
        pinResetFast(pin);
}

#ifdef	__cplusplus
}
#endif

#endif	/* FAST_PIN_H */<|MERGE_RESOLUTION|>--- conflicted
+++ resolved
@@ -28,122 +28,12 @@
 extern "C" {
 #endif
 
-<<<<<<< HEAD
-/* Disabling USE_BIT_BAND since bitbanding is much slower! as per comment
- * by @pkourany on PR: https://github.com/spark/firmware/pull/556 */
-#define USE_BIT_BAND 0
-
-__attribute__((always_inline)) inline const hal_pin_info_t* fastPinGetPinmap() {
-    static const hal_pin_info_t* pinMap = hal_pin_map();
-    return pinMap;
-}
-
-#if USE_BIT_BAND
-/* Use CortexM3 Bit-Band access to perform GPIO atomic read-modify-write */
-
-//Below is defined in stm32fxxx.h
-//PERIPH_BASE     = 0x40000000 /* Peripheral base address in the alias region */
-//PERIPH_BB_BASE  = 0x42000000 /* Peripheral base address in the bit-band region */
-
-/* A mapping formula shows how to reference each word in the alias region to a
-   corresponding bit in the bit-band region. The mapping formula is:
-   bit_word_addr = bit_band_base + (byte_offset x 32) + (bit_number + 4)
-
-where:
-   - bit_word_addr: is the address of the word in the alias memory region that
-                    maps to the targeted bit.
-   - bit_band_base is the starting address of the alias region
-   - byte_offset is the number of the byte in the bit-band region that contains
-     the targeted bit
-   - bit_number is the bit position of the targeted bit
-*/
-
-#define  GPIO_ResetBit_BB(Addr, Bit)    \
-          (*(__IO uint32_t *) (PERIPH_BB_BASE | ((Addr - PERIPH_BASE) << 5) | ((Bit) << 2)) = 0)
-
-#define GPIO_SetBit_BB(Addr, Bit)       \
-          (*(__IO uint32_t *) (PERIPH_BB_BASE | ((Addr - PERIPH_BASE) << 5) | ((Bit) << 2)) = 1)
-
-#define GPIO_GetBit_BB(Addr, Bit)       \
-          (*(__IO uint32_t *) (PERIPH_BB_BASE | ((Addr - PERIPH_BASE) << 5) | ((Bit) << 2)))
-
-
-inline void pinSetFast(hal_pin_t _pin) __attribute__((always_inline));
-inline void pinResetFast(hal_pin_t _pin) __attribute__((always_inline));
-inline int32_t pinReadFast(hal_pin_t _pin) __attribute__((always_inline));
-
-inline void pinSetFast(hal_pin_t _pin)
-{
-    GPIO_SetBit_BB((__IO uint32_t)&fastPinGetPinmap()[_pin].gpio_peripheral->ODR, fastPinGetPinmap()[_pin].gpio_pin_source);
-}
-
-inline void pinResetFast(hal_pin_t _pin)
-{
-    GPIO_ResetBit_BB((__IO uint32_t)&fastPinGetPinmap()[_pin].gpio_peripheral->ODR, fastPinGetPinmap()[_pin].gpio_pin_source);
-}
-
-inline int32_t pinReadFast(hal_pin_t _pin)
-{
-    return GPIO_GetBit_BB((__IO uint32_t)&fastPinGetPinmap()[_pin].gpio_peripheral->IDR, fastPinGetPinmap()[_pin].gpio_pin_source);
-}
-
-#else
-
-#ifndef STM32F10X
-    #if defined(STM32F10X_MD) || defined(STM32F10X_HD)
-        #define STM32F10X
-    #endif
-#endif
-
-#ifdef STM32F10X
-
-inline void pinSetFast(hal_pin_t _pin) __attribute__((always_inline));
-inline void pinResetFast(hal_pin_t _pin) __attribute__((always_inline));
-inline int32_t pinReadFast(hal_pin_t _pin) __attribute__((always_inline));
-
-inline void pinSetFast(hal_pin_t _pin)
-{
-    fastPinGetPinmap()[_pin].gpio_peripheral->BSRR = fastPinGetPinmap()[_pin].gpio_pin;
-}
-
-inline void pinResetFast(hal_pin_t _pin)
-{
-    fastPinGetPinmap()[_pin].gpio_peripheral->BRR = fastPinGetPinmap()[_pin].gpio_pin;
-}
-
-inline int32_t pinReadFast(hal_pin_t _pin)
-{
-    return ((fastPinGetPinmap()[_pin].gpio_peripheral->IDR & fastPinGetPinmap()[_pin].gpio_pin) == 0 ? LOW : HIGH);
-}
-#elif defined(STM32F2XX)
-
-inline void pinSetFast(hal_pin_t _pin) __attribute__((always_inline));
-inline void pinResetFast(hal_pin_t _pin) __attribute__((always_inline));
-inline int32_t pinReadFast(hal_pin_t _pin) __attribute__((always_inline));
-
-inline void pinSetFast(hal_pin_t _pin)
-{
-    fastPinGetPinmap()[_pin].gpio_peripheral->BSRRL = fastPinGetPinmap()[_pin].gpio_pin;
-}
-
-inline void pinResetFast(hal_pin_t _pin)
-{
-    fastPinGetPinmap()[_pin].gpio_peripheral->BSRRH = fastPinGetPinmap()[_pin].gpio_pin;
-}
-
-inline int32_t pinReadFast(hal_pin_t _pin)
-{
-	return ((fastPinGetPinmap()[_pin].gpio_peripheral->IDR & fastPinGetPinmap()[_pin].gpio_pin) == 0 ? LOW : HIGH);
-}
-#elif HAL_PLATFORM_NRF52840
-=======
 __attribute__((always_inline)) inline const Hal_Pin_Info* fastPinGetPinmap() {
     static const Hal_Pin_Info* pinMap = HAL_Pin_Map();
     return pinMap;
 }
 
 #if HAL_PLATFORM_NRF52840
->>>>>>> f6eeabac
 
 #include "nrf_gpio.h"
 #include "pinmap_impl.h"
@@ -152,12 +42,7 @@
 inline void pinResetFast(hal_pin_t _pin) __attribute__((always_inline));
 inline int32_t pinReadFast(hal_pin_t _pin) __attribute__((always_inline));
 
-<<<<<<< HEAD
-
 inline void pinSetFast(hal_pin_t _pin)
-=======
-inline void pinSetFast(pin_t _pin)
->>>>>>> f6eeabac
 {
     uint32_t nrf_pin = NRF_GPIO_PIN_MAP(fastPinGetPinmap()[_pin].gpio_port, fastPinGetPinmap()[_pin].gpio_pin);
     nrf_gpio_pin_set(nrf_pin);
@@ -176,6 +61,7 @@
     (void)nrf_gpio_pin_read(nrf_pin);
     return nrf_gpio_pin_read(nrf_pin);
 }
+
 #elif HAL_PLATFORM_RTL872X
 
 inline void pinSetFast(hal_pin_t _pin) __attribute__((always_inline));
@@ -225,19 +111,12 @@
 #elif PLATFORM_ID == PLATFORM_GCC
 
 // make them unresolved symbols so attempted use will result in a linker error
-<<<<<<< HEAD
 void pinResetFast(hal_pin_t _pin);
 void pinSetFast(hal_pin_t _pin);
 void pinReadFast(hal_pin_t _pin);
-#elif PLATFORM_ID==PLATFORM_NEWHAL
-=======
-void pinResetFast(pin_t _pin);
-void pinSetFast(pin_t _pin);
-void pinReadFast(pin_t _pin);
 
 #elif PLATFORM_ID == PLATFORM_NEWHAL
 
->>>>>>> f6eeabac
     // no need to generate a warning for newhal
     #define pinSetFast(pin) digitalWrite(pin, HIGH)
     #define pinResetFast(pin) digitalWrite(pin, LOW)
@@ -248,7 +127,7 @@
     #define pinSetFast(pin) digitalWrite(pin, HIGH)
     #define pinResetFast(pin) digitalWrite(pin, LOW)
 
-#endif // HAL_PLATFORM_NRF52840
+#endif
 
 inline void digitalWriteFast(hal_pin_t pin, uint8_t value)
 {
