/**
 ******************************************************************************
 * @file    spark_wiring_print.h
 * @author  Mohit Bhoite
 * @version V1.0.0
 * @date    13-March-2013
 * @brief   Header for spark_wiring_print.c module
 ******************************************************************************
  Copyright (c) 2013-2015 Particle Industries, Inc.  All rights reserved.
  Copyright (c) 2010 David A. Mellis.  All right reserved.

  This library is free software; you can redistribute it and/or
  modify it under the terms of the GNU Lesser General Public
  License as published by the Free Software Foundation, either
  version 3 of the License, or (at your option) any later version.

  This library is distributed in the hope that it will be useful,
  but WITHOUT ANY WARRANTY; without even the implied warranty of
  MERCHANTABILITY or FITNESS FOR A PARTICULAR PURPOSE.  See the GNU
  Lesser General Public License for more details.

  You should have received a copy of the GNU Lesser General Public
  License along with this library; if not, see <http://www.gnu.org/licenses/>.
  ******************************************************************************
 */

#ifndef __SPARK_WIRING_PRINT_
#define __SPARK_WIRING_PRINT_

#include <type_traits>
#include <stddef.h>
#include <string.h>
#include <stdint.h> // for uint8_t
#include "system_tick_hal.h"

#include "spark_wiring_printable.h"
#include "spark_wiring_fixed_point.h"
#include <climits>
#include <cstdarg>

const unsigned char DEC = 10;
const unsigned char HEX = 16;
const unsigned char OCT = 8;
const unsigned char BIN = 2;

class String;
class __FlashStringHelper;

namespace particle {

class Variant;

} // namespace particle

class Print
{
  private:
    int write_error;

    template <typename T>
    struct PrintNumberTypeSelector {
    using type = typename std::conditional<
        particle::bits_fit_in_type<false, sizeof(T) * CHAR_BIT, unsigned long>::value, unsigned long, unsigned long long>::type;
    };

    size_t printNumber(unsigned long, uint8_t);
    size_t printNumber(unsigned long long, uint8_t);
#ifndef PARTICLE_WIRING_PRINT_NO_FLOAT
    size_t printFloat(double, uint8_t);
<<<<<<< HEAD
    size_t printVariant(const particle::Variant& var);
=======
#endif // PARTICLE_WIRING_PRINT_NO_FLOAT
>>>>>>> 3185fa53
  protected:
    void setWriteError(int err = 1) { write_error = err; }

  public:
    Print() : write_error(0) {}
    virtual ~Print() {}

    int getWriteError() { return write_error; }
    void clearWriteError() { setWriteError(0); }

    virtual size_t write(uint8_t) = 0;
    size_t write(const char *str) {
      if (str == NULL) return 0;
      return write((const uint8_t *)str, strlen(str));
    }
    virtual size_t write(const uint8_t *buffer, size_t size);

    size_t print(const char[]);
    size_t print(char);
    template <typename T, std::enable_if_t<!std::is_base_of<Printable, T>::value && (std::is_integral<T>::value || std::is_convertible<T, unsigned long long>::value ||
        std::is_convertible<T, long long>::value), int> = 0>
    size_t print(T, int = DEC);
#ifndef PARTICLE_WIRING_PRINT_NO_FLOAT
    size_t print(float, int = 2);
    size_t print(double, int = 2);
<<<<<<< HEAD

    // Prevent implicit constructors of Variant from affecting overload resolution
    template<typename T, typename std::enable_if_t<std::is_same_v<T, particle::Variant>, int> = 0>
    size_t print(const T& var) {
        return printVariant(var);
    }
=======
#endif // PARTICLE_WIRING_PRINT_NO_FLOAT
>>>>>>> 3185fa53

    size_t print(const Printable&);
    size_t print(const __FlashStringHelper*);

    size_t println(const char[]);
    size_t println(char);
    template <typename T, std::enable_if_t<!std::is_base_of<Printable, T>::value && (std::is_integral<T>::value || std::is_convertible<T, unsigned long long>::value ||
        std::is_convertible<T, long long>::value), int> = 0>
    size_t println(T b, int base = DEC) {
        size_t n = print(b, base);
        n += println();
        return n;
    }
#ifndef PARTICLE_WIRING_PRINT_NO_FLOAT
    size_t println(float, int = 2);
    size_t println(double, int = 2);
<<<<<<< HEAD

    template<typename T, typename std::enable_if_t<std::is_same_v<T, particle::Variant>, int> = 0>
    size_t println(const T& var) {
        size_t n = printVariant(var);
        n += println();
        return n;
    }

=======
#endif // PARTICLE_WIRING_PRINT_NO_FLOAT
>>>>>>> 3185fa53
    size_t println(const Printable&);
    size_t println(void);
    size_t println(const __FlashStringHelper*);

    size_t printf(const char* format, ...) __attribute__ ((format(printf, 2, 3)))
    {
        va_list args;
        va_start(args, format);
        auto r = this->vprintf(false, format, args);
        va_end(args);
        return r;
    }

    size_t printlnf(const char* format, ...) __attribute__ ((format(printf, 2, 3)))
    {
        va_list args;
        va_start(args, format);
        auto r = this->vprintf(true, format, args);
        va_end(args);
        return r;
    }

    size_t vprintf(bool newline, const char* format, va_list args) __attribute__ ((format(printf, 3, 0)));
};

namespace particle {

class OutputStringStream: public Print {
public:
    explicit OutputStringStream(String& str) :
            s_(str) {
    }

    size_t write(uint8_t b) override {
        return write(&b, 1);
    }

    size_t write(const uint8_t* data, size_t size) override;

private:
    String& s_;
};

} // namespace particle

template <typename T, std::enable_if_t<!std::is_base_of<Printable, T>::value && (std::is_integral<T>::value || std::is_convertible<T, unsigned long long>::value ||
    std::is_convertible<T, long long>::value), int>>
inline size_t Print::print(T n, int base)
{
    if (base == 0) {
        return write(n);
    } else {
        size_t t = 0;
        using PrintNumberType = typename PrintNumberTypeSelector<T>::type;
        PrintNumberType val;
// FIXME: avoids 'comparison of constant '0' with boolean expression is always false'
#if __GNUC__ >= 9
#pragma GCC diagnostic push
#pragma GCC diagnostic ignored "-Wbool-compare"
#endif // __GNUC__ >= 9
        if (n < 0 && base == 10) {
            t = print('-');
            val = -n;
        } else {
            val = n;
        }
#if __GNUC__ >= 9
#pragma GCC diagnostic pop
#endif // __GNUC__ >= 9
        return printNumber(val, base) + t;
    }
}

#endif<|MERGE_RESOLUTION|>--- conflicted
+++ resolved
@@ -67,11 +67,9 @@
     size_t printNumber(unsigned long long, uint8_t);
 #ifndef PARTICLE_WIRING_PRINT_NO_FLOAT
     size_t printFloat(double, uint8_t);
-<<<<<<< HEAD
+#endif // PARTICLE_WIRING_PRINT_NO_FLOAT
     size_t printVariant(const particle::Variant& var);
-=======
-#endif // PARTICLE_WIRING_PRINT_NO_FLOAT
->>>>>>> 3185fa53
+
   protected:
     void setWriteError(int err = 1) { write_error = err; }
 
@@ -97,16 +95,13 @@
 #ifndef PARTICLE_WIRING_PRINT_NO_FLOAT
     size_t print(float, int = 2);
     size_t print(double, int = 2);
-<<<<<<< HEAD
+#endif // PARTICLE_WIRING_PRINT_NO_FLOAT
 
     // Prevent implicit constructors of Variant from affecting overload resolution
     template<typename T, typename std::enable_if_t<std::is_same_v<T, particle::Variant>, int> = 0>
     size_t print(const T& var) {
         return printVariant(var);
     }
-=======
-#endif // PARTICLE_WIRING_PRINT_NO_FLOAT
->>>>>>> 3185fa53
 
     size_t print(const Printable&);
     size_t print(const __FlashStringHelper*);
@@ -123,8 +118,8 @@
 #ifndef PARTICLE_WIRING_PRINT_NO_FLOAT
     size_t println(float, int = 2);
     size_t println(double, int = 2);
-<<<<<<< HEAD
-
+#endif // PARTICLE_WIRING_PRINT_NO_FLOAT
+    
     template<typename T, typename std::enable_if_t<std::is_same_v<T, particle::Variant>, int> = 0>
     size_t println(const T& var) {
         size_t n = printVariant(var);
@@ -132,9 +127,6 @@
         return n;
     }
 
-=======
-#endif // PARTICLE_WIRING_PRINT_NO_FLOAT
->>>>>>> 3185fa53
     size_t println(const Printable&);
     size_t println(void);
     size_t println(const __FlashStringHelper*);
