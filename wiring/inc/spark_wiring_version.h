/**
 ******************************************************************************
 * @file    spark_wiring_version.h
 * @authors Matthew McGowan
 * @date    02 March 2015
 ******************************************************************************
  Copyright (c) 2015 Particle Industries, Inc.  All rights reserved.

  This library is free software; you can redistribute it and/or
  modify it under the terms of the GNU Lesser General Public
  License as published by the Free Software Foundation, either
  version 3 of the License, or (at your option) any later version.

  This library is distributed in the hope that it will be useful,
  but WITHOUT ANY WARRANTY; without even the implied warranty of
  MERCHANTABILITY or FITNESS FOR A PARTICULAR PURPOSE.  See the GNU
  Lesser General Public License for more details.

  You should have received a copy of the GNU Lesser General Public
  License along with this library; if not, see <http://www.gnu.org/licenses/>.
 ******************************************************************************
 */

#ifndef SPARK_WIRING_VERSION_H
#define	SPARK_WIRING_VERSION_H

#include "spark_protocol_functions.h"

struct __ApplicationProductID {
    __ApplicationProductID(product_id_t id) {
        spark_protocol_set_product_id(spark_protocol_instance(), id);
    }
};

struct __ApplicationProductVersion {
    __ApplicationProductVersion(product_firmware_version_t version) {
        spark_protocol_set_product_firmware_version(spark_protocol_instance(), version);
    }
};

#ifdef PRODUCT_ID
#undef PRODUCT_ID
#endif

<<<<<<< HEAD
#if PLATFORM_ID!=3
// FIXME: use product_id_t / product_version_t
// FIXME: product is for now 16-bits and shifted to the necessary location so that it's parsable without any tooling changes
#define PRODUCT_ID(x)           __ApplicationProductID __appProductID(x); __attribute__((externally_visible, section(".modinfo.product_id"))) uint32_t __system_product_id = ((uint32_t)(x)) << 16;
#define PRODUCT_VERSION(x)       __ApplicationProductVersion __appProductVersion(x); __attribute__((externally_visible, section(".modinfo.product_version"))) uint16_t __system_product_version = (x);
=======
#if PLATFORM_ID != PLATFORM_GCC
#define PRODUCT_ID(x) _Pragma ("GCC error \"The PRODUCT_ID macro must be removed from your firmware source code. \
The same compiled firmware binary may be used in multiple products that share the same platform and functionality.\"")
/*
 * PRODUCT_ID and PRODUCT_VERSION will be added to the beginning of the suffix by the linker.
 *
 * The following is an example of where the two 16-bit values live at the end of the binary,
 * in the 40 byte suffix.
 *
 * This is for a Boron PLATFORM_ID 13, and code with version 3.
 * product_id (0D,00) and product_version (03,00)
 *
 * 0D,00,03,00,00,00,66,B6,B7,8F,3E,A4,8E,10,1B,30,FE,2A,C1,29,22,08,
 * 5A,8A,43,ED,93,1C,DA,3A,8D,50,13,48,80,D3,7F,74,28,00,4B,C2,BA,F6
 *
 * Here's the beautified view:
 *
 * suffixInfo: {
 *    productId: 13,
 *    productVersion: 3,
 *    fwUniqueId: '66b6b78f3ea48e101b30fe2ac12922085a8a43ed931cda3a8d50134880d37f74',
 *    reserved: 0,
 *    suffixSize: 40,
 *    crcBlock: '4bc2baf6'
 * }
 *
 */
#define PRODUCT_VERSION(x) \
        __ApplicationProductVersion __appProductVersion(x); \
        __attribute__((externally_visible, section(".modinfo.product_version"))) uint16_t __system_product_version = (x); \
        /* PRODUCT_ID used to do the following with a dynamic ID, but now we hardcode the PLATFORM_ID as the PRODUCT_ID. */ \
        __ApplicationProductID __appProductID(PLATFORM_ID); \
        __attribute__((externally_visible, section(".modinfo.product_id"))) uint16_t __system_product_id = (PLATFORM_ID);
>>>>>>> f6eeabac
#else
#define PRODUCT_ID(x)
#define PRODUCT_VERSION(x)
#endif // PLATFORM_ID != PLATFORM_GCC

#endif	/* SPARK_WIRING_VERSION_H */<|MERGE_RESOLUTION|>--- conflicted
+++ resolved
@@ -42,13 +42,6 @@
 #undef PRODUCT_ID
 #endif
 
-<<<<<<< HEAD
-#if PLATFORM_ID!=3
-// FIXME: use product_id_t / product_version_t
-// FIXME: product is for now 16-bits and shifted to the necessary location so that it's parsable without any tooling changes
-#define PRODUCT_ID(x)           __ApplicationProductID __appProductID(x); __attribute__((externally_visible, section(".modinfo.product_id"))) uint32_t __system_product_id = ((uint32_t)(x)) << 16;
-#define PRODUCT_VERSION(x)       __ApplicationProductVersion __appProductVersion(x); __attribute__((externally_visible, section(".modinfo.product_version"))) uint16_t __system_product_version = (x);
-=======
 #if PLATFORM_ID != PLATFORM_GCC
 #define PRODUCT_ID(x) _Pragma ("GCC error \"The PRODUCT_ID macro must be removed from your firmware source code. \
 The same compiled firmware binary may be used in multiple products that share the same platform and functionality.\"")
@@ -82,7 +75,6 @@
         /* PRODUCT_ID used to do the following with a dynamic ID, but now we hardcode the PLATFORM_ID as the PRODUCT_ID. */ \
         __ApplicationProductID __appProductID(PLATFORM_ID); \
         __attribute__((externally_visible, section(".modinfo.product_id"))) uint16_t __system_product_id = (PLATFORM_ID);
->>>>>>> f6eeabac
 #else
 #define PRODUCT_ID(x)
 #define PRODUCT_VERSION(x)
