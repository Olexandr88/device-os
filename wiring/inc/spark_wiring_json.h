/*
 * Copyright (c) 2016 Particle Industries, Inc.  All rights reserved.
 *
 * This library is free software; you can redistribute it and/or
 * modify it under the terms of the GNU Lesser General Public
 * License as published by the Free Software Foundation, either
 * version 3 of the License, or (at your option) any later version.
 *
 * This library is distributed in the hope that it will be useful,
 * but WITHOUT ANY WARRANTY; without even the implied warranty of
 * MERCHANTABILITY or FITNESS FOR A PARTICULAR PURPOSE.  See the GNU
 * Lesser General Public License for more details.
 *
 * You should have received a copy of the GNU Lesser General Public
 * License along with this library; if not, see <http://www.gnu.org/licenses/>.
 */

#ifndef SPARK_WIRING_JSON_H
#define SPARK_WIRING_JSON_H

#include "spark_wiring_print.h"
#include "spark_wiring_string.h"

#include "jsmn.h"

#include <cstring>
#include <memory>

namespace spark {

namespace detail {

struct JSONData; // Parsed JSON data
typedef std::shared_ptr<JSONData> JSONDataPtr;

} // namespace spark::detail

enum JSONType {
    JSON_TYPE_INVALID,
    JSON_TYPE_NULL,
    JSON_TYPE_BOOL,
    JSON_TYPE_NUMBER,
    JSON_TYPE_STRING,
    JSON_TYPE_ARRAY,
    JSON_TYPE_OBJECT
};

class JSONString;
class JSONArrayIterator;
class JSONObjectIterator;

// Immutable JSON value
class JSONValue {
public:
    JSONValue(); // Constructs invalid value

    bool toBool() const;
    int toInt() const;
    unsigned toUInt() const;
    long long toInt64() const;
    unsigned long long toUInt64() const;
    double toDouble() const;
    JSONString toString() const;

    JSONType type() const;

    bool isNull() const;
    bool isBool() const;
    bool isNumber() const;
    bool isString() const;
    bool isArray() const;
    bool isObject() const;

    bool isValid() const;

    static JSONValue parse(char *json, size_t size);
    static JSONValue parseCopy(const char *json, size_t size);
    static JSONValue parseCopy(const char *json);

private:
    detail::JSONDataPtr d_;
    const jsmntok_t *t_; // Token representing this value

    JSONValue(const jsmntok_t *token, detail::JSONDataPtr data);

    static bool tokenize(const char *json, size_t size, jsmntok_t **tokens, size_t *count);
    static bool stringize(jsmntok_t *tokens, size_t count, char *json);
    static bool unescape(jsmntok_t *token, char *json);

    friend class JSONString;
    friend class JSONArrayIterator;
    friend class JSONObjectIterator;
};

class JSONString {
public:
    JSONString();
    explicit JSONString(const JSONValue &value);

    const char* data() const; // Returns null-terminated string

    size_t size() const;
    bool isEmpty() const;

    bool operator==(const char *str) const;
    bool operator!=(const char *str) const;
    bool operator==(const String &str) const;
    bool operator!=(const String &str) const;
    bool operator==(const JSONString &str) const;
    bool operator!=(const JSONString &str) const;

    explicit operator const char*() const;
    explicit operator String() const;

private:
    detail::JSONDataPtr d_;
    const char *s_;
    size_t n_;

    JSONString(const jsmntok_t *token, detail::JSONDataPtr data);

    friend class JSONValue;
    friend class JSONObjectIterator;
};

class JSONArrayIterator {
public:
    JSONArrayIterator();
    explicit JSONArrayIterator(const JSONValue &value);

    bool next();

    JSONValue value() const;

    size_t count() const; // Returns number of remaining elements

private:
    detail::JSONDataPtr d_;
    const jsmntok_t *t_, *v_;
    size_t n_;

    JSONArrayIterator(const jsmntok_t *token, detail::JSONDataPtr data);
};

class JSONObjectIterator {
public:
    JSONObjectIterator();
    explicit JSONObjectIterator(const JSONValue &value);

    bool next();

    JSONString name() const;
    JSONValue value() const;

    size_t count() const; // Returns number of remaining elements

private:
    detail::JSONDataPtr d_;
    const jsmntok_t *t_, *k_, *v_;
    size_t n_;

    JSONObjectIterator(const jsmntok_t *token, detail::JSONDataPtr data);
};

// Abstract JSON document writer
class JSONWriter {
public:
    JSONWriter();
    virtual ~JSONWriter() = default;

    JSONWriter& beginArray();
    JSONWriter& endArray();
    JSONWriter& beginObject();
    JSONWriter& endObject();
    JSONWriter& name(const char *name);
    JSONWriter& name(const char *name, size_t size);
    JSONWriter& name(const String &name);
    JSONWriter& value(bool val);
    JSONWriter& value(int val);
    JSONWriter& value(unsigned val);
    JSONWriter& value(long val);
    JSONWriter& value(long long val);
    JSONWriter& value(unsigned long val);
<<<<<<< HEAD
    JSONWriter& value(long long val);
=======
>>>>>>> 3185fa53
    JSONWriter& value(unsigned long long val);
    JSONWriter& value(double val, int precision);
    JSONWriter& value(double val);
    JSONWriter& value(const char *val);
    JSONWriter& value(const char *val, size_t size);
    JSONWriter& value(const String &val);
    JSONWriter& nullValue();

protected:
    virtual void write(const char *data, size_t size) = 0;
    virtual void printf(const char *fmt, ...);

private:
    enum State {
        BEGIN, // Beginning of a document or a compound value
        NEXT, // Expecting next element of a compound value
        VALUE // Expecting value of an object's property
    };

    State state_;

    void writeSeparator();
    void writeEscaped(const char *data, size_t size);
    void write(char c);
};

class JSONStreamWriter: public JSONWriter {
public:
    explicit JSONStreamWriter(Print &stream);

    size_t bytesWritten() const;
    Print* stream() const;

protected:
    virtual void write(const char *data, size_t size) override;

private:
    Print &strm_;
    size_t bytesWritten_;
};

class JSONBufferWriter: public JSONWriter {
public:
    JSONBufferWriter(char *buf, size_t size);

    char* buffer() const;
    size_t bufferSize() const;

    size_t dataSize() const; // Returned value can be greater than buffer size

protected:
    virtual void write(const char *data, size_t size) override;
    virtual void printf(const char *fmt, ...) override;

private:
    char *buf_;
    size_t bufSize_, n_;
};

bool operator==(const char *str1, const JSONString &str2);
bool operator!=(const char *str1, const JSONString &str2);
bool operator==(const String &str1, const JSONString &str2);
bool operator!=(const String &str1, const JSONString &str2);

} // namespace spark

namespace particle {

using namespace spark;

} // namespace particle

// spark::JSONValue
inline spark::JSONValue::JSONValue() :
        t_(nullptr) {
}

inline spark::JSONString spark::JSONValue::toString() const {
    return JSONString(t_, d_);
}

inline bool spark::JSONValue::isNull() const {
    return type() == JSON_TYPE_NULL;
}

inline bool spark::JSONValue::isBool() const {
    return type() == JSON_TYPE_BOOL;
}

inline bool spark::JSONValue::isNumber() const {
    return type() == JSON_TYPE_NUMBER;
}

inline bool spark::JSONValue::isString() const {
    return type() == JSON_TYPE_STRING;
}

inline bool spark::JSONValue::isArray() const {
    return type() == JSON_TYPE_ARRAY;
}

inline bool spark::JSONValue::isObject() const {
    return type() == JSON_TYPE_OBJECT;
}

inline bool spark::JSONValue::isValid() const {
    return type() != JSON_TYPE_INVALID;
}

inline spark::JSONValue spark::JSONValue::parseCopy(const char *json) {
    return parseCopy(json, strlen(json));
}

// spark::JSONString
inline spark::JSONString::JSONString() :
        s_(""),
        n_(0) {
}

inline spark::JSONString::JSONString(const JSONValue &value) :
        JSONString(value.t_, value.d_) {
}

inline const char* spark::JSONString::data() const {
    return s_;
}

inline size_t spark::JSONString::size() const {
    return n_;
}

inline bool spark::JSONString::isEmpty() const {
    return !n_;
}

inline bool spark::JSONString::operator==(const char *str) const {
    return strcmp(s_, str) == 0;
}

inline bool spark::JSONString::operator!=(const char *str) const {
    return !operator==(str);
}

inline bool spark::JSONString::operator!=(const String &str) const {
    return !operator==(str);
}

inline bool spark::JSONString::operator!=(const JSONString &str) const {
    return !operator==(str);
}

inline spark::JSONString::operator const char*() const {
    return s_;
}

inline spark::JSONString::operator String() const {
    return String(s_, n_);
}

// spark::JSONArrayIterator
inline spark::JSONArrayIterator::JSONArrayIterator() :
        t_(nullptr),
        v_(nullptr),
        n_(0) {
}

inline spark::JSONArrayIterator::JSONArrayIterator(const JSONValue &value) :
        JSONArrayIterator(value.t_, value.d_) {
}

inline spark::JSONValue spark::JSONArrayIterator::value() const {
    return JSONValue(v_, d_);
}

inline size_t spark::JSONArrayIterator::count() const {
    return n_;
}

// spark::JSONObjectIterator
inline spark::JSONObjectIterator::JSONObjectIterator() :
        t_(nullptr),
        k_(nullptr),
        v_(nullptr),
        n_(0) {
}

inline spark::JSONObjectIterator::JSONObjectIterator(const JSONValue &value) :
        JSONObjectIterator(value.t_, value.d_) {
}

inline spark::JSONString spark::JSONObjectIterator::name() const {
    return JSONString(k_, d_);
}

inline spark::JSONValue spark::JSONObjectIterator::value() const {
    return JSONValue(v_, d_);
}

inline size_t spark::JSONObjectIterator::count() const {
    return n_;
}

// spark::JSONWriter
inline spark::JSONWriter::JSONWriter() :
        state_(BEGIN) {
}

inline spark::JSONWriter& spark::JSONWriter::name(const char *name) {
    return this->name(name, strlen(name));
}

inline spark::JSONWriter& spark::JSONWriter::name(const String &name) {
    return this->name(name.c_str(), name.length());
}

inline spark::JSONWriter& spark::JSONWriter::value(const char *val) {
    return value(val, strlen(val));
}

inline spark::JSONWriter& spark::JSONWriter::value(const String &val) {
    return value(val.c_str(), val.length());
}

inline void spark::JSONWriter::write(char c) {
    write(&c, 1);
}

// spark::JSONStreamWriter
inline spark::JSONStreamWriter::JSONStreamWriter(Print &stream) :
        strm_(stream),
        bytesWritten_(0) {
}

inline size_t spark::JSONStreamWriter::bytesWritten() const {
    return bytesWritten_;
}

inline Print* spark::JSONStreamWriter::stream() const {
    return &strm_;
}

inline void spark::JSONStreamWriter::write(const char *data, size_t size) {
    bytesWritten_ += strm_.write((const uint8_t*)data, size);
}

// spark::JSONBufferWriter
inline spark::JSONBufferWriter::JSONBufferWriter(char *buf, size_t size) :
        buf_(buf),
        bufSize_(size),
        n_(0) {
}

inline char* spark::JSONBufferWriter::buffer() const {
    return buf_;
}

inline size_t spark::JSONBufferWriter::bufferSize() const {
    return bufSize_;
}

inline size_t spark::JSONBufferWriter::dataSize() const {
    return n_;
}

// spark::
inline bool spark::operator==(const char *str1, const JSONString &str2) {
    return str2 == str1;
}

inline bool spark::operator!=(const char *str1, const JSONString &str2) {
    return str2 != str1;
}

inline bool spark::operator==(const String &str1, const JSONString &str2) {
    return str2 == str1;
}

inline bool spark::operator!=(const String &str1, const JSONString &str2) {
    return str2 != str1;
}

#endif // SPARK_WIRING_JSON_H<|MERGE_RESOLUTION|>--- conflicted
+++ resolved
@@ -181,10 +181,6 @@
     JSONWriter& value(long val);
     JSONWriter& value(long long val);
     JSONWriter& value(unsigned long val);
-<<<<<<< HEAD
-    JSONWriter& value(long long val);
-=======
->>>>>>> 3185fa53
     JSONWriter& value(unsigned long long val);
     JSONWriter& value(double val, int precision);
     JSONWriter& value(double val);
