--- conflicted
+++ resolved
@@ -142,12 +142,7 @@
 
 size_t TCPServer::write(const uint8_t *buffer, size_t size)
 {
-<<<<<<< HEAD
     return write(buffer, size, SPARK_WIRING_TCPCLIENT_DEFAULT_SEND_TIMEOUT);
 }
-=======
-    return write(buffer, size, SOCKET_WAIT_FOREVER);
-}
 
-#endif // HAL_USE_SOCKET_HAL_COMPAT
->>>>>>> 4b0dc8ef
+#endif // HAL_USE_SOCKET_HAL_COMPAT