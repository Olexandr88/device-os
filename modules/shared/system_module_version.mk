# Skip to next 100 every v0.x.0 release (e.g. 108 for v0.6.2 to 200 for v0.7.0-rc.1)
# Bump by 1 for every prerelease or release with the same v0.x.* base.
SYSTEM_PART1_MODULE_VERSION ?= 300
SYSTEM_PART2_MODULE_VERSION ?= 300
SYSTEM_PART3_MODULE_VERSION ?= 300

RELEASE_080_MODULE_VERSION_BASE ?= 300
RELEASE_070_RC5_MODULE_VERSION ?= 204

ifneq (,$(filter $(PLATFORM_ID),6 8))
ifeq ($(shell test $(SYSTEM_PART2_MODULE_VERSION) -ge $(RELEASE_080_MODULE_VERSION_BASE); echo $$?),0)
# If this is >= 0.8.x release, Photon and P1 system-part1
# needs to have a dependency on system-part2 of at least 0.7.0-rc.4
<<<<<<< HEAD
# in order not to brick the device during OTA or Ymodem upgrade
=======
# in order to ensure the device remains online during OTA or Ymodem upgrade
# when trasitioning from uncompressed to compressed wifi firmware. 
>>>>>>> 76eb0a4b
SYSTEM_PART1_MODULE_DEPENDENCY ?= ${MODULE_FUNCTION_SYSTEM_PART},2,${RELEASE_070_RC5_MODULE_VERSION}
endif
endif


# Bump by 1 if Tinker has been updated
USER_PART_MODULE_VERSION ?= 5

RELEASE_064_MODULE_VERSION=110

ifneq (,$(filter $(PLATFORM_ID),10))
# make system part1 dependent upon 0.6.4 so that the bootloader is not repeatedly upgraded
SYSTEM_PART3_MODULE_DEPENDENCY ?= ${MODULE_FUNCTION_SYSTEM_PART},2,${RELEASE_064_MODULE_VERSION}
endif

# Skip to next 100 every v0.x.0 release (e.g. 11 for v0.6.2 to 100 for v0.7.0-rc.1),
# but only if the bootloader has changed since the last v0.x.0 release.
# Bump by 1 for every updated bootloader image for a release with the same v0.x.* base.
<<<<<<< HEAD
BOOTLOADER_VERSION ?= 101
=======
BOOTLOADER_VERSION ?= 200

# the version of the bootloader that the system firmware requires
BOOTLOADER_DEPENDENCY = 101
>>>>>>> 76eb0a4b
<|MERGE_RESOLUTION|>--- conflicted
+++ resolved
@@ -11,12 +11,9 @@
 ifeq ($(shell test $(SYSTEM_PART2_MODULE_VERSION) -ge $(RELEASE_080_MODULE_VERSION_BASE); echo $$?),0)
 # If this is >= 0.8.x release, Photon and P1 system-part1
 # needs to have a dependency on system-part2 of at least 0.7.0-rc.4
-<<<<<<< HEAD
-# in order not to brick the device during OTA or Ymodem upgrade
-=======
+
 # in order to ensure the device remains online during OTA or Ymodem upgrade
 # when trasitioning from uncompressed to compressed wifi firmware. 
->>>>>>> 76eb0a4b
 SYSTEM_PART1_MODULE_DEPENDENCY ?= ${MODULE_FUNCTION_SYSTEM_PART},2,${RELEASE_070_RC5_MODULE_VERSION}
 endif
 endif
@@ -35,11 +32,7 @@
 # Skip to next 100 every v0.x.0 release (e.g. 11 for v0.6.2 to 100 for v0.7.0-rc.1),
 # but only if the bootloader has changed since the last v0.x.0 release.
 # Bump by 1 for every updated bootloader image for a release with the same v0.x.* base.
-<<<<<<< HEAD
-BOOTLOADER_VERSION ?= 101
-=======
 BOOTLOADER_VERSION ?= 200
 
 # the version of the bootloader that the system firmware requires
-BOOTLOADER_DEPENDENCY = 101
->>>>>>> 76eb0a4b
+BOOTLOADER_DEPENDENCY = 101