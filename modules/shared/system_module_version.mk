# Skip to next 100 every v0.x.0 release (e.g. 108 for v0.6.2 to 200 for v0.7.0-rc.1)
# Bump by 1 for every prerelease or release with the same v0.x.* base.
<<<<<<< HEAD
COMMON_MODULE_VERSION ?= 3210
=======
COMMON_MODULE_VERSION ?= 3014
>>>>>>> fca39a81
SYSTEM_PART1_MODULE_VERSION ?= $(COMMON_MODULE_VERSION)
SYSTEM_PART2_MODULE_VERSION ?= $(COMMON_MODULE_VERSION)
SYSTEM_PART3_MODULE_VERSION ?= $(COMMON_MODULE_VERSION)

RELEASE_080_MODULE_VERSION_BASE ?= 300
RELEASE_070_MODULE_VERSION ?= 207
RELEASE_110_MODULE_VERSION ?= 1102

ifneq (,$(filter $(PLATFORM_ID),6 8))
ifeq ($(shell test $(SYSTEM_PART2_MODULE_VERSION) -ge $(RELEASE_080_MODULE_VERSION_BASE); echo $$?),0)
# If this is >= 0.8.x release, Photon and P1 system-part1
# needs to have a dependency on system-part2 of at least 0.7.0
# in order to ensure the device remains online during OTA or Ymodem upgrade
# when trasitioning from uncompressed to compressed wifi firmware.
SYSTEM_PART1_MODULE_DEPENDENCY ?= ${MODULE_FUNCTION_SYSTEM_PART},2,${RELEASE_070_MODULE_VERSION}
endif
endif


# Bump by 1 if Tinker has been updated
USER_PART_MODULE_VERSION ?= 6

RELEASE_064_MODULE_VERSION=110

ifneq (,$(filter $(PLATFORM_ID),10))
# make system part1 dependent upon 0.6.4 so that the bootloader is not repeatedly upgraded
SYSTEM_PART3_MODULE_DEPENDENCY ?= ${MODULE_FUNCTION_SYSTEM_PART},2,${RELEASE_064_MODULE_VERSION}
endif

# Skip to next 100 every v0.x.0 release (e.g. 11 for v0.6.2 to 100 for v0.7.0-rc.1),
# but only if the bootloader has changed since the last v0.x.0 release.
# Bump by 1 for every updated bootloader image for a release with the same v0.x.* base.
<<<<<<< HEAD
BOOTLOADER_VERSION ?= 1100
=======
BOOTLOADER_VERSION ?= 1007
>>>>>>> fca39a81
ifeq ($(PLATFORM_ID),32)
PREBOOTLOADER_MBR_VERSION ?= 2
PREBOOTLOADER_PART1_VERSION ?= 2
endif

# The version of the bootloader that the system firmware requires
# NOTE: this will force the device into safe mode until this dependency is met, which is why
# this version usually lags behind the current bootloader version, to avoid non-mandatory updates.
ifeq ($(PLATFORM_GEN),2)
BOOTLOADER_DEPENDENCY = 1003
else ifeq ($(PLATFORM_ID),32)
BOOTLOADER_DEPENDENCY = 1007
else ifeq ($(PLATFORM_GEN),3)
BOOTLOADER_DEPENDENCY = 1100
else
# Some sensible default
BOOTLOADER_DEPENDENCY = 0
endif
ifeq ($(PLATFORM_ID),32)
PREBOOTLOADER_PART1_DEPENDENCY = 2
endif

ifeq ($(PLATFORM_GEN),3)
ifeq ($(PLATFORM_MCU),nRF52840)
# SoftDevice S140 7.0.1
SOFTDEVICE_DEPENDENCY = 202

# FIXME: There is a compiler optimization or XIP access error in some earlier Device OS releases preventing
# OTA updates on Argon specifically to some 3.x versions due to a failed dependency check even though the
# dependencies are satisfied. Swapping two current dependencies seems to help.
ifneq ($(PLATFORM_ID),12)
SYSTEM_PART1_MODULE_DEPENDENCY ?= ${MODULE_FUNCTION_BOOTLOADER},0,${BOOTLOADER_DEPENDENCY}
else
SYSTEM_PART1_MODULE_DEPENDENCY2 ?= ${MODULE_FUNCTION_BOOTLOADER},0,${BOOTLOADER_DEPENDENCY}
endif
# /FIXME

ifeq (,$(filter $(PLATFORM_ID),26))
# FIXME: There is a compiler optimization or XIP access error in some earlier Device OS releases preventing
# OTA updates on Argon specifically to some 3.x versions due to a failed dependency check even though the
# dependencies are satisfied. Swapping two current dependencies seems to help.
ifneq ($(PLATFORM_ID),12)
SYSTEM_PART1_MODULE_DEPENDENCY2 ?= ${MODULE_FUNCTION_RADIO_STACK},0,${SOFTDEVICE_DEPENDENCY}
else
SYSTEM_PART1_MODULE_DEPENDENCY ?= ${MODULE_FUNCTION_RADIO_STACK},0,${SOFTDEVICE_DEPENDENCY}
endif
# /FIXME
else
# There is no need to carry SoftDevice dependency on Tracker, since they are manufactured
# with the latest one. Update NCP firmware instead.
ESP32_NCP_DEPENDENCY = 7
SYSTEM_PART1_MODULE_DEPENDENCY2 ?= ${MODULE_FUNCTION_NCP_FIRMWARE},0,${ESP32_NCP_DEPENDENCY}
endif
endif
endif # ($(PLATFORM_MCU),nRF52840)

ifeq ($(PLATFORM_ID), 32)
SYSTEM_PART1_MODULE_DEPENDENCY ?= ${MODULE_FUNCTION_BOOTLOADER},0,${BOOTLOADER_DEPENDENCY}
BOOTLOADER_MODULE_DEPENDENCY ?= ${MODULE_FUNCTION_BOOTLOADER},2,${PREBOOTLOADER_PART1_DEPENDENCY}
endif<|MERGE_RESOLUTION|>--- conflicted
+++ resolved
@@ -1,10 +1,6 @@
 # Skip to next 100 every v0.x.0 release (e.g. 108 for v0.6.2 to 200 for v0.7.0-rc.1)
 # Bump by 1 for every prerelease or release with the same v0.x.* base.
-<<<<<<< HEAD
 COMMON_MODULE_VERSION ?= 3210
-=======
-COMMON_MODULE_VERSION ?= 3014
->>>>>>> fca39a81
 SYSTEM_PART1_MODULE_VERSION ?= $(COMMON_MODULE_VERSION)
 SYSTEM_PART2_MODULE_VERSION ?= $(COMMON_MODULE_VERSION)
 SYSTEM_PART3_MODULE_VERSION ?= $(COMMON_MODULE_VERSION)
@@ -37,11 +33,7 @@
 # Skip to next 100 every v0.x.0 release (e.g. 11 for v0.6.2 to 100 for v0.7.0-rc.1),
 # but only if the bootloader has changed since the last v0.x.0 release.
 # Bump by 1 for every updated bootloader image for a release with the same v0.x.* base.
-<<<<<<< HEAD
-BOOTLOADER_VERSION ?= 1100
-=======
 BOOTLOADER_VERSION ?= 1007
->>>>>>> fca39a81
 ifeq ($(PLATFORM_ID),32)
 PREBOOTLOADER_MBR_VERSION ?= 2
 PREBOOTLOADER_PART1_VERSION ?= 2
