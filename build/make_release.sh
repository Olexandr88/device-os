--- conflicted
+++ resolved
@@ -7,11 +7,7 @@
 usage: make_release.sh [--debug] [--help]
                        [--output-directory=<binary_output_directory>]
                        [--platform=<all|argon|asom|boron|bsom...
-<<<<<<< HEAD
-                       |b5som|electron|p1|photon>]
-=======
-                       |b5som|electron|p1|photon|xenon|tracker>]
->>>>>>> 693ee49f
+                       |b5som|electron|p1|photon|tracker>]
                        [--publish=<semantic_version_string>] [--tests]
 
 Generate the binaries for a versioned release of the Device OS. This utility
@@ -133,11 +129,7 @@
     platform=$1
 
     # Validate platform (result of expression returned to caller)
-<<<<<<< HEAD
-    [ "$platform" = "all" ] || [ "$platform" = "argon" ] || [ "$platform" = "asom" ] || [ "$platform" = "boron" ] || [ "$platform" = "bsom" ] || [ "$platform" = "b5som" ] || [ "$platform" = "electron" ] || [ "$platform" = "p1" ] || [ "$platform" = "photon" ]
-=======
-    [ "$platform" = "all" ] || [ "$platform" = "argon" ] || [ "$platform" = "asom" ] || [ "$platform" = "boron" ] || [ "$platform" = "bsom" ] || [ "$platform" = "b5som" ] || [ "$platform" = "electron" ] || [ "$platform" = "p1" ] || [ "$platform" = "photon" ] || [ "$platform" = "xenon" ] || [ "$platform" = "tracker" ]
->>>>>>> 693ee49f
+    [ "$platform" = "all" ] || [ "$platform" = "argon" ] || [ "$platform" = "asom" ] || [ "$platform" = "boron" ] || [ "$platform" = "bsom" ] || [ "$platform" = "b5som" ] || [ "$platform" = "electron" ] || [ "$platform" = "p1" ] || [ "$platform" = "photon" ] || [ "$platform" = "tracker" ]
 }
 
 if !(valid_platform $PLATFORM); then
