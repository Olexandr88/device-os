--- conflicted
+++ resolved
@@ -1,15 +1,7 @@
-<<<<<<< HEAD
-VERSION_STRING = 3.3.0
-
-# PRODUCT_FIRMWARE_VERSION reported by default
-# FIXME: Unclear if this is used, PRODUCT_FIRMWARE_VERSION defaults to 65535 every release
-VERSION = 3301
-=======
 VERSION_STRING = 3.2.1-p2.4
 
 # PRODUCT_FIRMWARE_VERSION reported by default
 # FIXME: Unclear if this is used, PRODUCT_FIRMWARE_VERSION defaults to 65535 every release
 VERSION = 3213
->>>>>>> 37a482b5
 
 CFLAGS += -DSYSTEM_VERSION_STRING=$(VERSION_STRING)