ifeq ($(included_productid_mk),)
included_productid_mk := 1

# defines
# PLATFORM_NAME - a unique name for the platform, can be used to organize sources
#                 by platform
# PLATFORM_GEN  - a number that identifies the generation of device
# PLATFORM_MCU  - an identifier for the MCU family
# PLATFORM_NET  - the network subsystem
# STM32_DEVICE  - the specific device being targeted for STM32 platform builds
# ARCH          - architecture (ARM/GCC)
# PRODUCT_DESC  - text description of the product ID
# PLATFORM_DYNALIB_MODULES - if the device supports a modular build, the name
#                          - of the subdirectory containing

# Default USB Device Vendor ID for Spark Products
USBD_VID_SPARK=0x1D50
# Default USB Device Product ID for DFU Class
USBD_PID_DFU=0x607F
# Default USB Device Product ID for CDC Class
USBD_PID_CDC=0x607D

ifneq (,$(PLATFORM))
ifeq ("$(PLATFORM)","gcc")
PLATFORM_ID = 3
endif

ifeq ("$(PLATFORM)","dev-photon")
PLATFORM_ID = 4
endif

ifeq ("$(PLATFORM)","dev-teacup-bm14")
PLATFORM_ID = 5
endif

ifeq ("$(PLATFORM)","photon")
PLATFORM_ID = 6
endif

ifeq ("$(PLATFORM)","teacup-bm14")
PLATFORM_ID = 7
endif

ifeq ("$(PLATFORM)","P1")
PLATFORM_ID = 8
endif

ifeq ("$(PLATFORM)","p1")
PLATFORM_ID = 8
endif

ifeq ("$(PLATFORM)","ethernet")
PLATFORM_ID = 9
endif

ifeq ("$(PLATFORM)","electron")
PLATFORM_ID=10
endif

ifeq ("$(PLATFORM)","argon")
PLATFORM_ID=12
endif

ifeq ("$(PLATFORM)","boron")
PLATFORM_ID=13
endif

ifeq ("$(PLATFORM)","asom")
PLATFORM_ID=22
endif

ifeq ("$(PLATFORM)","bsom")
PLATFORM_ID=23
endif

ifeq ("$(PLATFORM)","b5som")
PLATFORM_ID=25
endif

ifeq ("$(PLATFORM)","tracker")
PLATFORM_ID=26
endif

ifeq ("$(PLATFORM)","newhal")
PLATFORM_ID=60000
endif

ifeq (,$(PLATFORM_ID))
$(error "Unknown platform: $(PLATFORM))
endif
endif

ifndef PLATFORM_ID
$(error PLATFORM or PLATFORM_ID not set. Please specify the platform to build.")
endif

# Determine which is the target device

ARCH=arm

ifeq ("$(PLATFORM_ID)","3")
PLATFORM=gcc
PLATFORM_NAME=gcc
PLATFORM_GEN=0
PLATFORM_MCU=gcc
PLATFORM_NET=gcc
ARCH=gcc
PRODUCT_DESC=GCC xcompile
# explicitly exclude platform headers
SPARK_NO_PLATFORM=1
DEFAULT_PRODUCT_ID=3
endif

ifeq ("$(PLATFORM_ID)","4")
PLATFORM=dev-photon
STM32_DEVICE=STM32F2XX
PLATFORM_NAME=photon
PLATFORM_GEN=2
PLATFORM_MCU=STM32F2xx
PLATFORM_NET=BCM9WCDUSI09
PRODUCT_DESC=BM-09/WICED
PLATFORM_DYNALIB_MODULES=photon
USBD_VID_SPARK=0x1D50
USBD_PID_DFU=0x607F
USBD_PID_CDC=0x607D
DEFAULT_PRODUCT_ID=4
PLATFORM_STM32_STDPERIPH_EXCLUDE=y
ARM_CPU=cortex-m3
endif

ifeq ("$(PLATFORM_ID)","5")
PLATFORM=dev-teacup-bm14
STM32_DEVICE=STM32F2XX
PLATFORM_NAME=photon
PLATFORM_GEN=2
PLATFORM_MCU=STM32F2xx
PLATFORM_NET=BCM9WCDUSI14
PRODUCT_DESC=BM-14/WICED
USBD_VID_SPARK=0x1D50
USBD_PID_DFU=0x607F
USBD_PID_CDC=0x607D
DEFAULT_PRODUCT_ID=5
PLATFORM_STM32_STDPERIPH_EXCLUDE=y
ARM_CPU=cortex-m3
endif

ifeq ("$(PLATFORM_ID)","6")
PLATFORM=photon
STM32_DEVICE=STM32F2XX
PLATFORM_NAME=photon
PLATFORM_GEN=2
PLATFORM_MCU=STM32F2xx
PLATFORM_NET=BCM9WCDUSI09
PRODUCT_DESC=Production Photon
# eventually want to generate the PID from the base + product ID
USBD_VID_SPARK=0x2B04
USBD_PID_DFU=0xD006
USBD_PID_CDC=0xC006
PLATFORM_DYNALIB_MODULES=photon
DEFAULT_PRODUCT_ID=6
PLATFORM_STM32_STDPERIPH_EXCLUDE=y
ARM_CPU=cortex-m3
endif

ifeq ("$(PLATFORM_ID)","7")
PLATFORM=teacup-bm14
STM32_DEVICE=STM32F2XX
PLATFORM_NAME=photon
PLATFORM_GEN=2
PLATFORM_MCU=STM32F2xx
PLATFORM_NET=BCM9WCDUSI14
PRODUCT_DESC=Production Teacup Pigtail
USBD_VID_SPARK=0x1D50
USBD_PID_DFU=0x607F
USBD_PID_CDC=0x607D
DEFAULT_PRODUCT_ID=5
PLATFORM_STM32_STDPERIPH_EXCLUDE=y
ARM_CPU=cortex-m3
endif

ifeq ("$(PLATFORM_ID)","8")
PLATFORM=P1
STM32_DEVICE=STM32F2XX
PLATFORM_NAME=photon
PLATFORM_GEN=2
PLATFORM_MCU=STM32F2xx
PLATFORM_NET=BCM9WCDUSI14
PRODUCT_DESC=Production P1
USBD_VID_SPARK=0x2B04
USBD_PID_DFU=0xD008
USBD_PID_CDC=0xC008
PLATFORM_DYNALIB_MODULES=photon
DEFAULT_PRODUCT_ID=8
PLATFORM_STM32_STDPERIPH_EXCLUDE=y
ARM_CPU=cortex-m3
endif

ifeq ("$(PLATFORM_ID)","9")
PLATFORM=ethernet
STM32_DEVICE=STM32F2XX
PLATFORM_NAME=photon
PLATFORM_GEN=2
PLATFORM_MCU=STM32F2xx
PLATFORM_NET=STM32F2xx
PRODUCT_DESC=Proto Wired Ethernet
USBD_VID_SPARK=0x2B04
USBD_PID_DFU=0xD009
USBD_PID_CDC=0xC009
DEFAULT_PRODUCT_ID=9
ARM_CPU=cortex-m3
endif

ifeq ("$(PLATFORM_ID)","10")
PLATFORM=electron
STM32_DEVICE=STM32F2XX
PLATFORM_NAME=electron
PLATFORM_GEN=2
PLATFORM_MCU=STM32F2xx
PLATFORM_NET=UBLOXSARA
PRODUCT_DESC=Production Electron
USBD_VID_SPARK=0x2B04
USBD_PID_DFU=0xD00A
USBD_PID_CDC=0xC00A
DEFAULT_PRODUCT_ID=10
PLATFORM_DYNALIB_MODULES=electron
ARM_CPU=cortex-m3
PLATFORM_FREERTOS=ARM_CM3
endif

ifeq ("$(PLATFORM_ID)","12")
PLATFORM=argon
PLATFORM_NAME=$(PLATFORM)
PLATFORM_GEN=3
PLATFORM_MCU=nRF52840
PLATFORM_NET=ESP32
PLATFORM_WIZNET=W5500
STM32_DEVICE=nRF52840
PRODUCT_DESC=Production Argon
USBD_VID_SPARK=0x2B04
USBD_PID_DFU=0xD00C
USBD_PID_CDC=0xC00C
DEFAULT_PRODUCT_ID=$(PLATFORM_ID)
PLATFORM_DYNALIB_MODULES=$(PLATFORM)
ARM_CPU=cortex-m4
PLATFORM_THREADING=1
endif

ifeq ("$(PLATFORM_ID)","13")
PLATFORM=boron
PLATFORM_NAME=$(PLATFORM)
PLATFORM_GEN=3
PLATFORM_MCU=nRF52840
PLATFORM_NET=UBLOXSARA
PLATFORM_WIZNET=W5500
STM32_DEVICE=nRF52840
PRODUCT_DESC=Production Boron
USBD_VID_SPARK=0x2B04
USBD_PID_DFU=0xD00D
USBD_PID_CDC=0xC00D
DEFAULT_PRODUCT_ID=$(PLATFORM_ID)
PLATFORM_DYNALIB_MODULES=$(PLATFORM)
ARM_CPU=cortex-m4
PLATFORM_THREADING=1
endif

ifeq ("$(PLATFORM_ID)","22")
PLATFORM=asom
PLATFORM_NAME=argon
PLATFORM_GEN=3
PLATFORM_MCU=nRF52840
PLATFORM_NET=ESP32
PLATFORM_WIZNET=W5500
STM32_DEVICE=nRF52840
PRODUCT_DESC=Production A SoM
USBD_VID_SPARK=0x2B04
USBD_PID_DFU=0xD016
USBD_PID_CDC=0xC016
DEFAULT_PRODUCT_ID=$(PLATFORM_ID)
PLATFORM_DYNALIB_MODULES=argon
ARM_CPU=cortex-m4
PLATFORM_THREADING=1
endif

ifeq ("$(PLATFORM_ID)","23")
PLATFORM=bsom
PLATFORM_NAME=boron
PLATFORM_GEN=3
PLATFORM_MCU=nRF52840
PLATFORM_NET=UBLOXSARA
PLATFORM_WIZNET=W5500
STM32_DEVICE=nRF52840
PRODUCT_DESC=Production B SoM
USBD_VID_SPARK=0x2B04
USBD_PID_DFU=0xD017
USBD_PID_CDC=0xC017
DEFAULT_PRODUCT_ID=$(PLATFORM_ID)
PLATFORM_DYNALIB_MODULES=boron
ARM_CPU=cortex-m4
PLATFORM_THREADING=1
endif

ifeq ("$(PLATFORM_ID)","25")
PLATFORM=b5som
PLATFORM_NAME=b5som
PLATFORM_GEN=3
PLATFORM_MCU=nRF52840
PLATFORM_NET=QUECTEL
PLATFORM_WIZNET=W5500
STM32_DEVICE=nRF52840
PRODUCT_DESC=Production B5 SoM
USBD_VID_SPARK=0x2B04
USBD_PID_DFU=0xD019
USBD_PID_CDC=0xC019
DEFAULT_PRODUCT_ID=$(PLATFORM_ID)
PLATFORM_DYNALIB_MODULES=$(PLATFORM_NAME)
ARM_CPU=cortex-m4
PLATFORM_THREADING=1
endif

ifeq ("$(PLATFORM_ID)","26")
PLATFORM=tracker
PLATFORM_NAME=tracker
PLATFORM_GEN=3
PLATFORM_MCU=nRF52840
PLATFORM_NET=QUECTEL
PLATFORM_WIZNET=W5500
STM32_DEVICE=nRF52840
PRODUCT_DESC=Production Asset Tracker
USBD_VID_SPARK=0x2B04
USBD_PID_DFU=0xD01A
USBD_PID_CDC=0xC01A
DEFAULT_PRODUCT_ID=$(PLATFORM_ID)
PLATFORM_DYNALIB_MODULES=$(PLATFORM_NAME)
ARM_CPU=cortex-m4
PLATFORM_THREADING=1
PLATFORM_OPENTHREAD=nrf52840
endif

ifeq ("$(PLATFORM_ID)","60000")
PLATFORM=newhal
# needed for conditional compilation of some stm32 specific files
STM32_DEVICE=newhalcpu
# used to define the sources in hal/src/new-hal
PLATFORM_NAME=newhal
PLATFORM_GEN=60000
# define MCU-specific platform defines under platform/MCU/new-hal
PLATFORM_MCU=newhal-mcu
PLATFORM_NET=not-defined
PRODUCT_DESC=Test platform for producing a new HAL implementation
USBD_VID_SPARK=0x1D50
USBD_PID_DFU=0x607F
USBD_PID_CDC=0x607D
DEFAULT_PRODUCT_ID=60000
ARM_CPU=cortex-m3
endif

ifeq ("$(STM32_DEVICE)","STM32F2XX")
    PLATFORM_DFU ?= 0x08020000
    PLATFORM_THREADING=1
endif

ifeq ("$(STM32_DEVICE)","nRF52840")
	# FIXME: This is not an STM32 device
    PLATFORM_THREADING=1
    PLATFORM_DFU ?= 0x30000
endif


ifeq ("$(PLATFORM_MCU)","")
$(error PLATFORM_MCU not defined. Check platform id $(PLATFORM_ID))
endif

ifeq ("$(PLATFORM_NET)","")
$(error PLATFORM_NET not defined. Check platform id $(PLATFORM_ID))
endif

# lower case version of the STM32_DEVICE string for use in filenames
STM32_DEVICE_LC  = $(shell echo $(STM32_DEVICE) | tr A-Z a-z)

ifdef STM32_DEVICE
# needed for conditional compilation of syshealth_hal.h
CFLAGS += -DSTM32_DEVICE
# needed for conditional compilation of some stm32 specific files
CFLAGS += -D$(STM32_DEVICE)

ifeq ("$(STM32_DEVICE)","nRF52840")
# FIXME: This is not an STM32 device
CFLAGS += -DNRF52840_XXAA
endif

endif

ifneq ("$(SPARK_NO_PLATFORM)","")
CFLAGS += -DSPARK_NO_PLATFORM
endif

ifeq ("$(PRODUCT_ID)","")
# ifeq (,$(submake))
# $(info PRODUCT_ID not defined - using default: $(DEFAULT_PRODUCT_ID))
# endif
PRODUCT_ID = $(DEFAULT_PRODUCT_ID)
endif

PLATFORM_THREADING ?= 0
CFLAGS += -DPLATFORM_THREADING=$(PLATFORM_THREADING)
<<<<<<< HEAD

# Using PLATFORM here, as for platforms based on another platform
# PLATFORM_NAME is the name of the base platform (e.g. photon for p1)
CFLAGS += -DPLATFORM_ID=$(PLATFORM_ID) -DPLATFORM_NAME=$(PLATFORM) -DPLATFORM_GEN=$(PLATFORM_GEN)
=======
# Using PLATFORM here, as for platforms based on another platform
# PLATFORM_NAME is the name of the base platform (e.g. photon for p1)
CFLAGS += -DPLATFORM_ID=$(PLATFORM_ID) -DPLATFORM_NAME=$(PLATFORM)
>>>>>>> 693ee49f

CFLAGS += -DUSBD_VID_SPARK=$(USBD_VID_SPARK)
CFLAGS += -DUSBD_PID_DFU=$(USBD_PID_DFU)
CFLAGS += -DUSBD_PID_CDC=$(USBD_PID_CDC)

MODULE_FUNCTION_NONE            :=0
MODULE_FUNCTION_RESOURCE        :=1
MODULE_FUNCTION_BOOTLOADER      :=2
MODULE_FUNCTION_MONO_FIRMWARE   :=3
MODULE_FUNCTION_SYSTEM_PART     :=4
MODULE_FUNCTION_USER_PART       :=5
MODULE_FUNCTION_SETTINGS        :=6
MODULE_FUNCTION_NCP_FIRMWARE    :=7
MODULE_FUNCTION_RADIO_STACK     :=8

endif<|MERGE_RESOLUTION|>--- conflicted
+++ resolved
@@ -403,16 +403,10 @@
 
 PLATFORM_THREADING ?= 0
 CFLAGS += -DPLATFORM_THREADING=$(PLATFORM_THREADING)
-<<<<<<< HEAD
 
 # Using PLATFORM here, as for platforms based on another platform
 # PLATFORM_NAME is the name of the base platform (e.g. photon for p1)
 CFLAGS += -DPLATFORM_ID=$(PLATFORM_ID) -DPLATFORM_NAME=$(PLATFORM) -DPLATFORM_GEN=$(PLATFORM_GEN)
-=======
-# Using PLATFORM here, as for platforms based on another platform
-# PLATFORM_NAME is the name of the base platform (e.g. photon for p1)
-CFLAGS += -DPLATFORM_ID=$(PLATFORM_ID) -DPLATFORM_NAME=$(PLATFORM)
->>>>>>> 693ee49f
 
 CFLAGS += -DUSBD_VID_SPARK=$(USBD_VID_SPARK)
 CFLAGS += -DUSBD_PID_DFU=$(USBD_PID_DFU)
