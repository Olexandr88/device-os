This root project folder contains the top-level makefile:

> One Makefile to rule them all, One Makefile to find them; One ring to bring 
> them all and in the darkness build them.

```
make
```

In the top-level directory creates build artifacts for all projects under the `build/target/` directory.

## Clean Build

The top-level makefile also supports the `clean` goal. It calls clean on all
submodules before deleting the `build\target` directory, E.g.

```
make clean all
```


## Specifying custom toolchain location

Custom compiler prefix can be used via an environment variable `GCC_PREFIX`.

For example when you have installed a custom toolchain under
`/opt/gcc-arm-embedded-bin` you can use invoke make using that toolchain
like this:

```
GCC_PREFIX="/opt/gcc-arm-embedded-bin/bin/arm-none-eabi-" make
```

The default value of `GCC_PREFIX` is `arm-none-eabi`, which uses the ARM
version of the GCC toolchain, assumed to be in the path. 

Alternatively, path for the tools can be specified separately as `GCC_ARM_PATH`,
which, if specified should end with a directory separator, e.g.

```
GCC_ARM_PATH="/opt/gcc-arm-embedded-bin/bin/" make
```



## Controlling Verbosity

By default the makefile is quiet - the only output is when an .elf file is produced to
show the size of the flash and RAM memory regions. To produce more verbose output, define
the `v` (verbose) variable, like this:

```
make v=1
```

## Building individual modules

The top-level makefile builds all modules. Also, each module can be built on its own 
by executing the makefile in the module's directory. The make also builds any dependencies.
This means the firmware can be built by running make from the `main/` directory.

```
cd main
make
```

## Specifying the target Product ID

By default, the build system targets the stock Spark Core (Product ID 0). If
your product has been given a different product ID, you should pass this on the
command line to specifically target your product. For example:

```
make SPARK_PRODUCT_ID=2
```

Would build the bootloader and firmware for product ID 2.


## Building a User Application

To build a new application, first create a subdirectory under `main/applications/`. 
You'll find the Tinker app is already there. Let's say we want to create a new
app, which we'll call `myapp/`

```
mkdir main/applications/myapp
```

Then add the files needed for your application to that directory. These can be named freely,
but should end with `.cpp`. For example, you might create these files:

```
myapplication.cpp
mylibrary.cpp
mylibrary.h
```

You can also add header files - the application subdirectory is on the include path.

To build this application, change directory to the `main/` directory and run

```
make APP=myapp
```

This will build your application with the resulting `.bin` file available in
`build/target/main/prod-0/applications/myapp/myapp.bin`. 

## Changing the Target Directory

If you prefer the output to appear somewhere else than in the `build/` directory
you can define the `TARGET_DIR` variable:

```
make APP=myapp TARGET_DIR=my/custom/output
```

This will place `main.bin` (and the other output files) in `my/custom/output` relative to the current directory. 
The directory is created if it doesn't exist.


## Changing the Target File name

Finally, to continue naming the output file `core-firmware.bin`, define `TARGET_FILE` 
like this:

```
make APP=myapp TARGET_FILE=core-firmware
```

This will build the firmware with output as `core-firmware.bin` in `build/target/main/prod-0/applications/myapp`.

These can of course also be combined like so:

```
make APP=myapp TARGET_DIR=myfolder TARGET_FILE=core-firmware
```

Which will produce `myfolder/core-firmware.elf`


## Compiling an application outside the firmware source

If you prefer to separate application code from the firmware code,
the build system supports this, via the `APPDIR` parameter.

```
make APPDIR=/path/to/application/source [TARGET_DIR=/path/to/applications/output] [TARGET_FILE=basename]
```

Parameters:

- `APPDIR`: The relative or full path to the directory containing the user application
- `TARGET_DIR`: the directory where the build output should go. If not defined, 
    output files willb e placed under a `target` directory of the application sources.
- `TARGET_FILE`: the basename of the files created. If not defined, 
defaults to the name of the application sources directory.

## Custom makefile

(Please note this is an experimental feature and may be removed in future releases.)

When using `APP` or `APPDIR` to build custom application sources, the build system
by default will build any `.c` and `.cpp` files found in the given directory
and it's subdirectories. You can take control of the build process by adding a file
`build.mk` to the root of the application sources. Appending values to these variables
allows the build process to be customized:

- `CSRC`, `CPPSRC`: the c and cpp files in the build
- `INCLUDE_DIRS`: include path
- `LIB_DIRS`: the library search path
- `LIBS`: libraries to link (found in the library search path). Library names are given without the `lib` prefix and `.a` suffix.
- `LIB_DEPS`: full path of additional library files to include.

## Integrated application.cpp with firmware

In previous versions of the make system, the application code was integrated with the firmware code at `core-firmware/src/application.cpp`.
This mode of building is still supported, however the location has changed to: `main/src/application.cpp` simply run `make`

```
make
```

This will then build the firmware as before with the user code in `main/src/application.cpp`

## Platform Specific vs Platform Agnostic builds

Currently the low level hardware specific details are abstracted away in the HAL (Hardware Abstraction Layer) implementation.  By default the makefile will build for the Spark Core platform which will allow you to add direct hardware calls in your application firmware.  You should however try to make use of the HAL functions and methods instead of making direct hardware calls, which will ensure your code is more future proof!  To build the firmware as platform agnostic, first run `make clean`, then simply include `SPARK_NO_PLATFORM=y` in the make command.  This is also a great way to find all of the places in your code that make hardware specific calls, as they should generate an error when building as platform agnostic.

```
make APP=myapp SPARK_NO_PLATFORM=y
```

## Build directory changes

The build system uses an `out of source` directory for all built artifacts. The
directory is `build/target/`. In previous versions of the build system, artifacts
were placed under a local `build` folder. If you would prefer to maintain this style of
working, you can create a symlink from `build/target/main/prod-0/` to `main/build/`.
Then after building main, the artifacts will be available in the `build/` subdirectory
as before.


## Flashing the firmware to the core

The `program-dfu` target can be used when building from the `main/` directory to flash
the compiled `.bin` file to the core, using dfu-util. For this to work, `dfu-util` needs to be
installed and in your PATH (Windows), and the core put in DFU mode (flashing yellow).

```
cd main
make all program-dfu
```

<<<<<<< HEAD
# Debugging

To enable JTAG debugging, add this to the command line:

```
USE_SWD_JTAG=y
```

and perform a clean build.

To enable SWD debugging only (freeing up 2 pins) add:

```
USE_SWD=y
```

and perform a clean build. For more details on SWD-only debugging 
see https://github.com/spark/firmware/pull/337
=======
## Compilation without Cloud Support

To release more resources for applications that don't use the cloud, add
SPARK_CLOUD=n to the make command line. This requires a clean build.

After compiling, you should see ca 3000 bytes reduction in statically allocated
RAM and, ca 35k reduction in flash use.
>>>>>>> 006dd21d
<|MERGE_RESOLUTION|>--- conflicted
+++ resolved
@@ -213,7 +213,6 @@
 make all program-dfu
 ```
 
-<<<<<<< HEAD
 # Debugging
 
 To enable JTAG debugging, add this to the command line:
@@ -232,12 +231,12 @@
 
 and perform a clean build. For more details on SWD-only debugging 
 see https://github.com/spark/firmware/pull/337
-=======
+
+
 ## Compilation without Cloud Support
 
 To release more resources for applications that don't use the cloud, add
 SPARK_CLOUD=n to the make command line. This requires a clean build.
 
 After compiling, you should see ca 3000 bytes reduction in statically allocated
-RAM and, ca 35k reduction in flash use.
->>>>>>> 006dd21d
+RAM and, ca 35k reduction in flash use.