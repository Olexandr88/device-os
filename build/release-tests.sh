#!/bin/bash

function display_help ()
{
    echo '
usage: release-tests.sh [--dryrun] [--help]
                        [--filename=<test_parameter_file.json>]
                        --output-directory=<binary_output_directory>
                        --platform=<argon|asom|boron|bsom...
<<<<<<< HEAD
                        |b5som|tracker|p2>
=======
                        |b5som|tracker|esomx>
>>>>>>> 05f5c241
                        --version=<semver_version_string>

Generate the testing binaries belonging to a given platform.

  -d, --dry-run           Print the compilation commands for a given
                            binary (as opposed to executing).
  -f, --filename          The file path and name of the desired
                            parameter file. If none is supplied, then
                            the file `<particle-iot/device-os>/user/tests..
                            /release-tests.json` will be used as default.
  -h, --help              Display this help and exit.
  -o, --output-directory  Specify the root output directory where the
                            folder hierarchy for the resulting binaries
                            will be placed.
  -p, --platform          Specify the desired platform.
  -v, --version           Specify the semantic version of the Device OS
                            for which you are building tests.
'
}

# Utilized Enhanced `getopt`
! getopt --test > /dev/null
if [ ${PIPESTATUS[0]} -ne 4 ]; then
    echo '
`getopt --test` failed in this environment!
Please confirm "GNU getopt" is installed on this device.
'
    exit 1
fi

OPTIONS=df:ho:p:v:
LONGOPTS=dry-run,filename:,help,output-directory:,platform:,version:

# -use ! and PIPESTATUS to get exit code with errexit set
# -temporarily store output to be able to check for errors
# -activate quoting/enhanced mode (e.g. by writing out “--options”)
# -pass arguments only via   -- "$@"   to separate them correctly
! PARSED=$(getopt --options=$OPTIONS --longoptions=$LONGOPTS --name "$0" -- "$@")
if [ ${PIPESTATUS[0]} -ne 0 ]; then
    # e.g. return value is 1
    #  then getopt has complained about wrong arguments to stdout
    exit 2
fi

# Read getopt’s output this way to handle the quoting right:
eval set -- "$PARSED"

# Set default(s)
DRY_RUN=false
PARAMETER_FILE="../user/tests/release-tests.json"
OUTPUT_DIRECTORY=""
PLATFORM=""
VERSION=""

# Parse parameter(s)
while true; do
    case "$1" in
        -d|--dry-run)
            DRY_RUN=true
            shift 1
            ;;
        -f|--filename)
            PARAMETER_FILE="$2"
            shift 2
            ;;
        -h|--help)
            shift
            display_help
            exit 0
            ;;
        -o|--output-directory)
            OUTPUT_DIRECTORY="$2"
            shift 2
            ;;
        -p|--platform)
            PLATFORM="$2"
            shift 2
            ;;
        -v|--version)
            VERSION="$2"
            shift 2
            ;;
        --)
            shift
            break
            ;;
        *)
            echo "Encountered error while parsing arguments!"
            exit 3
            ;;
    esac
done

function valid_platform ()
{
    # Parse parameter(s)
    platform=$1

    # Validate platform (result of expression returned to caller)
<<<<<<< HEAD
    [ "$platform" = "argon" ] || [ "$platform" = "asom" ] || [ "$platform" = "boron" ] || \
            [ "$platform" = "bsom" ] || [ "$platform" = "b5som" ] || [ "$platform" = "tracker" ] || \
            [ "$platform" = "p2" ]
=======
    [ "$platform" = "argon" ] || [ "$platform" = "asom" ] || [ "$platform" = "boron" ] || [ "$platform" = "bsom" ] || [ "$platform" = "b5som" ] || [ "$platform" = "tracker" ] || [ "$platform" = "esomx" ]
>>>>>>> 05f5c241
}

# Handle invalid arguments
if [ $# -ne 0 ]; then
    echo "$0: Unknown argument \"$1\" supplied!"
    exit 4
elif [ -z $OUTPUT_DIRECTORY ]; then
    echo "--output-directory argument must be specified!"
    exit 5
elif [ -z $PLATFORM ]; then
    echo "--platform argument must be specified!"
    exit 6
elif !(valid_platform $PLATFORM); then
    echo "Invalid platform specified!"
    exit 7
elif [ -z $VERSION ]; then
    echo "--version argument must be specified!"
    exit 8
fi

# Infer platform id
case "$PLATFORM" in
    "argon")
        PLATFORM_ID="12"
        ;;
    "boron")
        PLATFORM_ID="13"
        ;;
    "esomx")
        PLATFORM_ID="15"
        ;;
    "asom")
        PLATFORM_ID="22"
        ;;
    "bsom")
        PLATFORM_ID="23"
        ;;
    "b5som")
        PLATFORM_ID="25"
        ;;
    "tracker")
        PLATFORM_ID="26"
        ;;
    "p2")
        PLATFORM_ID="32"
        ;;
    *)
        echo "ERROR: No rules to release platform: \"$PLATFORM\"!"
        exit 9
        ;;
esac

# Eliminate relative paths
mkdir -p $OUTPUT_DIRECTORY
pushd $OUTPUT_DIRECTORY > /dev/null
ABSOLUTE_OUTPUT_DIRECTORY=$(pwd)
popd > /dev/null

TARGET_DIRECTORY=../build/target
mkdir -p $TARGET_DIRECTORY
pushd $TARGET_DIRECTORY > /dev/null
ABSOLUTE_TARGET_DIRECTORY=$(pwd)
popd > /dev/null

# Create binary output directories
QUALIFIED_OUTPUT_DIRECTORY=$ABSOLUTE_OUTPUT_DIRECTORY/$VERSION/$PLATFORM
BINARY_DIRECTORY=$QUALIFIED_OUTPUT_DIRECTORY/tests

# Move to `main` directory for building tests
cd ../main

for test_object in $(jq '.platforms[] | select(.platform == "'${PLATFORM}'") | .tests[] | select(.enabled == true) | @base64' --compact-output -r ${PARAMETER_FILE}); do
    function append_metadata_seperator () {
        if [ $METADATA = false ]; then
            METADATA=true
            QUALIFIED_FILENAME+="+"
        else
            QUALIFIED_FILENAME+="."
        fi
    }
    function json () {
        local object_string=$1
        local member=$2
        echo $object_string | base64 --decode | jq -r $member
    }

    METADATA=false

    # Create tests directory
    TEST_DIRECTORY=$BINARY_DIRECTORY/$(json $test_object .path)/$(json $test_object .name)
    mkdir -p $TEST_DIRECTORY

    # Base strings
    MAKE_COMMAND="make -s all PLATFORM_ID=$PLATFORM_ID"
    QUALIFIED_FILENAME="${PLATFORM}-$(json $test_object .name)@${VERSION}"

    # Compose make command and file name
    if [ $(json $test_object .compile_lto) = true ]; then
        MAKE_COMMAND+=" COMPILE_LTO=y"
        append_metadata_seperator
        QUALIFIED_FILENAME+="lto"
    else
        MAKE_COMMAND+=" COMPILE_LTO=n"
    fi
    if [ $(json $test_object .debug_build) = true ]; then
        MAKE_COMMAND+=" DEBUG_BUILD=y"
        append_metadata_seperator
        QUALIFIED_FILENAME+="debug"
    else
        MAKE_COMMAND+=" DEBUG_BUILD=n"
    fi

    MAKE_COMMAND+=" MODULAR=y"

    MAKE_COMMAND+=" USE_SWD_JTAG=n USE_SWD=n"

    # Append test commands and metadata
    MAKE_COMMAND+=" TEST=$(json $test_object .path)/$(json $test_object .name)"
    if [ $(json $test_object .use_threading) = true ]; then
        MAKE_COMMAND+=" USE_THREADING=y"
        append_metadata_seperator
        QUALIFIED_FILENAME+="multithreaded"
    else
        MAKE_COMMAND+=" USE_THREADING=n"
        append_metadata_seperator
        QUALIFIED_FILENAME+="singlethreaded"
    fi

    # Append user supplied arguments to commands and metadata
    USER_ARGS=$(json $test_object .user_args)
    if [ "$USER_ARGS" != "null" ]; then
        for user_arg in $(echo $USER_ARGS | jq '. | to_entries[]' --compact-output -r); do
            MAKE_COMMAND+=" $(echo $user_arg | jq -r '.key')=$(echo $user_arg | jq -r '.value')"
            append_metadata_seperator
            QUALIFIED_FILENAME+="$(echo $user_arg | jq -r '.value')"
        done
    fi

    BUILD_DIRECTORY=$ABSOLUTE_TARGET_DIRECTORY/user-part/platform-$PLATFORM_ID-m

    # Clear build directory
    echo $MAKE_COMMAND
    if [ $DRY_RUN = false ]; then
        rm -rf $BUILD_DIRECTORY/*
        eval $MAKE_COMMAND
        mv ${BUILD_DIRECTORY}/*.bin ${TEST_DIRECTORY}/${QUALIFIED_FILENAME}.bin
    fi
done<|MERGE_RESOLUTION|>--- conflicted
+++ resolved
@@ -7,11 +7,7 @@
                         [--filename=<test_parameter_file.json>]
                         --output-directory=<binary_output_directory>
                         --platform=<argon|asom|boron|bsom...
-<<<<<<< HEAD
-                        |b5som|tracker|p2>
-=======
-                        |b5som|tracker|esomx>
->>>>>>> 05f5c241
+                        |b5som|tracker|esomx|p2>
                         --version=<semver_version_string>
 
 Generate the testing binaries belonging to a given platform.
@@ -111,13 +107,9 @@
     platform=$1
 
     # Validate platform (result of expression returned to caller)
-<<<<<<< HEAD
     [ "$platform" = "argon" ] || [ "$platform" = "asom" ] || [ "$platform" = "boron" ] || \
             [ "$platform" = "bsom" ] || [ "$platform" = "b5som" ] || [ "$platform" = "tracker" ] || \
-            [ "$platform" = "p2" ]
-=======
-    [ "$platform" = "argon" ] || [ "$platform" = "asom" ] || [ "$platform" = "boron" ] || [ "$platform" = "bsom" ] || [ "$platform" = "b5som" ] || [ "$platform" = "tracker" ] || [ "$platform" = "esomx" ]
->>>>>>> 05f5c241
+            [ "$platform" = "esomx" ] || [ "$platform" = "p2" ]
 }
 
 # Handle invalid arguments
