--- conflicted
+++ resolved
@@ -1,11 +1,7 @@
 #!/bin/bash
 set -o errexit -o pipefail -o noclobber -o nounset
 
-<<<<<<< HEAD
-VERSION=${VERSION:="4.0.0-alpha.1"}
-=======
 VERSION=${VERSION:="4.0.0-alpha.2"}
->>>>>>> 38d45814
 
 function display_help ()
 {
