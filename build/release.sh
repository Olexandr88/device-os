#!/bin/bash
set -o errexit -o pipefail -o noclobber -o nounset

<<<<<<< HEAD
VERSION=${VERSION:="3.2.0"}
=======
VERSION="3.0.1-p2.4"
>>>>>>> 3ae0116d

function display_help ()
{
    echo '
usage: release.sh [--output-directory=<binary_output_directory>]
                  (--platform=<argon|asom|boron|bsom...
                  |b5som|electron|p1|photon|p2>...
                  | --platform-id=<6|8|10|12|13|22|23|25|26|32>)
                  [--debug] [--help] [--tests]

Generate the binaries for a versioned release of the Device OS. This utility
is capable of generating both debug and release binaries, as well as the
associated tests for a specified platform.

  -d, --debug             Generate debug binaries (as opposed to release).
  -h, --help              Display this help and exit.
  -i, --platform-id       Specify the desired platform id.
  -o, --output-directory  Specify the root output directory where the
                            folder hierarchy for the resulting binaries
                            will be placed. If not specified, the resulting
                            binaries will be placed in `<particle-iot/device-os>...
                            /build/releases/` by default.
  -p, --platform          Specify the desired platform.
  -t, --tests             Generate test binaries for the current platform.
'
}

# Utilized Enhanced `getopt`
! getopt --test > /dev/null
if [ ${PIPESTATUS[0]} -ne 4 ]; then
    echo '
`getopt --test` failed in this environment!
Please confirm "GNU getopt" is installed on this device.
'
    exit 1
fi

OPTIONS=di:ho:p:t
LONGOPTS=debug,platform-id:,help,output-directory:,platform:,tests

# -use ! and PIPESTATUS to get exit code with errexit set
# -temporarily store output to be able to check for errors
# -activate quoting/enhanced mode (e.g. by writing out “--options”)
# -pass arguments only via   -- "$@"   to separate them correctly
! PARSED=$(getopt --options=$OPTIONS --longoptions=$LONGOPTS --name "$0" -- "$@")
if [ ${PIPESTATUS[0]} -ne 0 ]; then
    # e.g. return value is 1
    #  then getopt has complained about wrong arguments to stdout
    exit 2
fi

# Read getopt’s output this way to handle the quoting right:
eval set -- "$PARSED"

# Set default(s)
DEBUG_BUILD="n"
DEBUG=false
GENERATE_TESTS=false
PLATFORM=""
PLATFORM_ID=""
OUTPUT_DIRECTORY="../build/releases"
USE_SWD_JTAG="n"
PLATFORM_MODULAR=true

# Parse parameter(s)
while true; do
    case "$1" in
        -d|--debug)
            DEBUG_BUILD="y"
            DEBUG=true
            USE_SWD_JTAG="y"
            shift 1
            ;;
        -h|--help)
            shift
            display_help
            exit 0
            ;;
        -i|--platform-id)
            PLATFORM_ID="$2"
            shift 2
            ;;
        -o|--output-directory)
            OUTPUT_DIRECTORY="$2"
            shift 2
            ;;
        -p|--platform)
            PLATFORM="$2"
            shift 2
            ;;
        -t|--tests)
            GENERATE_TESTS=true
            shift 1
            ;;
        --)
            shift
            break
            ;;
        *)
            echo "Encountered error while parsing arguments!"
            exit 3
            ;;
    esac
done

# Handle invalid arguments
if [ $# -ne 0 ]; then
    echo "$0: Unknown argument \"$1\" supplied!"
    exit 4
fi

function append_metadata_seperator () {
    if [ $metadata = false ]; then
        metadata=true
        qualified_filename+="+"
    else
        qualified_filename+="."
    fi
}

function compose_qualified_filename ()
{
    local name=$1
    local ext=$2
    local compile_lto=$3
    local debug_build=$4
    local use_swd_jtag=$5

    local metadata=false

    qualified_filename="${PLATFORM}-${name}@${VERSION}"

    if [ $compile_lto = "y" ]; then
        append_metadata_seperator
        qualified_filename+="lto"
    fi

    if [ $debug_build = "y" ]; then
        append_metadata_seperator
        qualified_filename+="debug"
    fi

    if [ $use_swd_jtag = "y" ]; then
        append_metadata_seperator
        qualified_filename+="jtag"
    fi

    qualified_filename+=".${ext}"
}

function release_file()
{
    # Parse parameter(s)
    local from_name=$1
    local to_name=$2
    local ext=$3
    local suffix=$4
    local debug_build=$5
    local use_swd_jtag=$6

    local compile_lto="n"
    local path=$ABSOLUTE_TARGET_DIRECTORY
    local qualified_filename=""

    # All monolithic builds
    if [ "$MODULAR" = "n" ] && [ "$from_name" != "bootloader" ]; then
        path+="/main"
    else
        path+="/${from_name}"
    fi
    path+="/platform-${PLATFORM_ID}${suffix}"

    # Translate suffix to parameter
    case "$suffix" in
        *lto*) compile_lto="y";;
    esac
    # Compose file name
    compose_qualified_filename $to_name $ext $compile_lto $debug_build $use_swd_jtag

    # Move file from build to release folder
    cp ${path}/${to_name}.${ext} ${BINARY_DIRECTORY}/${qualified_filename}
}

function release_binary ()
{
    # Parse parameter(s)
    local from_name=$1
    local to_name=$2
    local suffix=$3
    local debug_build=${4:-n}
    local use_swd_jtag=${5:-n}

    # Move files into release folder
    release_file "$from_name" "$to_name" "bin" "$suffix" "$debug_build" "$use_swd_jtag"
    release_file "$from_name" "$to_name" "elf" "$suffix" "$debug_build" "$use_swd_jtag"
    release_file "$from_name" "$to_name" "map" "$suffix" "$debug_build" "$use_swd_jtag"
    if [ $DEBUG = true ]; then
        release_file "$from_name" "$to_name" "hex" "$suffix" "$debug_build" "$use_swd_jtag"
        release_file "$from_name" "$to_name" "lst" "$suffix" "$debug_build" "$use_swd_jtag"
    fi
}

# Align platform data (prefer name)
if [ -z $PLATFORM ] && [ -z $PLATFORM_ID ]; then
    echo "USAGE ERROR: Must specify either \`--platform\` or \`--platform-id\`!"
    exit 5
elif [ ! -z $PLATFORM ]; then
    case "$PLATFORM" in
        "photon")
            PLATFORM_ID="6"
            GEN3=false
            ;;
        "p1")
            PLATFORM_ID="8"
            GEN3=false
            ;;
        "electron")
            PLATFORM_ID="10"
            GEN3=false
            ;;
        "argon")
            PLATFORM_ID="12"
            GEN3=true
            ;;
        "boron")
            PLATFORM_ID="13"
            GEN3=true
            ;;
        "asom")
            PLATFORM_ID="22"
            GEN3=true
            ;;
        "bsom")
            PLATFORM_ID="23"
            GEN3=true
            ;;
        "b5som")
            PLATFORM_ID="25"
            GEN3=true
            ;;
        "tracker")
            PLATFORM_ID="26"
            GEN3=true
            ;;
        "p2")
            PLATFORM_ID="32"
            GEN3=true
            ;;
        *)
            echo "ERROR: No rules to release platform: \"$PLATFORM\"!"
            exit 6
            ;;
    esac
else
    case "$PLATFORM_ID" in
        6)
            PLATFORM="photon"
            GEN3=false
            ;;
        8)
            PLATFORM="p1"
            GEN3=false
            ;;
        10)
            PLATFORM="electron"
            GEN3=false
            ;;
        12)
            PLATFORM="argon"
            GEN3=true
            ;;
        13)
            PLATFORM="boron"
            GEN3=true
            ;;
        22)
            PLATFORM="asom"
            GEN3=true
            ;;
        23)
            PLATFORM="bsom"
            GEN3=true
            ;;
        25)
            PLATFORM="b5som"
            GEN3=true
            ;;
        26)
            PLATFORM="tracker"
            GEN3=true
            ;;
        32)
            PLATFORM="p2"
            GEN3=true
            ;;
        *)
            echo "ERROR: No rules to release platform id: $PLATFORM_ID!"
            exit 7
            ;;
    esac
fi

# Eliminate relative paths
mkdir -p $OUTPUT_DIRECTORY
pushd $OUTPUT_DIRECTORY > /dev/null
ABSOLUTE_OUTPUT_DIRECTORY=$(pwd)
popd > /dev/null

TARGET_DIRECTORY=../build/target
mkdir -p $TARGET_DIRECTORY
pushd $TARGET_DIRECTORY > /dev/null
ABSOLUTE_TARGET_DIRECTORY=$(pwd)
popd > /dev/null

# Create binary output directories
QUALIFIED_OUTPUT_DIRECTORY=$ABSOLUTE_OUTPUT_DIRECTORY/$VERSION/$PLATFORM

if [ $DEBUG = true ]; then
    BINARY_DIRECTORY=$QUALIFIED_OUTPUT_DIRECTORY/debug
else
    BINARY_DIRECTORY=$QUALIFIED_OUTPUT_DIRECTORY/release
fi
mkdir -p $BINARY_DIRECTORY

OUT_MODULE=$ABSOLUTE_TARGET_DIRECTORY/user-part/platform-$PLATFORM_ID-m

# Cleanup
rm -rf ../build/modules/
rm -rf $ABSOLUTE_TARGET_DIRECTORY/

#########################
# Build Platform System #
#########################

# Photon (6), P1 (8)
if [ $PLATFORM_ID -eq 6 ] || [ $PLATFORM_ID -eq 8 ]; then
    # Configure
    if [ $DEBUG = true ]; then
        cd ../main
        MODULAR="n"
        SUFFIX=""
    else
        cd ../modules
        MODULAR="y"
        SUFFIX="-m"
    fi

    # Compose, echo and execute the `make` command
    MAKE_COMMAND="make -s clean all PLATFORM_ID=$PLATFORM_ID COMPILE_LTO=n DEBUG_BUILD=$DEBUG_BUILD MODULAR=$MODULAR USE_SWD_JTAG=$USE_SWD_JTAG USE_SWD=n"
    if [ "$MODULAR" = "n" ]; then
        MAKE_COMMAND+=" APP=tinker-serial1-debugging"
    else
        MAKE_COMMAND+=" APP=tinker"
    fi
    echo $MAKE_COMMAND
    eval $MAKE_COMMAND

    # Migrate file(s) into output interface
    if [ "$MODULAR" = "n" ]; then
        release_binary "tinker-serial1-debugging" "tinker-serial1-debugging" "$SUFFIX" "$DEBUG_BUILD" "$USE_SWD_JTAG"
    else
        release_binary "system-part1" "system-part1" "$SUFFIX" "$DEBUG_BUILD" "$USE_SWD_JTAG"
        release_binary "system-part2" "system-part2" "$SUFFIX" "$DEBUG_BUILD" "$USE_SWD_JTAG"
        release_binary "user-part" "tinker" "$SUFFIX" "$DEBUG_BUILD" "$USE_SWD_JTAG"
    fi

# Electron (10)
elif [ $PLATFORM_ID -eq 10 ]; then
    # Configure
    cd ../modules
    MODULAR="y"
    if [ $DEBUG = true ]; then
        declare -a debugBuildOptions=("y" "n")
    else
        declare -a debugBuildOptions=("n")
    fi

    for debugBuildOption in ${debugBuildOptions[@]}; do
        DEBUG_BUILD=$debugBuildOption

        # Compose, echo and execute the `make` command
        MAKE_COMMAND="make -s clean all PLATFORM_ID=$PLATFORM_ID COMPILE_LTO=n DEBUG_BUILD=$DEBUG_BUILD MODULAR=$MODULAR USE_SWD_JTAG=$USE_SWD_JTAG USE_SWD=n APP=tinker"
        echo $MAKE_COMMAND
        eval $MAKE_COMMAND

        # Migrate file(s) into output interface
        release_binary "system-part1" "system-part1" "-m" "$DEBUG_BUILD" "$USE_SWD_JTAG"
        release_binary "system-part2" "system-part2" "-m" "$DEBUG_BUILD" "$USE_SWD_JTAG"
        release_binary "system-part3" "system-part3" "-m" "$DEBUG_BUILD" "$USE_SWD_JTAG"
        release_binary "user-part" "tinker" "-m" "$DEBUG_BUILD" "$USE_SWD_JTAG"
    done

# GEN3
elif [ $PLATFORM_ID -eq 12 ] || [ $PLATFORM_ID -eq 13 ] || [ $PLATFORM_ID -eq 22 ] || [ $PLATFORM_ID -eq 23 ] || [ $PLATFORM_ID -eq 25 ] || [ $PLATFORM_ID -eq 26 ] || [ $PLATFORM_ID -eq 32 ]; then
    # Configure
    if [ $DEBUG = true ]; then
        cd ../main
        MODULAR="n"
        SUFFIX=""
    else
        cd ../modules
        MODULAR="y"
        SUFFIX="-m"
    fi
    USE_SWD_JTAG="n"

    if [ "$MODULAR" = "n" ]; then
        declare -a apps=("tinker-serial1-debugging" "tinker-serial-debugging")
    else
        declare -a apps=("tinker")
    fi

    for app in ${apps[@]}; do
        # Compose, echo and execute the `make` command
        MAKE_COMMAND="make -s clean all PLATFORM_ID=$PLATFORM_ID COMPILE_LTO=n DEBUG_BUILD=$DEBUG_BUILD MODULAR=$MODULAR USE_SWD_JTAG=$USE_SWD_JTAG USE_SWD=n"
        MAKE_COMMAND+=" APP=$app"
        echo $MAKE_COMMAND
        eval $MAKE_COMMAND

        # Migrate file(s) into output interface
        if [ "$MODULAR" = "n" ]; then
            release_binary "$app" "$app" "$SUFFIX" "$DEBUG_BUILD" "$USE_SWD_JTAG"
        else
            release_binary "system-part1" "system-part1" "$SUFFIX" "$DEBUG_BUILD" "$USE_SWD_JTAG"
            release_binary "user-part" "$app" "$SUFFIX" "$DEBUG_BUILD" "$USE_SWD_JTAG"
        fi
    done

fi

# Generate test binaries for platform
if [ $GENERATE_TESTS = true ]; then
    ../build/release-tests.sh --output-directory $ABSOLUTE_OUTPUT_DIRECTORY --platform $PLATFORM --version $VERSION
fi

#############################
# Build Platform Bootloader #
#############################

# Configure
cd ../bootloader
if [ $GEN3 = true ]; then
    COMPILE_LTO="n"
    DEBUG_BUILD="n"
    SUFFIX="-m"
else
    COMPILE_LTO="y"
    if [ $PLATFORM_MODULAR = true ]; then
        SUFFIX="-m-lto"
    else
        SUFFIX="-lto"
    fi
fi

# Compose, echo and execute the `make` command
MAKE_COMMAND="make -s clean all PLATFORM_ID=$PLATFORM_ID COMPILE_LTO=$COMPILE_LTO DEBUG_BUILD=$DEBUG_BUILD USE_SWD_JTAG=$USE_SWD_JTAG USE_SWD=n"
echo $MAKE_COMMAND
eval $MAKE_COMMAND

# Migrate file(s) into output interface
release_binary "bootloader" "bootloader" "$SUFFIX" "$DEBUG_BUILD" "$USE_SWD_JTAG"

# Prebootloader
if [ $PLATFORM_ID -eq 32 ]; then
cd ../bootloader/prebootloader

COMPILE_LTO="n"
DEBUG_BUILD="n"
SUFFIX="-m"

MAKE_COMMAND="make -s clean all PLATFORM_ID=$PLATFORM_ID COMPILE_LTO=$COMPILE_LTO"
echo $MAKE_COMMAND
eval $MAKE_COMMAND

# Migrate file(s) into output interface
release_binary "prebootloader-mbr" "prebootloader-mbr" "$SUFFIX" "$DEBUG_BUILD" "$USE_SWD_JTAG"
release_binary "prebootloader-part1" "prebootloader-part1" "$SUFFIX" "$DEBUG_BUILD" "$USE_SWD_JTAG"

fi<|MERGE_RESOLUTION|>--- conflicted
+++ resolved
@@ -1,11 +1,7 @@
 #!/bin/bash
 set -o errexit -o pipefail -o noclobber -o nounset
 
-<<<<<<< HEAD
-VERSION=${VERSION:="3.2.0"}
-=======
-VERSION="3.0.1-p2.4"
->>>>>>> 3ae0116d
+VERSION=${VERSION:="3.2.0-p2.1"}
 
 function display_help ()
 {
