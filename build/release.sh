#!/bin/bash
set -o errexit -o pipefail -o noclobber -o nounset

<<<<<<< HEAD
VERSION=${VERSION:="3.3.0"}
=======
VERSION=${VERSION:="3.2.1-p2.4"}
>>>>>>> 37a482b5

function display_help ()
{
    echo '
usage: release.sh [--output-directory=<binary_output_directory>]
                  (--platform=<argon|asom|boron|bsom...
                  |b5som|p2>...
                  | --platform-id=<12|13|22|23|25|26|32>)
                  [--debug] [--help] [--tests]

Generate the binaries for a versioned release of the Device OS. This utility
is capable of generating both debug and release binaries, as well as the
associated tests for a specified platform.

  -d, --debug             Generate debug binaries (as opposed to release).
  -h, --help              Display this help and exit.
  -i, --platform-id       Specify the desired platform id.
  -o, --output-directory  Specify the root output directory where the
                            folder hierarchy for the resulting binaries
                            will be placed. If not specified, the resulting
                            binaries will be placed in `<particle-iot/device-os>...
                            /build/releases/` by default.
  -p, --platform          Specify the desired platform.
  -t, --tests             Generate test binaries for the current platform.
'
}

# Utilized Enhanced `getopt`
! getopt --test > /dev/null
if [ ${PIPESTATUS[0]} -ne 4 ]; then
    echo '
`getopt --test` failed in this environment!
Please confirm "GNU getopt" is installed on this device.
'
    exit 1
fi

OPTIONS=di:ho:p:t
LONGOPTS=debug,platform-id:,help,output-directory:,platform:,tests

# -use ! and PIPESTATUS to get exit code with errexit set
# -temporarily store output to be able to check for errors
# -activate quoting/enhanced mode (e.g. by writing out “--options”)
# -pass arguments only via   -- "$@"   to separate them correctly
! PARSED=$(getopt --options=$OPTIONS --longoptions=$LONGOPTS --name "$0" -- "$@")
if [ ${PIPESTATUS[0]} -ne 0 ]; then
    # e.g. return value is 1
    #  then getopt has complained about wrong arguments to stdout
    exit 2
fi

# Read getopt’s output this way to handle the quoting right:
eval set -- "$PARSED"

# Set default(s)
DEBUG_BUILD="n"
DEBUG=false
GENERATE_TESTS=false
PLATFORM=""
PLATFORM_ID=""
OUTPUT_DIRECTORY="../build/releases"
USE_SWD_JTAG="n"
PLATFORM_MODULAR=true

# Parse parameter(s)
while true; do
    case "$1" in
        -d|--debug)
            DEBUG_BUILD="y"
            DEBUG=true
            USE_SWD_JTAG="y"
            shift 1
            ;;
        -h|--help)
            shift
            display_help
            exit 0
            ;;
        -i|--platform-id)
            PLATFORM_ID="$2"
            shift 2
            ;;
        -o|--output-directory)
            OUTPUT_DIRECTORY="$2"
            shift 2
            ;;
        -p|--platform)
            PLATFORM="$2"
            shift 2
            ;;
        -t|--tests)
            GENERATE_TESTS=true
            shift 1
            ;;
        --)
            shift
            break
            ;;
        *)
            echo "Encountered error while parsing arguments!"
            exit 3
            ;;
    esac
done

# Handle invalid arguments
if [ $# -ne 0 ]; then
    echo "$0: Unknown argument \"$1\" supplied!"
    exit 4
fi

function append_metadata_seperator () {
    if [ $metadata = false ]; then
        metadata=true
        qualified_filename+="+"
    else
        qualified_filename+="."
    fi
}

function compose_qualified_filename ()
{
    local name=$1
    local ext=$2
    local compile_lto=$3
    local debug_build=$4
    local use_swd_jtag=$5

    local metadata=false

    qualified_filename="${PLATFORM}-${name}@${VERSION}"

    if [ $compile_lto = "y" ]; then
        append_metadata_seperator
        qualified_filename+="lto"
    fi

    if [ $debug_build = "y" ]; then
        append_metadata_seperator
        qualified_filename+="debug"
    fi

    if [ $use_swd_jtag = "y" ]; then
        append_metadata_seperator
        qualified_filename+="jtag"
    fi

    qualified_filename+=".${ext}"
}

function release_file()
{
    # Parse parameter(s)
    local from_name=$1
    local to_name=$2
    local ext=$3
    local suffix=$4
    local debug_build=$5
    local use_swd_jtag=$6

    local compile_lto="n"
    local path=$ABSOLUTE_TARGET_DIRECTORY
    local qualified_filename=""

    # All monolithic builds
    if [ "$MODULAR" = "n" ] && [ "$from_name" != "bootloader" ]; then
        path+="/main"
    else
        path+="/${from_name}"
    fi
    path+="/platform-${PLATFORM_ID}${suffix}"

    # Translate suffix to parameter
    case "$suffix" in
        *lto*) compile_lto="y";;
    esac
    # Compose file name
    compose_qualified_filename $to_name $ext $compile_lto $debug_build $use_swd_jtag

    # Move file from build to release folder
    cp ${path}/${to_name}.${ext} ${BINARY_DIRECTORY}/${qualified_filename}
}

function release_binary ()
{
    # Parse parameter(s)
    local from_name=$1
    local to_name=$2
    local suffix=$3
    local debug_build=${4:-n}
    local use_swd_jtag=${5:-n}

    # Move files into release folder
    release_file "$from_name" "$to_name" "bin" "$suffix" "$debug_build" "$use_swd_jtag"
    release_file "$from_name" "$to_name" "elf" "$suffix" "$debug_build" "$use_swd_jtag"
    release_file "$from_name" "$to_name" "map" "$suffix" "$debug_build" "$use_swd_jtag"
    if [ $DEBUG = true ]; then
        release_file "$from_name" "$to_name" "hex" "$suffix" "$debug_build" "$use_swd_jtag"
        release_file "$from_name" "$to_name" "lst" "$suffix" "$debug_build" "$use_swd_jtag"
    fi
}

# Align platform data (prefer name)
if [ -z $PLATFORM ] && [ -z $PLATFORM_ID ]; then
    echo "USAGE ERROR: Must specify either \`--platform\` or \`--platform-id\`!"
    exit 5
elif [ ! -z $PLATFORM ]; then
    case "$PLATFORM" in
        "argon")
            PLATFORM_ID="12"
            GEN3=true
            ;;
        "boron")
            PLATFORM_ID="13"
            GEN3=true
            ;;
        "asom")
            PLATFORM_ID="22"
            GEN3=true
            ;;
        "bsom")
            PLATFORM_ID="23"
            GEN3=true
            ;;
        "b5som")
            PLATFORM_ID="25"
            GEN3=true
            ;;
        "tracker")
            PLATFORM_ID="26"
            GEN3=true
            ;;
        "p2")
            PLATFORM_ID="32"
            GEN3=true
            ;;
        *)
            echo "ERROR: No rules to release platform: \"$PLATFORM\"!"
            exit 6
            ;;
    esac
else
    case "$PLATFORM_ID" in
        12)
            PLATFORM="argon"
            GEN3=true
            ;;
        13)
            PLATFORM="boron"
            GEN3=true
            ;;
        22)
            PLATFORM="asom"
            GEN3=true
            ;;
        23)
            PLATFORM="bsom"
            GEN3=true
            ;;
        25)
            PLATFORM="b5som"
            GEN3=true
            ;;
        26)
            PLATFORM="tracker"
            GEN3=true
            ;;
        32)
            PLATFORM="p2"
            GEN3=true
            ;;
        *)
            echo "ERROR: No rules to release platform id: $PLATFORM_ID!"
            exit 7
            ;;
    esac
fi

# Eliminate relative paths
mkdir -p $OUTPUT_DIRECTORY
pushd $OUTPUT_DIRECTORY > /dev/null
ABSOLUTE_OUTPUT_DIRECTORY=$(pwd)
popd > /dev/null

TARGET_DIRECTORY=../build/target
mkdir -p $TARGET_DIRECTORY
pushd $TARGET_DIRECTORY > /dev/null
ABSOLUTE_TARGET_DIRECTORY=$(pwd)
popd > /dev/null

# Create binary output directories
QUALIFIED_OUTPUT_DIRECTORY=$ABSOLUTE_OUTPUT_DIRECTORY/$VERSION/$PLATFORM

if [ $DEBUG = true ]; then
    BINARY_DIRECTORY=$QUALIFIED_OUTPUT_DIRECTORY/debug
else
    BINARY_DIRECTORY=$QUALIFIED_OUTPUT_DIRECTORY/release
fi
mkdir -p $BINARY_DIRECTORY

OUT_MODULE=$ABSOLUTE_TARGET_DIRECTORY/user-part/platform-$PLATFORM_ID-m

# Cleanup
rm -rf ../build/modules/
rm -rf $ABSOLUTE_TARGET_DIRECTORY/

#########################
# Build Platform System #
#########################

# GEN3
if [ $PLATFORM_ID -eq 12 ] || [ $PLATFORM_ID -eq 13 ] || [ $PLATFORM_ID -eq 22 ] || [ $PLATFORM_ID -eq 23 ] || [ $PLATFORM_ID -eq 25 ] || [ $PLATFORM_ID -eq 26 ] || [ $PLATFORM_ID -eq 32 ]; then
    # Configure
    if [ $DEBUG = true ]; then
        cd ../main
        MODULAR="n"
        SUFFIX=""
    else
        cd ../modules
        MODULAR="y"
        SUFFIX="-m"
    fi
    USE_SWD_JTAG="n"

    if [ "$MODULAR" = "n" ]; then
        declare -a apps=("tinker-serial1-debugging" "tinker-serial-debugging")
    else
        declare -a apps=("tinker" "tinker-fqc")
    fi

    for app in ${apps[@]}; do
        # Compose, echo and execute the `make` command
        MAKE_COMMAND="make -s clean all PLATFORM_ID=$PLATFORM_ID COMPILE_LTO=n DEBUG_BUILD=$DEBUG_BUILD MODULAR=$MODULAR USE_SWD_JTAG=$USE_SWD_JTAG USE_SWD=n"
        MAKE_COMMAND+=" APP=$app"
        echo $MAKE_COMMAND
        eval $MAKE_COMMAND

        # Migrate file(s) into output interface
        if [ "$MODULAR" = "n" ]; then
            release_binary "$app" "$app" "$SUFFIX" "$DEBUG_BUILD" "$USE_SWD_JTAG"
        else
            release_binary "system-part1" "system-part1" "$SUFFIX" "$DEBUG_BUILD" "$USE_SWD_JTAG"
            release_binary "user-part" "$app" "$SUFFIX" "$DEBUG_BUILD" "$USE_SWD_JTAG"
        fi
    done

fi

# Generate test binaries for platform
if [ $GENERATE_TESTS = true ]; then
    ../build/release-tests.sh --output-directory $ABSOLUTE_OUTPUT_DIRECTORY --platform $PLATFORM --version $VERSION
fi

#############################
# Build Platform Bootloader #
#############################

# Configure
cd ../bootloader
if [ $GEN3 = true ]; then
    COMPILE_LTO="n"
    DEBUG_BUILD="n"
    SUFFIX="-m"
else
    COMPILE_LTO="y"
    if [ $PLATFORM_MODULAR = true ]; then
        SUFFIX="-m-lto"
    else
        SUFFIX="-lto"
    fi
fi

# Compose, echo and execute the `make` command
MAKE_COMMAND="make -s clean all PLATFORM_ID=$PLATFORM_ID COMPILE_LTO=$COMPILE_LTO DEBUG_BUILD=$DEBUG_BUILD USE_SWD_JTAG=$USE_SWD_JTAG USE_SWD=n"
echo $MAKE_COMMAND
eval $MAKE_COMMAND

# Migrate file(s) into output interface
release_binary "bootloader" "bootloader" "$SUFFIX" "$DEBUG_BUILD" "$USE_SWD_JTAG"

# Prebootloader
if [ $PLATFORM_ID -eq 32 ]; then
cd ../bootloader/prebootloader

COMPILE_LTO="n"
DEBUG_BUILD="n"
SUFFIX="-m"

MAKE_COMMAND="make -s clean all PLATFORM_ID=$PLATFORM_ID COMPILE_LTO=$COMPILE_LTO"
echo $MAKE_COMMAND
eval $MAKE_COMMAND

# Migrate file(s) into output interface
release_binary "prebootloader-mbr" "prebootloader-mbr" "$SUFFIX" "$DEBUG_BUILD" "$USE_SWD_JTAG"
release_binary "prebootloader-part1" "prebootloader-part1" "$SUFFIX" "$DEBUG_BUILD" "$USE_SWD_JTAG"

fi<|MERGE_RESOLUTION|>--- conflicted
+++ resolved
@@ -1,11 +1,7 @@
 #!/bin/bash
 set -o errexit -o pipefail -o noclobber -o nounset
 
-<<<<<<< HEAD
-VERSION=${VERSION:="3.3.0"}
-=======
 VERSION=${VERSION:="3.2.1-p2.4"}
->>>>>>> 37a482b5
 
 function display_help ()
 {
