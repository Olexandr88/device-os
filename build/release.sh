--- conflicted
+++ resolved
@@ -1,24 +1,15 @@
 #!/bin/bash
 set -o errexit -o pipefail -o noclobber -o nounset
 
-<<<<<<< HEAD
-VERSION="1.5.1"
-=======
 VERSION="1.5.3-tracker.1"
->>>>>>> 693ee49f
 
 function display_help ()
 {
     echo '
 usage: release.sh [--output-directory=<binary_output_directory>]
                   (--platform=<argon|asom|boron|bsom...
-<<<<<<< HEAD
                   |b5som|electron|p1|photon>...
-                  | --platform-id=<6|8|10|12|13|22|23|25>)
-=======
-                  |b5som|electron|p1|photon|xenon|tracker>...
-                  | --platform-id=<6|8|10|12|13|14|22|23|25>)
->>>>>>> 693ee49f
+                  | --platform-id=<6|8|10|12|13|22|23|25|26>)
                   [--debug] [--help] [--tests]
 
 Generate the binaries for a versioned release of the Device OS. This utility
@@ -395,13 +386,8 @@
         release_binary "user-part" "tinker" "-m" "$DEBUG_BUILD" "$USE_SWD_JTAG"
     done
 
-<<<<<<< HEAD
 # GEN3
-elif [ $PLATFORM_ID -eq 12 ] || [ $PLATFORM_ID -eq 13 ] || [ $PLATFORM_ID -eq 22 ] || [ $PLATFORM_ID -eq 23 ] || [ $PLATFORM_ID -eq 25 ]; then
-=======
-# Mesh
-elif [ $PLATFORM_ID -eq 12 ] || [ $PLATFORM_ID -eq 13 ] || [ $PLATFORM_ID -eq 14 ] || [ $PLATFORM_ID -eq 22 ] || [ $PLATFORM_ID -eq 23 ] || [ $PLATFORM_ID -eq 25 ] || [ $PLATFORM_ID -eq 26 ]; then
->>>>>>> 693ee49f
+elif [ $PLATFORM_ID -eq 12 ] || [ $PLATFORM_ID -eq 13 ] || [ $PLATFORM_ID -eq 22 ] || [ $PLATFORM_ID -eq 23 ] || [ $PLATFORM_ID -eq 25 ] || [ $PLATFORM_ID -eq 26 ]; then
     # Configure
     if [ $DEBUG = true ]; then
         cd ../main
