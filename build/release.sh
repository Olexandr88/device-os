--- conflicted
+++ resolved
@@ -1,24 +1,15 @@
 #!/bin/bash
 set -o errexit -o pipefail -o noclobber -o nounset
 
-<<<<<<< HEAD
 VERSION=${VERSION:="3.2.1-p2.4"}
-=======
-VERSION=${VERSION:="4.0.0-alpha.2"}
->>>>>>> 05f5c241
 
 function display_help ()
 {
     echo '
 usage: release.sh [--output-directory=<binary_output_directory>]
                   (--platform=<argon|asom|boron|bsom...
-<<<<<<< HEAD
-                  |b5som|p2>...
-                  | --platform-id=<12|13|22|23|25|26|32>)
-=======
-                  |b5som|esomx>...
-                  | --platform-id=<12|13|15|22|23|25|26>)
->>>>>>> 05f5c241
+                  |b5som|esomx|p2>...
+                  | --platform-id=<12|13|15|22|23|25|26|32>)
                   [--debug] [--help] [--tests]
 
 Generate the binaries for a versioned release of the Device OS. This utility
@@ -330,11 +321,7 @@
 #########################
 
 # GEN3
-<<<<<<< HEAD
-if [ $PLATFORM_ID -eq 12 ] || [ $PLATFORM_ID -eq 13 ] || [ $PLATFORM_ID -eq 22 ] || [ $PLATFORM_ID -eq 23 ] || [ $PLATFORM_ID -eq 25 ] || [ $PLATFORM_ID -eq 26 ] || [ $PLATFORM_ID -eq 32 ]; then
-=======
-if [ $PLATFORM_ID -eq 12 ] || [ $PLATFORM_ID -eq 13 ] || [ $PLATFORM_ID -eq 15 ] || [ $PLATFORM_ID -eq 22 ] || [ $PLATFORM_ID -eq 23 ] || [ $PLATFORM_ID -eq 25 ] || [ $PLATFORM_ID -eq 26 ]; then
->>>>>>> 05f5c241
+if [ $PLATFORM_ID -eq 12 ] || [ $PLATFORM_ID -eq 13 ] || [ $PLATFORM_ID -eq 15 ] || [ $PLATFORM_ID -eq 22 ] || [ $PLATFORM_ID -eq 23 ] || [ $PLATFORM_ID -eq 25 ] || [ $PLATFORM_ID -eq 26 ] || [ $PLATFORM_ID -eq 32 ]; then
     # Configure
     if [ $DEBUG = true ]; then
         cd ../main
