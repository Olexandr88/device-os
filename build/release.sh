--- conflicted
+++ resolved
@@ -1,11 +1,7 @@
 #!/bin/bash
 set -o errexit -o pipefail -o noclobber -o nounset
 
-<<<<<<< HEAD
-VERSION="1.4.4"
-=======
 VERSION="1.4.5-b5som.2"
->>>>>>> 6940423f
 
 function display_help ()
 {
