--- conflicted
+++ resolved
@@ -4,9 +4,6 @@
 
 # Target this makefile is building.
 TARGET_TYPE = a
-<<<<<<< HEAD
-BUILD_PATH_EXT=prod-$(SPARK_PRODUCT_ID)
-=======
 
 ifdef PRODUCT_ID
 COMMUNICATION_TARGET_DIR = $(BUILD_TARGET_PLATFORM)-prod-$(PRODUCT_ID)
@@ -15,9 +12,7 @@
 endif
 
 BUILD_PATH_EXT=$(COMMUNICATION_TARGET_DIR)
->>>>>>> 382e38f3
 
-# for systick_t
 DEPENDENCIES = hal services
 
 include ../build/arm-tlm.mk