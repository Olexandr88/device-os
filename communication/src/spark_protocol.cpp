--- conflicted
+++ resolved
@@ -511,12 +511,7 @@
 }
 
 inline bool is_system(const char* event_name) {
-<<<<<<< HEAD
-    // if there were a strncmpi this would be easier!
-    return !strncasecmp(event_name, "spark", 5);
-=======
     return !strncmp(event_name, "spark/", 6);
->>>>>>> f173a0dc
 }
 
 // Returns true on success, false on sending timeout or rate-limiting failure
