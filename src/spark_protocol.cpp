--- conflicted
+++ resolved
@@ -144,11 +144,7 @@
 
     if (updating)
     {
-<<<<<<< HEAD
-      unsigned long millis_since_last_chunk = callback_millis() - last_chunk_millis;
-=======
-    	system_tick_t millis_since_last_chunk = callback_millis() - last_chunk_millis;
->>>>>>> 9a1372e6
+      system_tick_t millis_since_last_chunk = callback_millis() - last_chunk_millis;
 
       if (3000 < millis_since_last_chunk)
       {
@@ -166,11 +162,7 @@
     }
     else
     {
-<<<<<<< HEAD
-      unsigned long millis_since_last_message = callback_millis() - last_message_millis;
-=======
-    	system_tick_t millis_since_last_message = callback_millis() - last_message_millis;
->>>>>>> 9a1372e6
+      system_tick_t millis_since_last_message = callback_millis() - last_message_millis;
       if (expecting_ping_ack)
       {
         if (10000 < millis_since_last_message)
@@ -207,11 +199,7 @@
   int bytes_or_error;
   int byte_count = 0;
 
-<<<<<<< HEAD
-  unsigned long _millis = callback_millis();
-=======
   system_tick_t _millis = callback_millis();
->>>>>>> 9a1372e6
 
   while (length > byte_count)
   {
@@ -243,11 +231,7 @@
   int bytes_or_error;
   int byte_count = 0;
 
-<<<<<<< HEAD
-  unsigned long _millis = callback_millis();
-=======
   system_tick_t _millis = callback_millis();
->>>>>>> 9a1372e6
 
   while (length > byte_count)
   {
