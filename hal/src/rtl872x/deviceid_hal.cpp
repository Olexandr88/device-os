--- conflicted
+++ resolved
@@ -31,12 +31,9 @@
 #include <memory>
 
 #include "platform_ncp.h"
-<<<<<<< HEAD
-=======
 extern "C" {
 #include "device_lock.h"
 }
->>>>>>> fe1bd866
 #include "efuse.h"
 
 namespace {
@@ -47,8 +44,6 @@
 
 } // Anonymous
 
-<<<<<<< HEAD
-=======
 int readLogicalEfuse(uint32_t offset, uint8_t* buf, size_t size) {
 #if MODULE_FUNCTION != MOD_FUNC_BOOTLOADER
     std::unique_ptr<uint8_t[]> efuseData(new uint8_t[LOGICAL_EFUSE_SIZE]);
@@ -95,7 +90,6 @@
     return SYSTEM_ERROR_NONE;
 }
 
->>>>>>> fe1bd866
 unsigned hal_get_device_id(uint8_t* dest, unsigned destLen) {
     // Device ID is composed of prefix and MAC address
     uint8_t id[HAL_DEVICE_ID_SIZE] = {};
