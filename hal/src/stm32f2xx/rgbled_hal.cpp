--- conflicted
+++ resolved
@@ -19,11 +19,7 @@
     }
 } s_LedSetCallbacksInitializer;
 
-<<<<<<< HEAD
 led_config_t HAL_Leds[LEDn] = {
-=======
-hal_led_config_t HAL_Leds[] = {
->>>>>>> 3ae0116d
     // Normal LEDs are defined in HAL_Leds_Default
     // Mirrored LEDs
 };
