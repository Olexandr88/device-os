--- conflicted
+++ resolved
@@ -247,7 +247,6 @@
     return FLASH_Update(pBuffer, address, length);
 }
 
-<<<<<<< HEAD
 static hal_update_complete_t flash_bootloader(hal_module_t* mod, uint32_t moduleLength)
 {
     hal_update_complete_t result = HAL_UPDATE_ERROR;
@@ -284,7 +283,8 @@
         HAL_Delay_Milliseconds(period);
     } while ((result == HAL_UPDATE_ERROR));
     return result;
-=======
+}
+
 int HAL_FLASH_OTA_Validate(hal_module_t* mod, bool userDepsOptional, module_validation_flags_t flags, void* reserved) {
     hal_module_t module;
 
@@ -295,7 +295,6 @@
     }
 
     return (int)!module_fetched;
->>>>>>> 6bbafed1
 }
 
 hal_update_complete_t HAL_FLASH_End(hal_module_t* mod)
@@ -382,9 +381,6 @@
 		copy_dct(keyBuffer, DCT_SERVER_PUBLIC_KEY_OFFSET, EXTERNAL_FLASH_SERVER_PUBLIC_KEY_LENGTH);
 }
 
-<<<<<<< HEAD
-int32_t key_gen_random(void* p)
-=======
 void HAL_FLASH_Write_ServerPublicKey(const uint8_t *keyBuffer, bool udp)
 {
     if (udp) {
@@ -394,10 +390,9 @@
     }
 }
 
-int key_gen_random(void* p)
->>>>>>> 6bbafed1
-{
-    return (int)HAL_RNG_GetRandomNumber();
+int32_t key_gen_random(void* p)
+{
+    return (int32_t)HAL_RNG_GetRandomNumber();
 }
 
 int key_gen_random_block(void* handle, uint8_t* data, size_t len)
