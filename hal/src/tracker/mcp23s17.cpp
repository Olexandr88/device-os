/*
 * Copyright (c) 2020 Particle Industries, Inc.  All rights reserved.
 *
 * This library is free software; you can redistribute it and/or
 * modify it under the terms of the GNU Lesser General Public
 * License as published by the Free Software Foundation, either
 * version 3 of the License, or (at your option) any later version.
 *
 * This library is distributed in the hope that it will be useful,
 * but WITHOUT ANY WARRANTY; without even the implied warranty of
 * MERCHANTABILITY or FITNESS FOR A PARTICULAR PURPOSE.  See the GNU
 * Lesser General Public License for more details.
 *
 * You should have received a copy of the GNU Lesser General Public
 * License along with this library; if not, see <http://www.gnu.org/licenses/>.
 */

#include "mcp23s17.h"

#if HAL_PLATFORM_MCP23S17

//#define LOG_CHECKED_ERRORS 1

#include "check.h"
#include "system_error.h"
#include "gpio_hal.h"
#include "delay_hal.h"
#include "spi_lock.h"
#include <mutex>

using namespace particle;

namespace {
void ioExpanderInterruptHandler(void* data) {
    auto instance = static_cast<Mcp23s17*>(data);
    instance->sync();
}

const hal_spi_info_t sDefaultSettings = {
    .version = HAL_SPI_INFO_VERSION,
    .system_clock = 0,
    .default_settings = 0,
    .enabled = true,
    .mode = SPI_MODE_MASTER,
    .clock = HAL_PLATFORM_MCP23S17_SPI_CLOCK,
    .bit_order = MSBFIRST,
    .data_mode = SPI_MODE0,
    .ss_pin = PIN_INVALID
};

} // anonymous namespace


Mcp23s17::Mcp23s17()
        : initialized_(false),
          spi_(HAL_PLATFORM_MCP23S17_SPI),
          ioExpanderWorkerThread_(nullptr),
          ioExpanderWorkerThreadExit_(false),
          ioExpanderWorkerSemaphore_(nullptr),
          spiLock_(HAL_PLATFORM_MCP23S17_SPI, sDefaultSettings) {
    begin();
}

Mcp23s17::~Mcp23s17() {

}

int Mcp23s17::begin() {
    Mcp23s17Lock lock();
    CHECK_FALSE(initialized_, SYSTEM_ERROR_NONE);

    hal_gpio_mode(IOE_CS, OUTPUT);
    hal_gpio_write(IOE_CS, 1);
    hal_gpio_mode(IOE_RST, OUTPUT);
    hal_gpio_write(IOE_RST, 1);
    hal_gpio_mode(IOE_INT, INPUT_PULLUP);

    if (!hal_spi_is_enabled(spi_)) {
        hal_spi_init(spi_);
    }

    if (os_semaphore_create(&ioExpanderWorkerSemaphore_, 1, 0)) {
        ioExpanderWorkerSemaphore_ = nullptr;
        LOG(ERROR, "os_semaphore_create() failed");
        return SYSTEM_ERROR_INTERNAL;
    }
    if (os_thread_create(&ioExpanderWorkerThread_, "IO Expander Thread", OS_THREAD_PRIORITY_CRITICAL, ioInterruptHandleThread, this, 512)) {
        os_semaphore_destroy(ioExpanderWorkerSemaphore_);
        ioExpanderWorkerSemaphore_ = nullptr;
        LOG(ERROR, "os_thread_create() failed");
        return SYSTEM_ERROR_INTERNAL;
    }

<<<<<<< HEAD
    HAL_InterruptExtraConfiguration extra = {};
=======
    hal_interrupt_extra_configuration_t extra = {0};
>>>>>>> 3ae0116d
    extra.version = HAL_INTERRUPT_EXTRA_CONFIGURATION_VERSION_1;
    CHECK(hal_interrupt_attach(IOE_INT, ioExpanderInterruptHandler, this, FALLING, &extra));

    initialized_ = true;
    CHECK(reset());

    return SYSTEM_ERROR_NONE;
}

int Mcp23s17::end() {
    Mcp23s17Lock lock();
    CHECK_TRUE(initialized_, SYSTEM_ERROR_NONE);

    CHECK(reset());

    ioExpanderWorkerThreadExit_ = true;
    os_thread_join(ioExpanderWorkerThread_);
    os_thread_cleanup(ioExpanderWorkerThread_);
    os_semaphore_destroy(ioExpanderWorkerSemaphore_);
    ioExpanderWorkerSemaphore_ = nullptr;
    ioExpanderWorkerThreadExit_ = false;
    ioExpanderWorkerThread_ = nullptr;

    intConfigs_.clear();
    initialized_ = false;

    return SYSTEM_ERROR_NONE;
}

bool Mcp23s17::initialized() const {
    return initialized_;
}

int Mcp23s17::reset(bool verify) {
    Mcp23s17Lock lock();
    CHECK_TRUE(initialized_, SYSTEM_ERROR_INVALID_STATE);
    CHECK_TRUE(IOE_RST != PIN_INVALID, SYSTEM_ERROR_INVALID_ARGUMENT);
    // Assert reset pin
    hal_gpio_write(IOE_RST, 0);
    HAL_Delay_Milliseconds(10);
    hal_gpio_write(IOE_RST, 1);
    HAL_Delay_Milliseconds(10);

    if (verify) {
        uint8_t tmp[22] = {0x00};
        CHECK(readContinuousRegisters(IODIR_ADDR[0], tmp, sizeof(tmp)));
        // The value of INTCAP registers are unknown after reset, reading port returns current pin value.
        tmp[16] = tmp[17] = tmp[18] = tmp[19] = 0x00;
        CHECK_TRUE(memcmp(tmp, DEFAULT_REGS_VALUE, sizeof(tmp)) == 0, SYSTEM_ERROR_INTERNAL);
    }
    resetRegValue();
    return SYSTEM_ERROR_NONE;
}

int Mcp23s17::setPinMode(uint8_t port, uint8_t pin, PinMode mode, bool verify) {
    Mcp23s17Lock lock();
    CHECK_TRUE(initialized_, SYSTEM_ERROR_INVALID_STATE);
    CHECK_TRUE(port < MCP23S17_PORT_COUNT, SYSTEM_ERROR_INVALID_ARGUMENT);
    CHECK_TRUE(pin < MCP23S17_PIN_COUNT_PER_PORT, SYSTEM_ERROR_INVALID_ARGUMENT);
    CHECK_TRUE(mode == INPUT_PULLUP || mode == INPUT || mode == OUTPUT, SYSTEM_ERROR_NOT_SUPPORTED);
    uint8_t newVal = gppu_[port];
    uint8_t bitMask = 0x01 << pin;
    if (mode == INPUT_PULLUP) {
        if (!(newVal & bitMask)) {
            newVal |= bitMask;
        }
    } else {
        if (newVal & bitMask) {
            newVal &= ~bitMask;
        }
    }
    if (newVal != gppu_[port]) {
        CHECK(writeRegister(GPPU_ADDR[port], newVal));
        if (verify) {
            uint8_t tmp;
            CHECK(readRegister(GPPU_ADDR[port], &tmp));
            CHECK_TRUE(tmp == newVal, SYSTEM_ERROR_INTERNAL);
        }
        gppu_[port] = newVal;
    }
    
    newVal = iodir_[port];
    if (mode == OUTPUT) {
        CHECK_TRUE((newVal & bitMask), SYSTEM_ERROR_NONE);
        newVal &= ~bitMask;
    } else {
        CHECK_FALSE((newVal & bitMask), SYSTEM_ERROR_NONE);
        newVal |= bitMask;
    }
    CHECK(writeRegister(IODIR_ADDR[port], newVal));
    if (verify) {
        uint8_t tmp;
        CHECK(readRegister(IODIR_ADDR[port], &tmp));
        CHECK_TRUE(tmp == newVal, SYSTEM_ERROR_INTERNAL);
    }
    iodir_[port] = newVal;
    return SYSTEM_ERROR_NONE;
}

int Mcp23s17::setPinInputInverted(uint8_t port, uint8_t pin, bool enable, bool verify) {
    Mcp23s17Lock lock();
    CHECK_TRUE(initialized_, SYSTEM_ERROR_INVALID_STATE);
    CHECK_TRUE(port < MCP23S17_PORT_COUNT, SYSTEM_ERROR_INVALID_ARGUMENT);
    CHECK_TRUE(pin < MCP23S17_PIN_COUNT_PER_PORT, SYSTEM_ERROR_INVALID_ARGUMENT);
    uint8_t newVal = ipol_[port];
    uint8_t bitMask = 0x01 << pin;
    if (enable) {
        CHECK_FALSE((newVal & bitMask), SYSTEM_ERROR_NONE);
        newVal |= bitMask;
    } else {
        CHECK_TRUE((newVal & bitMask), SYSTEM_ERROR_NONE);
        newVal &= ~bitMask;
    }
    CHECK(writeRegister(IPOL_ADDR[port], newVal));
    if (verify) {
        uint8_t tmp;
        CHECK(readRegister(IPOL_ADDR[port], &tmp));
        CHECK_TRUE(tmp == newVal, SYSTEM_ERROR_INTERNAL);
    }
    ipol_[port] = newVal;
    return SYSTEM_ERROR_NONE;
}

int Mcp23s17::writePinValue(uint8_t port, uint8_t pin, uint8_t value, bool verify) {
    Mcp23s17Lock lock();
    CHECK_TRUE(initialized_, SYSTEM_ERROR_INVALID_STATE);
    CHECK_TRUE(port < MCP23S17_PORT_COUNT, SYSTEM_ERROR_INVALID_ARGUMENT);
    CHECK_TRUE(pin < MCP23S17_PIN_COUNT_PER_PORT, SYSTEM_ERROR_INVALID_ARGUMENT);
    uint8_t newVal = olat_[port];
    uint8_t bitMask = 0x01 << pin;
    if (value == 1) {
        CHECK_FALSE((newVal & bitMask), SYSTEM_ERROR_NONE);
        newVal |= bitMask;
    } else {
        CHECK_TRUE((newVal & bitMask), SYSTEM_ERROR_NONE);
        newVal &= ~bitMask;
    }
    CHECK(writeRegister(OLAT_ADDR[port], newVal));
    if (verify) {
        uint8_t tmp;
        CHECK(readRegister(OLAT_ADDR[port], &tmp));
        CHECK_TRUE(tmp == newVal, SYSTEM_ERROR_INTERNAL);
    }
    olat_[port] = newVal;
    return SYSTEM_ERROR_NONE;
}

int Mcp23s17::readPinValue(uint8_t port, uint8_t pin, uint8_t* value) {
    Mcp23s17Lock lock();
    CHECK_TRUE(initialized_, SYSTEM_ERROR_INVALID_STATE);
    CHECK_TRUE(port < MCP23S17_PORT_COUNT, SYSTEM_ERROR_INVALID_ARGUMENT);
    CHECK_TRUE(pin < MCP23S17_PIN_COUNT_PER_PORT, SYSTEM_ERROR_INVALID_ARGUMENT);
    uint8_t newVal = 0x00;
    uint8_t bitMask = 0x01 << pin;
    CHECK(readRegister(IODIR_ADDR[port], &newVal));
    if (newVal & bitMask) { // Read input value
        CHECK(readRegister(GPIO_ADDR[port], &newVal));
    } else {
        CHECK(readRegister(OLAT_ADDR[port], &newVal));
    }
    if (newVal & bitMask) {
        *value = 1;
    } else {
        *value = 0;
    }
    return SYSTEM_ERROR_NONE;
}

int Mcp23s17::attachPinInterrupt(uint8_t port, uint8_t pin, InterruptMode trig, Mcp23s17InterruptCallback callback, void* context, bool verify) {
    Mcp23s17Lock lock();
    CHECK_TRUE(initialized_, SYSTEM_ERROR_INVALID_STATE);
    CHECK_TRUE(port < MCP23S17_PORT_COUNT, SYSTEM_ERROR_INVALID_ARGUMENT);
    CHECK_TRUE(pin < MCP23S17_PIN_COUNT_PER_PORT, SYSTEM_ERROR_INVALID_ARGUMENT);
    CHECK_TRUE(callback, SYSTEM_ERROR_INVALID_ARGUMENT);

    // Avoid duplicated int configuration for the same pin.
    for (auto& config : intConfigs_) {
        if (config.port == port && config.pin == pin) {
            config.trig = trig;
            config.cb = callback;
            config.context = context;
            // The interrupt has been enabled previously.
            return SYSTEM_ERROR_NONE;
        }
    }

    IoPinInterruptConfig config = {};
    config.port = port;
    config.pin = pin;
    config.trig = trig;
    config.cb = callback;
    config.context = context;
    CHECK_TRUE(intConfigs_.append(config), SYSTEM_ERROR_NO_MEMORY);

    uint8_t newVal = gpinten_[port];
    uint8_t bitMask = 0x01 << pin;
    CHECK_FALSE((newVal & bitMask), SYSTEM_ERROR_NONE);
    newVal |= bitMask;
    CHECK(writeRegister(GPINTEN_ADDR[port], newVal));
    if (verify) {
        uint8_t tmp;
        CHECK(readRegister(GPINTEN_ADDR[port], &tmp));
        CHECK_TRUE(tmp == newVal, SYSTEM_ERROR_INTERNAL);
    }
    gpinten_[port] = newVal;
    return SYSTEM_ERROR_NONE;
}

int Mcp23s17::detachPinInterrupt(uint8_t port, uint8_t pin, bool verify) {
    Mcp23s17Lock lock();
    CHECK_TRUE(initialized_, SYSTEM_ERROR_INVALID_STATE);
    CHECK_TRUE(port < MCP23S17_PORT_COUNT, SYSTEM_ERROR_INVALID_ARGUMENT);
    CHECK_TRUE(pin < MCP23S17_PIN_COUNT_PER_PORT, SYSTEM_ERROR_INVALID_ARGUMENT);
    
    for (auto& config : intConfigs_) {
        if (config.port == port && config.pin == pin) {
            intConfigs_.removeOne(config);

            uint8_t newVal = gpinten_[port];
            uint8_t bitMask = 0x01 << pin;
            CHECK_TRUE((newVal & bitMask), SYSTEM_ERROR_NONE);
            newVal &= ~bitMask;
            CHECK(writeRegister(GPINTEN_ADDR[port], newVal));
            if (verify) {
                uint8_t tmp;
                CHECK(readRegister(GPINTEN_ADDR[port], &tmp));
                CHECK_TRUE(tmp == newVal, SYSTEM_ERROR_INTERNAL);
            }
            gpinten_[port] = newVal;
        }
    }

    return SYSTEM_ERROR_NONE;
}

int Mcp23s17::interruptsSuspend() {
    Mcp23s17Lock lock();
    CHECK_TRUE(initialized_, SYSTEM_ERROR_INVALID_STATE);
    // Simply reset the registers, since we have cached current registers' value
    CHECK(writeRegister(GPINTEN_ADDR[0], 0x00));
    CHECK(writeRegister(GPINTEN_ADDR[1], 0x00));
    CHECK(writeRegister(INTCON_ADDR[0], 0x00));
    CHECK(writeRegister(INTCON_ADDR[1], 0x00));
    CHECK(writeRegister(DEFVAL_ADDR[0], 0x00));
    CHECK(writeRegister(DEFVAL_ADDR[1], 0x00));
    // Clear the pending interrupts flag
    uint8_t dummy;
    CHECK(readRegister(INTCAP_ADDR[0], &dummy));
    CHECK(readRegister(INTCAP_ADDR[1], &dummy));
    return SYSTEM_ERROR_NONE;
}

int Mcp23s17::interruptsRestore(uint8_t intStatus[2]) {
    Mcp23s17Lock lock();
    CHECK_TRUE(initialized_, SYSTEM_ERROR_INVALID_STATE);
    CHECK(readRegister(INTF_ADDR[0], &intStatus[0]));
    CHECK(readRegister(INTF_ADDR[1], &intStatus[1]));
    CHECK(writeRegister(INTCON_ADDR[0], intcon_[0]));
    CHECK(writeRegister(INTCON_ADDR[1], intcon_[1]));
    CHECK(writeRegister(DEFVAL_ADDR[0], defval_[0]));
    CHECK(writeRegister(DEFVAL_ADDR[1], defval_[1]));
    CHECK(writeRegister(GPINTEN_ADDR[0], gpinten_[0]));
    CHECK(writeRegister(GPINTEN_ADDR[1], gpinten_[1]));
    return SYSTEM_ERROR_NONE;
}

Mcp23s17& Mcp23s17::getInstance() {
    static Mcp23s17 mcp23s17;
    return mcp23s17;
}

int Mcp23s17::lock() {
    return hal_spi_acquire(spi_, nullptr);
}

int Mcp23s17::unlock() {
    return hal_spi_release(spi_, nullptr);
}

void Mcp23s17::resetRegValue() {
    memset(iodir_, 0xff, sizeof(iodir_));
    memset(ipol_, 0x00, sizeof(ipol_));
    memset(gpinten_, 0x00, sizeof(gpinten_));
    memset(defval_, 0x00, sizeof(defval_));
    memset(intcon_, 0x00, sizeof(intcon_));
    memset(iocon_, 0x00, sizeof(iocon_));
    memset(gppu_, 0x00, sizeof(gppu_));
    memset(intf_, 0x00, sizeof(intf_));
    memset(intcap_, 0x00, sizeof(intcap_));
    memset(gpio_, 0x00, sizeof(gpio_));
    memset(olat_, 0x00, sizeof(olat_));
}

int Mcp23s17::writeRegister(const uint8_t addr, const uint8_t val) const {
    CHECK_TRUE(initialized_, SYSTEM_ERROR_NONE);
    std::lock_guard<SpiConfigurationLock> spiGuarder(spiLock_);
    hal_gpio_write(IOE_CS, 0);
    hal_spi_transfer(spi_, MCP23S17_CMD_WRITE);
    hal_spi_transfer(spi_, addr);
    hal_spi_transfer(spi_, val);
    hal_gpio_write(IOE_CS, 1);
    return SYSTEM_ERROR_NONE;
}

int Mcp23s17::readRegister(const uint8_t addr, uint8_t* const val) const {
    CHECK_TRUE(initialized_, SYSTEM_ERROR_NONE);
    CHECK_TRUE(val != nullptr, SYSTEM_ERROR_INVALID_ARGUMENT);
    std::lock_guard<SpiConfigurationLock> spiGuarder(spiLock_);
    hal_gpio_write(IOE_CS, 0);
    hal_spi_transfer(spi_, MCP23S17_CMD_READ);
    hal_spi_transfer(spi_, addr);
    *val = hal_spi_transfer(spi_, 0xFF);
    hal_gpio_write(IOE_CS, 1);
    return SYSTEM_ERROR_NONE;
}

int Mcp23s17::readContinuousRegisters(const uint8_t start_addr, uint8_t* const val, uint8_t len) const {
    CHECK_TRUE(initialized_, SYSTEM_ERROR_NONE);
    CHECK_TRUE(val != nullptr, SYSTEM_ERROR_INVALID_ARGUMENT);
    std::lock_guard<SpiConfigurationLock> spiGuarder(spiLock_);
    hal_gpio_write(IOE_CS, 0);
    hal_spi_transfer(spi_, MCP23S17_CMD_READ);
    hal_spi_transfer(spi_, start_addr);
    for (uint8_t i = 0; i < len; i++) {
        val[i] = hal_spi_transfer(spi_, 0xFF);
    }
    hal_gpio_write(IOE_CS, 1);
    return SYSTEM_ERROR_NONE;
}

int Mcp23s17::sync() {
    if (ioExpanderWorkerSemaphore_) {
        return os_semaphore_give(ioExpanderWorkerSemaphore_, false);
    }
    return SYSTEM_ERROR_NONE;
}

os_thread_return_t Mcp23s17::ioInterruptHandleThread(void* param) {
    auto instance = static_cast<Mcp23s17*>(param);
    while(!instance->ioExpanderWorkerThreadExit_) {
        os_semaphore_take(instance->ioExpanderWorkerSemaphore_, CONCURRENT_WAIT_FOREVER, false);
        {
            Mcp23s17Lock lock();
            uint8_t intStatus[2];
            uint8_t portValue[2];
            if (instance->readRegister(instance->INTF_ADDR[0], &intStatus[0]) != SYSTEM_ERROR_NONE) {
                continue;
            }
            if (instance->readRegister(instance->INTF_ADDR[1], &intStatus[1]) != SYSTEM_ERROR_NONE) {
                continue;
            }
            // This will clear the interrupt flag.
            if (instance->readRegister(instance->INTCAP_ADDR[0], &portValue[0]) != SYSTEM_ERROR_NONE) {
                continue;
            }
            if (instance->readRegister(instance->INTCAP_ADDR[1], &portValue[1]) != SYSTEM_ERROR_NONE) {
                continue;
            }
            for (const auto& config : instance->intConfigs_) {
                uint8_t bitMask = 0x01 << config.pin;
                if ((intStatus[config.port] & bitMask) && (config.cb != nullptr)) {
                    if ( ((config.trig == RISING) && (portValue[config.port] & bitMask)) ||
                         ((config.trig == FALLING) && !(portValue[config.port] & bitMask)) ||
                          (config.trig == CHANGE) ) {
                        config.cb(config.context);
                    }
                }
            }
        }
    }
    os_thread_exit(instance->ioExpanderWorkerThread_);
}

constexpr uint8_t Mcp23s17::IODIR_ADDR[2];
constexpr uint8_t Mcp23s17::IPOL_ADDR[2];
constexpr uint8_t Mcp23s17::GPINTEN_ADDR[2];
constexpr uint8_t Mcp23s17::DEFVAL_ADDR[2];
constexpr uint8_t Mcp23s17::INTCON_ADDR[2];
constexpr uint8_t Mcp23s17::IOCON_ADDR[2];
constexpr uint8_t Mcp23s17::GPPU_ADDR[2];
constexpr uint8_t Mcp23s17::INTF_ADDR[2];
constexpr uint8_t Mcp23s17::INTCAP_ADDR[2];
constexpr uint8_t Mcp23s17::GPIO_ADDR[2];
constexpr uint8_t Mcp23s17::OLAT_ADDR[2];

constexpr uint8_t Mcp23s17::MCP23S17_CMD_READ;
constexpr uint8_t Mcp23s17::MCP23S17_CMD_WRITE;

constexpr uint8_t Mcp23s17::DEFAULT_REGS_VALUE[22];

#endif // HAL_PLATFORM_MCP23S17<|MERGE_RESOLUTION|>--- conflicted
+++ resolved
@@ -91,11 +91,7 @@
         return SYSTEM_ERROR_INTERNAL;
     }
 
-<<<<<<< HEAD
-    HAL_InterruptExtraConfiguration extra = {};
-=======
     hal_interrupt_extra_configuration_t extra = {0};
->>>>>>> 3ae0116d
     extra.version = HAL_INTERRUPT_EXTRA_CONFIGURATION_VERSION_1;
     CHECK(hal_interrupt_attach(IOE_INT, ioExpanderInterruptHandler, this, FALLING, &extra));
 
