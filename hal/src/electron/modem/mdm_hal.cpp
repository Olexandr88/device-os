/*
 ******************************************************************************
 *  Copyright (c) 2015 Particle Industries, Inc.  All rights reserved.
 *
 * This library is free software; you can redistribute it and/or
 * modify it under the terms of the GNU Lesser General Public
 * License as published by the Free Software Foundation, either
 * version 3 of the License, or (at your option) any later version.
 *
 * This library is distributed in the hope that it will be useful,
 * but WITHOUT ANY WARRANTY; without even the implied warranty of
 * MERCHANTABILITY or FITNESS FOR A PARTICULAR PURPOSE.  See the GNU
 * Lesser General Public License for more details.
 *
 * You should have received a copy of the GNU Lesser General Public
 * License along with this library; if not, see <http://www.gnu.org/licenses/>.
 ******************************************************************************
 */

#ifndef HAL_CELLULAR_EXCLUDE

/* Includes -----------------------------------------------------------------*/
#include <stdio.h>
#include <stdint.h>
#include <stdarg.h>
#include <string.h>

#include "mdm_hal.h"
#include "timer_hal.h"
#include "delay_hal.h"
#include "pinmap_hal.h"
#include "pinmap_impl.h"
#include "gpio_hal.h"
#include "mdmapn_hal.h"
#include "stm32f2xx.h"
#include "service_debug.h"
#include "concurrent_hal.h"
#include <mutex>
#include "net_hal.h"

std::recursive_mutex mdm_mutex;

/* Private typedef ----------------------------------------------------------*/

/* Private define -----------------------------------------------------------*/
/* Private macro ------------------------------------------------------------*/

#define PROFILE         "0"   //!< this is the psd profile used
#define MAX_SIZE        1024  //!< max expected messages (used with RX)
#define USO_MAX_WRITE   1024  //!< maximum number of bytes to write to socket (used with TX)
// num sockets
#define NUMSOCKETS      ((int)(sizeof(_sockets)/sizeof(*_sockets)))
//! test if it is a socket is ok to use
#define ISSOCKET(s)     (((s) >= 0) && ((s) < NUMSOCKETS) && (_sockets[s].handle != MDM_SOCKET_ERROR))
//! check for timeout
#define TIMEOUT(t, ms)  ((ms != TIMEOUT_BLOCKING) && ((HAL_Timer_Get_Milli_Seconds() - t) > ms))
//! registration ok check helper
#define REG_OK(r)       ((r == REG_HOME) || (r == REG_ROAMING))
//! registration done check helper (no need to poll further)
#define REG_DONE(r)     ((r == REG_HOME) || (r == REG_ROAMING) || (r == REG_DENIED))
//! helper to make sure that lock unlock pair is always balanced
#define LOCK()      std::lock_guard<std::recursive_mutex> __mdm_guard(mdm_mutex);
//! helper to make sure that lock unlock pair is always balanced
#define UNLOCK()

static volatile uint32_t gprs_timeout_start;
static volatile uint32_t gprs_timeout_duration;

inline void ARM_GPRS_TIMEOUT(uint32_t dur) {
    gprs_timeout_start = HAL_Timer_Get_Milli_Seconds();
    gprs_timeout_duration = dur;
    DEBUG("GPRS WD Set %d",(dur));
}
inline bool IS_GPRS_TIMEOUT() {
    return gprs_timeout_duration && ((HAL_Timer_Get_Milli_Seconds()-gprs_timeout_start)>gprs_timeout_duration);
}

inline void CLR_GPRS_TIMEOUT() {
    gprs_timeout_duration = 0;
    DEBUG("GPRS WD Cleared, was %d", gprs_timeout_duration);
}

#ifdef MDM_DEBUG
 #if 0 // colored terminal output using ANSI escape sequences
  #define COL(c) "\033[" c
 #else
  #define COL(c) ""
 #endif
 #define DEF COL("39m")
 #define BLA COL("30m")
 #define RED COL("31m")
 #define GRE COL("32m")
 #define YEL COL("33m")
 #define BLU COL("34m")
 #define MAG COL("35m")
 #define CYA COL("36m")
 #define WHY COL("37m")

void dumpAtCmd(const char* buf, int len)
{
    DEBUG_D(" %3d \"", len);
    while (len --) {
        char ch = *buf++;
        if ((ch > 0x1F) && (ch < 0x7F)) { // is printable
            if      (ch == '%')  DEBUG_D("%%");
            else if (ch == '"')  DEBUG_D("\\\"");
            else if (ch == '\\') DEBUG_D("\\\\");
            else DEBUG_D("%c", ch);
        } else {
            if      (ch == '\a') DEBUG_D("\\a"); // BEL (0x07)
            else if (ch == '\b') DEBUG_D("\\b"); // Backspace (0x08)
            else if (ch == '\t') DEBUG_D("\\t"); // Horizontal Tab (0x09)
            else if (ch == '\n') DEBUG_D("\\n"); // Linefeed (0x0A)
            else if (ch == '\v') DEBUG_D("\\v"); // Vertical Tab (0x0B)
            else if (ch == '\f') DEBUG_D("\\f"); // Formfeed (0x0C)
            else if (ch == '\r') DEBUG_D("\\r"); // Carriage Return (0x0D)
            else                 DEBUG_D("\\x%02x", (unsigned char)ch);
        }
    }
    DEBUG_D("\"\r\n");
}

void MDMParser::_debugPrint(int level, const char* color, const char* format, ...)
{
    if (_debugLevel >= level)
    {
        va_list args;
        va_start (args, format);
        if (color) DEBUG_D(color);
        DEBUG_D(format, args);
        if (color) DEBUG_D(DEF);
        va_end (args);
        DEBUG_D("\r\n");
    }
}
// Warning: Do not use these for anything other than constant char messages,
// they will yield incorrect values for integers.  Use DEBUG_D() instead.
#define MDM_ERROR(...)  do {_debugPrint(0, RED, __VA_ARGS__);}while(0)
#define MDM_INFO(...)   do {_debugPrint(1, GRE, __VA_ARGS__);}while(0)
#define MDM_TRACE(...)  do {_debugPrint(2, DEF, __VA_ARGS__);}while(0)
#define MDM_TEST(...)   do {_debugPrint(3, CYA, __VA_ARGS__);}while(0)

#else

#define MDM_ERROR(...) // no tracing
#define MDM_TEST(...)  // no tracing
#define MDM_INFO(...)  // no tracing
#define MDM_TRACE(...) // no tracing

#endif

/* Private variables --------------------------------------------------------*/

MDMParser* MDMParser::inst;

/* Extern variables ---------------------------------------------------------*/

/* Private function prototypes ----------------------------------------------*/

MDMParser::MDMParser(void)
{
    inst = this;
    memset(&_dev, 0, sizeof(_dev));
    memset(&_net, 0, sizeof(_net));
    _net.lac = 0xFFFF;
    _net.ci = 0xFFFFFFFF;
    _ip        = NOIP;
    _init      = false;
    _pwr       = false;
    _activated = false;
    _attached  = false;
    _attached_urc = false; // updated by GPRS detached/attached URC,
                           // used to notify system of prolonged GPRS detach.
    _cancel_all_operations = false;
    sms_cb = NULL;
    memset(_sockets, 0, sizeof(_sockets));
    for (int socket = 0; socket < NUMSOCKETS; socket ++)
        _sockets[socket].handle = MDM_SOCKET_ERROR;
#ifdef MDM_DEBUG
    _debugLevel = 3;
    _debugTime = HAL_Timer_Get_Milli_Seconds();
#endif
}

void MDMParser::cancel(void) {
    MDM_INFO("\r\n[ Modem::cancel ] = = = = = = = = = = = = = = =");
    _cancel_all_operations = true;
}

void MDMParser::resume(void) {
    MDM_INFO("\r\n[ Modem::resume ] = = = = = = = = = = = = = = =");
    _cancel_all_operations = false;
}

void MDMParser::setSMSreceivedHandler(_CELLULAR_SMS_CB cb, void* data) {
    sms_cb = cb;
    sms_data = data;
}

void MDMParser::SMSreceived(int index) {
    sms_cb(sms_data, index); // call the SMS callback with the index of the new SMS
}

int MDMParser::send(const char* buf, int len)
{
#ifdef MDM_DEBUG
    if (_debugLevel >= 3) {
        DEBUG_D("%10.3f AT send    ", (HAL_Timer_Get_Milli_Seconds()-_debugTime)*0.001);
        dumpAtCmd(buf,len);
    }
#endif
    return _send(buf, len);
}

int MDMParser::sendFormated(const char* format, ...) {
    if (_cancel_all_operations) return 0;

    char buf[MAX_SIZE];
    va_list args;
    va_start(args, format);
    int len = vsnprintf(buf,sizeof(buf), format, args);
    va_end(args);
    return send(buf, len);
}

int MDMParser::waitFinalResp(_CALLBACKPTR cb /* = NULL*/,
                             void* param /* = NULL*/,
                             system_tick_t timeout_ms /*= 5000*/)
{
    if (_cancel_all_operations) return WAIT;

    // If we went from a GPRS attached state to detached via URC,
    // a WDT was set and now expired. Notify system of disconnect.
    if (IS_GPRS_TIMEOUT()) {
        _ip = NOIP;
        _attached = false;
        CLR_GPRS_TIMEOUT();
        // HAL_NET_notify_dhcp(false);
        HAL_NET_notify_disconnected();
    }

    char buf[MAX_SIZE + 64 /* add some more space for framing */];
    system_tick_t start = HAL_Timer_Get_Milli_Seconds();
    do {
        int ret = getLine(buf, sizeof(buf));
#ifdef MDM_DEBUG
        if ((_debugLevel >= 3) && (ret != WAIT) && (ret != NOT_FOUND))
        {
            int len = LENGTH(ret);
            int type = TYPE(ret);
            const char* s = (type == TYPE_UNKNOWN)? YEL "UNK" DEF :
                            (type == TYPE_TEXT)   ? MAG "TXT" DEF :
                            (type == TYPE_OK   )  ? GRE "OK " DEF :
                            (type == TYPE_ERROR)  ? RED "ERR" DEF :
                            (type == TYPE_ABORTED) ? RED "ABT" DEF :
                            (type == TYPE_PLUS)   ? CYA " + " DEF :
                            (type == TYPE_PROMPT) ? BLU " > " DEF :
                                                        "..." ;
            DEBUG_D("%10.3f AT read %s", (HAL_Timer_Get_Milli_Seconds()-_debugTime)*0.001, s);
            dumpAtCmd(buf, len);
            (void)s;
        }
#endif
        if ((ret != WAIT) && (ret != NOT_FOUND))
        {
            int type = TYPE(ret);
            // handle unsolicited commands here
            if (type == TYPE_PLUS) {
                const char* cmd = buf+3;
                int a, b, c, d, r;
                char s[32];

                // SMS Command ---------------------------------
                // +CNMI: <mem>,<index>
                if (sscanf(cmd, "CMTI: \"%*[^\"]\",%d", &a) == 1) {
                    DEBUG_D("New SMS at index %d\r\n", a);
                    if (sms_cb) SMSreceived(a);
                }
                else if ((sscanf(cmd, "CIEV: 9,%d", &a) == 1)) {
                    DEBUG_D("CIEV matched: 9,%d\r\n", a);
                    // Wait until the system is attached before attempting to act on GPRS detach
                    if (_attached) {
                        _attached_urc = (a==2)?1:0;
                        if (!_attached_urc) ARM_GPRS_TIMEOUT(15*1000); // If detached, set WDT
                        else CLR_GPRS_TIMEOUT(); // else if re-attached clear WDT.
                    }
                // Socket Specific Command ---------------------------------
                // +UUSORD: <socket>,<length>
                } else if ((sscanf(cmd, "UUSORD: %d,%d", &a, &b) == 2)) {
                    int socket = _findSocket(a);
                    DEBUG_D("Socket %d: handle %d has %d bytes pending\r\n", socket, a, b);
                    if (socket != MDM_SOCKET_ERROR)
                        _sockets[socket].pending = b;
                // +UUSORF: <socket>,<length>
                } else if ((sscanf(cmd, "UUSORF: %d,%d", &a, &b) == 2)) {
                    int socket = _findSocket(a);
                    DEBUG_D("Socket %d: handle %d has %d bytes pending\r\n", socket, a, b);
                    if (socket != MDM_SOCKET_ERROR)
                        _sockets[socket].pending = b;
                // +UUSOCL: <socket>
                } else if ((sscanf(cmd, "UUSOCL: %d", &a) == 1)) {
                    int socket = _findSocket(a);
                    DEBUG_D("Socket %d: handle %d closed by remote host\r\n", socket, a);
                    if (socket != MDM_SOCKET_ERROR) {
                        _socketFree(socket);
                    }
                }

                // GSM/UMTS Specific -------------------------------------------
                // +UUPSDD: <profile_id>
                if (sscanf(cmd, "UUPSDD: %s", s) == 1) {
                    DEBUG_D("UUPSDD: %s matched\r\n", PROFILE);
                    if ( !strcmp(s, PROFILE) ) {
                        _ip = NOIP;
                        _attached = false;
                        DEBUG("PDP context deactivated remotely!\r\n");
                        // PDP context was remotely deactivated via URC,
                        // Notify system of disconnect.
                        HAL_NET_notify_dhcp(false);
                    }
                } else {
                    // +CREG|CGREG: <n>,<stat>[,<lac>,<ci>[,AcT[,<rac>]]] // reply to AT+CREG|AT+CGREG
                    // +CREG|CGREG: <stat>[,<lac>,<ci>[,AcT[,<rac>]]]     // URC
                    b = (int)0xFFFF; c = (int)0xFFFFFFFF; d = -1;
                    r = sscanf(cmd, "%s %*d,%d,\"%x\",\"%x\",%d",s,&a,&b,&c,&d);
                    if (r <= 1)
                        r = sscanf(cmd, "%s %d,\"%x\",\"%x\",%d",s,&a,&b,&c,&d);
                    if (r >= 2) {
                        Reg *reg = !strcmp(s, "CREG:")  ? &_net.csd :
                                   !strcmp(s, "CGREG:") ? &_net.psd : NULL;
                        if (reg) {
                            // network status
                            if      (a == 0) *reg = REG_NONE;     // 0: not registered, home network
                            else if (a == 1) *reg = REG_HOME;     // 1: registered, home network
                            else if (a == 2) *reg = REG_NONE;     // 2: not registered, but MT is currently searching a new operator to register to
                            else if (a == 3) *reg = REG_DENIED;   // 3: registration denied
                            else if (a == 4) *reg = REG_UNKNOWN;  // 4: unknown
                            else if (a == 5) *reg = REG_ROAMING;  // 5: registered, roaming
                            if ((r >= 3) && (b != (int)0xFFFF))      _net.lac = b; // location area code
                            if ((r >= 4) && (c != (int)0xFFFFFFFF))  _net.ci  = c; // cell ID
                            // access technology
                            if (r >= 5) {
                                if      (d == 0) _net.act = ACT_GSM;      // 0: GSM
                                else if (d == 1) _net.act = ACT_GSM;      // 1: GSM COMPACT
                                else if (d == 2) _net.act = ACT_UTRAN;    // 2: UTRAN
                                else if (d == 3) _net.act = ACT_EDGE;     // 3: GSM with EDGE availability
                                else if (d == 4) _net.act = ACT_UTRAN;    // 4: UTRAN with HSDPA availability
                                else if (d == 5) _net.act = ACT_UTRAN;    // 5: UTRAN with HSUPA availability
                                else if (d == 6) _net.act = ACT_UTRAN;    // 6: UTRAN with HSDPA and HSUPA availability
                            }
                        }
                    }
                }
            } // end ==TYPE_PLUS
            if (cb) {
                int len = LENGTH(ret);
                int ret = cb(type, buf, len, param);
                if (WAIT != ret)
                    return ret;
            }
            if (type == TYPE_OK)
                return RESP_OK;
            if (type == TYPE_ERROR)
                return RESP_ERROR;
            if (type == TYPE_PROMPT)
                return RESP_PROMPT;
            if (type == TYPE_ABORTED)
                return RESP_ABORTED; // This means the current command was ABORTED, so retry your command if critical.
        }
        // relax a bit
        HAL_Delay_Milliseconds(10);
    }
    while (!TIMEOUT(start, timeout_ms) && !_cancel_all_operations);

    return WAIT;
}

int MDMParser::_cbString(int type, const char* buf, int len, char* str)
{
    if (str && (type == TYPE_UNKNOWN)) {
        if (sscanf(buf, "\r\n%s\r\n", str) == 1)
            /*nothing*/;
    }
    return WAIT;
}

int MDMParser::_cbInt(int type, const char* buf, int len, int* val)
{
    if (val && (type == TYPE_UNKNOWN)) {
        if (sscanf(buf, "\r\n%d\r\n", val) == 1)
            /*nothing*/;
    }
    return WAIT;
}

// ----------------------------------------------------------------

bool MDMParser::connect(
            const char* simpin,
            const char* apn, const char* username,
            const char* password, Auth auth)
{
    bool ok = powerOn(simpin);
    if (!ok)
        return false;
    ok = init();
#ifdef MDM_DEBUG
    if (_debugLevel >= 1) dumpDevStatus(&_dev);
#endif
    if (!ok)
        return false;
    ok = registerNet();
#ifdef MDM_DEBUG
    if (_debugLevel >= 1) dumpNetStatus(&_net);
#endif
    if (!ok)
        return false;
    MDM_IP ip = join(apn,username,password,auth);
#ifdef MDM_DEBUG
    if (_debugLevel >= 1) dumpIp(ip);
#endif
    if (ip == NOIP)
        return false;
    return true;
}

void MDMParser::reset(void)
{
    MDM_INFO("[ Modem reset ]");
    HAL_GPIO_Write(RESET_UC, 0);
    HAL_Delay_Milliseconds(100);
    HAL_GPIO_Write(RESET_UC, 1);
}

bool MDMParser::_powerOn(void)
{
    LOCK();

    /* Initialize I/O */
    STM32_Pin_Info* PIN_MAP_PARSER = HAL_Pin_Map();
    // This pin tends to stay low when floating on the output of the buffer (PWR_UB)
    // It shouldn't hurt if it goes low temporarily on STM32 boot, but strange behavior
    // was noticed when it was left to do whatever it wanted. By adding a 100k pull up
    // resistor all flakey behavior has ceased (i.e., the modem had previously stopped
    // responding to AT commands).  This is how we set it HIGH before enabling the OUTPUT.
    PIN_MAP_PARSER[PWR_UC].gpio_peripheral->BSRRL = PIN_MAP_PARSER[PWR_UC].gpio_pin;
    HAL_Pin_Mode(PWR_UC, OUTPUT);
    // This pin tends to stay high when floating on the output of the buffer (RESET_UB),
    // but we need to ensure it gets set high before being set to an OUTPUT.
    // If this pin goes LOW, the modem will be reset and all configuration will be lost.
    PIN_MAP_PARSER[RESET_UC].gpio_peripheral->BSRRL = PIN_MAP_PARSER[RESET_UC].gpio_pin;
    HAL_Pin_Mode(RESET_UC, OUTPUT);

#if USE_USART3_HARDWARE_FLOW_CONTROL_RTS_CTS
    _dev.lpm = LPM_ENABLED;
#else
    HAL_Pin_Mode(RTS_UC, OUTPUT);
    HAL_GPIO_Write(RTS_UC, 0); // VERY IMPORTANT FOR CORRECT OPERATION W/O HW FLOW CONTROL!!
#endif

    HAL_Pin_Mode(LVLOE_UC, OUTPUT);
    HAL_GPIO_Write(LVLOE_UC, 0);

    if (!_init) {
        MDM_INFO("[ ElectronSerialPipe::begin ] = = = = = = = =");

        /* Instantiate the USART3 hardware */
        electronMDM.begin(115200);

        /* Initialize only once */
        _init = true;
    }

    MDM_INFO("\r\n[ Modem::powerOn ] = = = = = = = = = = = = = =");
    bool continue_cancel = false;
    bool retried_after_reset = false;

    int i = 10;
    while (i--) {
        // SARA-U2/LISA-U2 50..80us
        HAL_GPIO_Write(PWR_UC, 0); HAL_Delay_Milliseconds(50);
        HAL_GPIO_Write(PWR_UC, 1); HAL_Delay_Milliseconds(10);

        // SARA-G35 >5ms, LISA-C2 > 150ms, LEON-G2 >5ms
        HAL_GPIO_Write(PWR_UC, 0); HAL_Delay_Milliseconds(150);
        HAL_GPIO_Write(PWR_UC, 1); HAL_Delay_Milliseconds(100);

        // purge any messages
        purge();

        // Save desire to cancel, but since we are already here
        // trying to power up the modem when we received a cancel
        // resume AT parser to ensure it's ready to receive
        // power down commands.
        if (_cancel_all_operations) {
            continue_cancel = true;
            resume(); // make sure we can talk to the modem
        }

        // check interface
        sendFormated("AT\r\n");
        int r = waitFinalResp(NULL,NULL,1000);
        if(RESP_OK == r) {
            _pwr = true;
            break;
        }
        else if (i==0 && !retried_after_reset) {
            retried_after_reset = true; // only perform reset & retry sequence once
            i = 10;
            reset();
        }

    }
    if (i < 0) {
        MDM_ERROR("[ No Reply from Modem ]\r\n");
    }

    if (continue_cancel) {
        cancel();
        goto failure;
    }

    // echo off
    sendFormated("AT E0\r\n");
    if(RESP_OK != waitFinalResp())
        goto failure;
    // enable verbose error messages
    sendFormated("AT+CMEE=2\r\n");
    if(RESP_OK != waitFinalResp())
        goto failure;
    // Configures sending of URCs from MT to DTE for indications
    sendFormated("AT+CMER=1,0,0,2,1\r\n");
    if(RESP_OK != waitFinalResp())
        goto failure;
    // set baud rate
    sendFormated("AT+IPR=115200\r\n");
    if (RESP_OK != waitFinalResp())
        goto failure;
    // wait some time until baudrate is applied
    HAL_Delay_Milliseconds(100); // SARA-G > 40ms

    UNLOCK();
    return true;
failure:
    UNLOCK();
    return false;
}

bool MDMParser::powerOn(const char* simpin)
{
    LOCK();
    memset(&_dev, 0, sizeof(_dev));

    /* Power on the modem and perform basic initialization */
    if (!_powerOn())
        goto failure;

    /* The ATI command is undocumented, and in practice the response
     * time varies greatly. On inital power-on of the module, ATI
     * will respond with "OK" before a device type number, which
     * requires wasting time in a for() loop to solve.
     * Instead, use AT+CGMM and _dev.model for future use of module identification.
     *
     * identify the module
     * sendFormated("ATI\r\n");
     * if (RESP_OK != waitFinalResp(_cbATI, &_dev.dev))
     *     goto failure;
     * if (_dev.dev == DEV_UNKNOWN)
     *     goto failure;
     */

    // check the sim card
    for (int i = 0; (i < 5) && (_dev.sim != SIM_READY) && !_cancel_all_operations; i++) {
        static bool retried_after_reset = false;
        sendFormated("AT+CPIN?\r\n");
        int ret = waitFinalResp(_cbCPIN, &_dev.sim);
        // having an error here is ok (sim may still be initializing)
        if ((RESP_OK != ret) && (RESP_ERROR != ret)) {
            goto failure;
        }
        else if (i==4 && (RESP_OK != ret) && !retried_after_reset) {
            retried_after_reset = true; // only perform reset & retry sequence once
            i = 0;
            if(!powerOff())
                reset();
            /* Power on the modem and perform basic initialization again */
            if (!_powerOn())
                goto failure;
        }
        // Enter PIN if needed
        if (_dev.sim == SIM_PIN) {
            if (!simpin) {
                MDM_ERROR("SIM PIN not available\r\n");
                goto failure;
            }
            sendFormated("AT+CPIN=%s\r\n", simpin);
            if (RESP_OK != waitFinalResp(_cbCPIN, &_dev.sim))
                goto failure;
        } else if (_dev.sim != SIM_READY) {
            system_tick_t start = HAL_Timer_Get_Milli_Seconds();
            while ((HAL_Timer_Get_Milli_Seconds() - start < 1000UL) && !_cancel_all_operations); // just wait
        }
    }
    if (_dev.sim != SIM_READY) {
        if (_dev.sim == SIM_MISSING) {
            MDM_ERROR("SIM not inserted\r\n");
        }
        goto failure;
    }

    UNLOCK();
    return true;
failure:
    if (_cancel_all_operations) {
        // fake out the has_credentials() function so we don't end up in listening mode
        _dev.sim = SIM_READY;
        // return true to prevent from entering Listening Mode
        // UNLOCK();
        // return true;
    }
    UNLOCK();
    return false;
}

bool MDMParser::init(DevStatus* status)
{
    LOCK();
    MDM_INFO("\r\n[ Modem::init ] = = = = = = = = = = = = = = =");

    // Returns the product serial number, IMEI (International Mobile Equipment Identity)
    sendFormated("AT+CGSN\r\n");
    if (RESP_OK != waitFinalResp(_cbString, _dev.imei))
        goto failure;

    if (_dev.sim != SIM_READY) {
        if (_dev.sim == SIM_MISSING)
            MDM_ERROR("SIM not inserted\r\n");
        goto failure;
    }
    // get the manufacturer
    sendFormated("AT+CGMI\r\n");
    if (RESP_OK != waitFinalResp(_cbString, _dev.manu))
        goto failure;
    // get the model identification
    sendFormated("AT+CGMM\r\n");
    if (RESP_OK != waitFinalResp(_cbString, _dev.model))
        goto failure;
    // get the version
    sendFormated("AT+CGMR\r\n");
    if (RESP_OK != waitFinalResp(_cbString, _dev.ver))
        goto failure;
    // Returns the ICCID (Integrated Circuit Card ID) of the SIM-card.
    // ICCID is a serial number identifying the SIM.
    sendFormated("AT+CCID\r\n");
    if (RESP_OK != waitFinalResp(_cbCCID, _dev.ccid))
        goto failure;
    // enable power saving
    if (_dev.lpm != LPM_DISABLED) {
         // enable power saving (requires flow control, cts at least)
        sendFormated("AT+UPSV=1\r\n");
        if (RESP_OK != waitFinalResp())
            goto failure;
        _dev.lpm = LPM_ACTIVE;
    }
    // Setup SMS in text mode
    sendFormated("AT+CMGF=1\r\n");
    if (RESP_OK != waitFinalResp())
        goto failure;
    // setup new message indication
    sendFormated("AT+CNMI=2,1\r\n");
    if (RESP_OK != waitFinalResp())
        goto failure;
    // Request IMSI (International Mobile Subscriber Identification)
    sendFormated("AT+CIMI\r\n");
    if (RESP_OK != waitFinalResp(_cbString, _dev.imsi))
        goto failure;
    if (status)
        memcpy(status, &_dev, sizeof(DevStatus));
    UNLOCK();
    return true;
failure:
    UNLOCK();

    return false;
}

bool MDMParser::powerOff(void)
{
    LOCK();
    bool ok = false;
    bool continue_cancel = false;
    if (_init && _pwr) {
        MDM_INFO("\r\n[ Modem::powerOff ] = = = = = = = = = = = = = =");
        if (_cancel_all_operations) {
            continue_cancel = true;
            resume(); // make sure we can use the AT parser
        }
        for (int i=0; i<3; i++) { // try 3 times
            sendFormated("AT+CPWROFF\r\n");
            int ret = waitFinalResp(NULL,NULL,40*1000);
            if (RESP_OK == ret) {
                _pwr = false;
                // todo - add if these are automatically done on power down
                //_activated = false;
                //_attached = false;
                ok = true;
                break;
            }
            else if (RESP_ABORTED == ret) {
                MDM_INFO("\r\n[ Modem::powerOff ] found ABORTED, retrying...");
            }
            else {
                MDM_INFO("\r\n[ Modem::powerOff ] timeout, retrying...");
            }
        }
    }
    HAL_Pin_Mode(PWR_UC, INPUT);
    HAL_Pin_Mode(RESET_UC, INPUT);
#if USE_USART3_HARDWARE_FLOW_CONTROL_RTS_CTS
#else
    HAL_Pin_Mode(RTS_UC, INPUT);
#endif
    HAL_Pin_Mode(LVLOE_UC, INPUT);

    if (continue_cancel) cancel();
    UNLOCK();
    return ok;
}

int MDMParser::_cbATI(int type, const char* buf, int len, Dev* dev)
{
    if ((type == TYPE_UNKNOWN) && dev) {
        if      (strstr(buf, "SARA-G350")) *dev = DEV_SARA_G350;
        else if (strstr(buf, "LISA-U200")) *dev = DEV_LISA_U200;
        else if (strstr(buf, "LISA-C200")) *dev = DEV_LISA_C200;
        else if (strstr(buf, "SARA-U260")) *dev = DEV_SARA_U260;
        else if (strstr(buf, "SARA-U270")) *dev = DEV_SARA_U270;
        else if (strstr(buf, "LEON-G200")) *dev = DEV_LEON_G200;
    }
    return WAIT;
}

int MDMParser::_cbCPIN(int type, const char* buf, int len, Sim* sim)
{
    if (sim) {
        if (type == TYPE_PLUS){
            char s[16];
            if (sscanf(buf, "\r\n+CPIN: %[^\r]\r\n", s) >= 1)
                *sim = (0 == strcmp("READY", s)) ? SIM_READY : SIM_PIN;
        } else if (type == TYPE_ERROR) {
            if (strstr(buf, "+CME ERROR: SIM not inserted"))
                *sim = SIM_MISSING;
        }
    }
    return WAIT;
}

int MDMParser::_cbCCID(int type, const char* buf, int len, char* ccid)
{
    if ((type == TYPE_PLUS) && ccid) {
        if (sscanf(buf, "\r\n+CCID: %[^\r]\r\n", ccid) == 1) {
            //DEBUG_D("Got CCID: %s\r\n", ccid);
        }
    }
    return WAIT;
}

bool MDMParser::registerNet(NetStatus* status /*= NULL*/, system_tick_t timeout_ms /*= 180000*/)
{
    LOCK();
    if (_init && _pwr) {
        MDM_INFO("\r\n[ Modem::register ] = = = = = = = = = = = = = =");
        // Check to see if we are already connected. If so don't issue these
        // commands as they will knock us off the cellular network.
        if (checkNetStatus() == false) {
            // setup the GPRS network registration URC (Unsolicited Response Code)
            // 0: (default value and factory-programmed value): network registration URC disabled
            // 1: network registration URC enabled
            // 2: network registration and location information URC enabled
            sendFormated("AT+CGREG=2\r\n");
            if (RESP_OK != waitFinalResp())
                goto failure;
            // setup the network registration URC (Unsolicited Response Code)
            // 0: (default value and factory-programmed value): network registration URC disabled
            // 1: network registration URC enabled
            // 2: network registration and location information URC enabled
            sendFormated("AT+CREG=2\r\n");
            if (RESP_OK != waitFinalResp())
                goto failure;
            // Now check every 15 seconds for 5 minutes to see if we're connected to the tower (GSM and GPRS)
            system_tick_t start = HAL_Timer_Get_Milli_Seconds();
            while (!checkNetStatus(status) && !TIMEOUT(start, timeout_ms) && !_cancel_all_operations) {
                system_tick_t start = HAL_Timer_Get_Milli_Seconds();
                while ((HAL_Timer_Get_Milli_Seconds() - start < 15000UL) && !_cancel_all_operations); // just wait
                //HAL_Delay_Milliseconds(15000);
            }
            if (_net.csd == REG_DENIED) MDM_ERROR("CSD Registration Denied\r\n");
            if (_net.psd == REG_DENIED) MDM_ERROR("PSD Registration Denied\r\n");
            // if (_net.csd == REG_DENIED || _net.psd == REG_DENIED) {
            //     sendFormated("AT+CEER\r\n");
            //     waitFinalResp();
            // }
        }
        UNLOCK();
        return REG_OK(_net.csd) && REG_OK(_net.psd);
    }
failure:
    UNLOCK();
    return false;
}

bool MDMParser::checkNetStatus(NetStatus* status /*= NULL*/)
{
    bool ok = false;
    LOCK();
    memset(&_net, 0, sizeof(_net));
    _net.lac = 0xFFFF;
    _net.ci = 0xFFFFFFFF;

    // check registration
    sendFormated("AT+CREG?\r\n");
    waitFinalResp();     // don't fail as service could be not subscribed

    // check PSD registration
    sendFormated("AT+CGREG?\r\n");
    waitFinalResp(); // don't fail as service could be not subscribed

    if (REG_OK(_net.csd) || REG_OK(_net.psd))
    {
        sendFormated("AT+COPS?\r\n");
        if (RESP_OK != waitFinalResp(_cbCOPS, &_net))
            goto failure;
        // get the MSISDNs related to this subscriber
        sendFormated("AT+CNUM\r\n");
        if (RESP_OK != waitFinalResp(_cbCNUM, _net.num))
            goto failure;

        // get the signal strength indication
        sendFormated("AT+CSQ\r\n");
        if (RESP_OK != waitFinalResp(_cbCSQ, &_net))
            goto failure;
    }
    if (status) {
        memcpy(status, &_net, sizeof(NetStatus));
    }
    // don't return true until fully registered
    ok = REG_OK(_net.csd) && REG_OK(_net.psd);
    UNLOCK();
    return ok;
failure:
    //unlock();
    return false;
}

bool MDMParser::getSignalStrength(NetStatus &status)
{
    bool ok = false;
    LOCK();
    if (_init && _pwr) {
        MDM_INFO("\r\n[ Modem::getSignalStrength ] = = = = = = = = = =");
        sendFormated("AT+CSQ\r\n");
        if (RESP_OK == waitFinalResp(_cbCSQ, &_net)) {
            ok = true;
            status.rssi = _net.rssi;
            status.qual = _net.qual;
        }
    }
    UNLOCK();
    return ok;
}

bool MDMParser::getDataUsage(MDM_DataUsage &data)
{
    bool ok = false;
    LOCK();
    if (_init && _pwr) {
        MDM_INFO("\r\n[ Modem::getDataUsage ] = = = = = = = = = =");
        sendFormated("AT+UGCNTRD\r\n");
        if (RESP_OK == waitFinalResp(_cbUGCNTRD, &_data_usage)) {
            ok = true;
            data.cid = _data_usage.cid;
            data.tx_session = _data_usage.tx_session;
            data.rx_session = _data_usage.rx_session;
            data.tx_total = _data_usage.tx_total;
            data.rx_total = _data_usage.rx_total;
        }
    }
    UNLOCK();
    return ok;
}

void MDMParser::_setBandSelectString(MDM_BandSelect &data, char* bands, int index /*= 0*/) {
    char band[5];
    for (int x=index; x<data.count; x++) {
        sprintf(band, "%d", data.band[x]);
        strcat(bands, band);
        if ((x+1) < data.count) strcat(bands, ",");
    }
}

bool MDMParser::setBandSelect(MDM_BandSelect &data)
{
    bool ok = false;
    LOCK();
    if (_init && _pwr) {
        MDM_INFO("\r\n[ Modem::setBandSelect ] = = = = = = = = = =");

        char bands_to_set[22] = "";
        _setBandSelectString(data, bands_to_set, 0);
        if (strcmp(bands_to_set,"") == 0)
            goto failure;

        // create default bands string
        MDM_BandSelect band_avail;
        if (!getBandAvailable(band_avail))
            goto failure;

        char band_defaults[22] = "";
        if (band_avail.band[0] == BAND_DEFAULT)
            _setBandSelectString(band_avail, band_defaults, 1);

        // create selected bands string
        MDM_BandSelect band_sel;
        if (!getBandSelect(band_sel))
            goto failure;

        char bands_selected[22] = "";
        _setBandSelectString(band_sel, bands_selected, 0);

        if (strcmp(bands_to_set, "0") == 0) {
            if (strcmp(bands_selected, band_defaults) == 0) {
                ok = true;
                goto success;
            }
        }

        if (strcmp(bands_selected, bands_to_set) != 0) {
            sendFormated("AT+UBANDSEL=%s\r\n", bands_to_set);
            if (RESP_OK == waitFinalResp(NULL,NULL,40000)) {
                ok = true;
            }
        }
        else {
            ok = true;
        }
    }
success:
    UNLOCK();
    return ok;
failure:
    UNLOCK();
    return false;
}

bool MDMParser::getBandSelect(MDM_BandSelect &data)
{
    bool ok = false;
    LOCK();
    if (_init && _pwr) {
        MDM_BandSelect data_sel;
        MDM_INFO("\r\n[ Modem::getBandSelect ] = = = = = = = = = =");
        sendFormated("AT+UBANDSEL?\r\n");
        if (RESP_OK == waitFinalResp(_cbBANDSEL, &data_sel)) {
            ok = true;
            memcpy(&data, &data_sel, sizeof(MDM_BandSelect));
        }
    }
    UNLOCK();
    return ok;
}

bool MDMParser::getBandAvailable(MDM_BandSelect &data)
{
    bool ok = false;
    LOCK();
    if (_init && _pwr) {
        MDM_BandSelect data_avail;
        MDM_INFO("\r\n[ Modem::getBandAvailable ] = = = = = = = = = =");
        sendFormated("AT+UBANDSEL=?\r\n");
        if (RESP_OK == waitFinalResp(_cbBANDAVAIL, &data_avail)) {
            ok = true;
            memcpy(&data, &data_avail, sizeof(MDM_BandSelect));
        }
    }
    UNLOCK();
    return ok;
}

int MDMParser::_cbUGCNTRD(int type, const char* buf, int len, MDM_DataUsage* data)
{
    if ((type == TYPE_PLUS) && data) {
        int a,b,c,d,e;
        // +UGCNTRD: 31,2704,1819,2724,1839\r\n
        // +UGCNTRD: <cid>,<tx_sess_bytes>,<rx_sess_bytes>,<tx_total_bytes>,<rx_total_bytes>
        if (sscanf(buf, "\r\n+UGCNTRD: %d,%d,%d,%d,%d\r\n", &a,&b,&c,&d,&e) == 5) {
            data->cid = a;
            data->tx_session = b;
            data->rx_session = c;
            data->tx_total = d;
            data->rx_total = e;
        }
    }
    return WAIT;
}

int MDMParser::_cbBANDAVAIL(int type, const char* buf, int len, MDM_BandSelect* data)
{
    if ((type == TYPE_PLUS) && data) {
        int c;
        int b[5];
        // \r\n+UBANDSEL: (0,850,900,1800,1900)\r\n
        if ((c = sscanf(buf, "\r\n+UBANDSEL: (%d,%d,%d,%d,%d)\r\n", &b[0],&b[1],&b[2],&b[3],&b[4])) > 0) {
            for (int i=0; i<c; i++) {
                data->band[i] = (MDM_Band)b[i];
            }
            data->count = c;
        }
    }
    return WAIT;
}

int MDMParser::_cbBANDSEL(int type, const char* buf, int len, MDM_BandSelect* data)
{
    if ((type == TYPE_PLUS) && data) {
        int c;
        int b[4];
        // \r\n+UBANDSEL: 850\r\n
        // \r\n+UBANDSEL: 850,1900\r\n
        if ((c = sscanf(buf, "\r\n+UBANDSEL: %d,%d,%d,%d\r\n", &b[0],&b[1],&b[2],&b[3])) > 0) {
            for (int i=0; i<c; i++) {
                data->band[i] = (MDM_Band)b[i];
            }
            data->count = c;
        }
    }
    return WAIT;
}

int MDMParser::_cbCOPS(int type, const char* buf, int len, NetStatus* status)
{
    if ((type == TYPE_PLUS) && status){
        int act = 99;
        // +COPS: <mode>[,<format>,<oper>[,<AcT>]]
        if (sscanf(buf, "\r\n+COPS: %*d,%*d,\"%[^\"]\",%d",status->opr,&act) >= 1) {
            if      (act == 0) status->act = ACT_GSM;      // 0: GSM,
            else if (act == 2) status->act = ACT_UTRAN;    // 2: UTRAN
        }
    }
    return WAIT;
}

int MDMParser::_cbCNUM(int type, const char* buf, int len, char* num)
{
    if ((type == TYPE_PLUS) && num){
        int a;
        if ((sscanf(buf, "\r\n+CNUM: \"My Number\",\"%31[^\"]\",%d", num, &a) == 2) &&
            ((a == 129) || (a == 145))) {
        }
    }
    return WAIT;
}

int MDMParser::_cbCSQ(int type, const char* buf, int len, NetStatus* status)
{
    if ((type == TYPE_PLUS) && status){
        int a,b;
        char _qual[] = { 49, 43, 37, 25, 19, 13, 7, 0 }; // see 3GPP TS 45.008 [20] subclause 8.2.4
        // +CSQ: <rssi>,<qual>
        if (sscanf(buf, "\r\n+CSQ: %d,%d",&a,&b) == 2) {
            if (a != 99) status->rssi = -113 + 2*a;  // 0: -113 1: -111 ... 30: -53 dBm with 2 dBm steps
            if ((b != 99) && (b < (int)sizeof(_qual))) status->qual = _qual[b];  //
        }
    }
    return WAIT;
}

int MDMParser::_cbUACTIND(int type, const char* buf, int len, int* i)
{
    if ((type == TYPE_PLUS) && i){
        int a;
        if (sscanf(buf, "\r\n+UACTIND: %d", &a) == 1) {
            *i = a;
        }
    }
    return WAIT;
}

// ----------------------------------------------------------------
// setup the PDP context

bool MDMParser::pdp(const char* apn)
{
    bool ok = true;
    // bool is3G = _dev.dev == DEV_SARA_U260 || _dev.dev == DEV_SARA_U270;
    LOCK();
    if (_init && _pwr) {

// todo - refactor
// This is setting up an external PDP context, join() creates an internal one
// which is ultimately the one that's used by the system. So no need for this.
#if 0
        MDM_INFO("Modem::pdp\r\n");

        DEBUG_D("Define the PDP context 1 with PDP type \"IP\" and APN \"%s\"\r\n", apn);
        sendFormated("AT+CGDCONT=1,\"IP\",\"%s\"\r\n", apn);
        if (RESP_OK != waitFinalResp(NULL, NULL, 2000))
            goto failure;

        if (is3G) {
            MDM_INFO("Define a QoS profile for PDP context 1");
            /* with Traffic Class 3 (background),
             * maximum bit rate 64 kb/s both for UL and for DL, no Delivery Order requirements,
             * a maximum SDU size of 320 octets, an SDU error ratio of 10-4, a residual bit error
             * ratio of 10-5, delivery of erroneous SDUs allowed and Traffic Handling Priority 3.
             */
            sendFormated("AT+CGEQREQ=1,3,64,64,,,0,320,\"1E4\",\"1E5\",1,,3\r\n");
            if (RESP_OK != waitFinalResp(NULL, NULL, 2000))
                goto failure;
        }

        MDM_INFO("Activate PDP context 1...");
        sendFormated("AT+CGACT=1,1\r\n");
        if (RESP_OK != waitFinalResp(NULL, NULL, 20000)) {
            sendFormated("AT+CEER\r\n");
            waitFinalResp();

            MDM_INFO("Test PDP context 1 for non-zero IP address...");
            sendFormated("AT+CGPADDR=1\r\n");
            if (RESP_OK != waitFinalResp(NULL, NULL, 2000))

            MDM_INFO("Read the PDP contexts’ parameters...");
            sendFormated("AT+CGDCONT?\r\n");
            // +CGPADDR: 1, "99.88.111.88"
            if (RESP_OK != waitFinalResp(NULL, NULL, 2000))

            if (is3G) {
                MDM_INFO("Read the negotiated QoS profile for PDP context 1...");
                sendFormated("AT+CGEQNEG=1\r\n");
                goto failure;
            }
        }

        MDM_INFO("Test PDP context 1 for non-zero IP address...");
        sendFormated("AT+CGPADDR=1\r\n");
        if (RESP_OK != waitFinalResp(NULL, NULL, 2000))
            goto failure;

        MDM_INFO("Read the PDP contexts’ parameters...");
        sendFormated("AT+CGDCONT?\r\n");
        // +CGPADDR: 1, "99.88.111.88"
        if (RESP_OK != waitFinalResp(NULL, NULL, 2000))
            goto failure;

        if (is3G) {
            MDM_INFO("Read the negotiated QoS profile for PDP context 1...");
            sendFormated("AT+CGEQNEG=1\r\n");
            if (RESP_OK != waitFinalResp(NULL, NULL, 2000))
                goto failure;
        }

        _activated = true; // PDP
#endif
        UNLOCK();
        return ok;
    }
// failure:
    UNLOCK();
    return false;
}

// ----------------------------------------------------------------
// internet connection

MDM_IP MDMParser::join(const char* apn /*= NULL*/, const char* username /*= NULL*/,
                              const char* password /*= NULL*/, Auth auth /*= AUTH_DETECT*/)
{
    LOCK();
    if (_init && _pwr) {
        MDM_INFO("\r\n[ Modem::join ] = = = = = = = = = = = = = = = =");
        _ip = NOIP;
        int a = 0;
        bool force = false; // If we are already connected, don't force a reconnect.

        // perform GPRS attach
        sendFormated("AT+CGATT=1\r\n");
        if (RESP_OK != waitFinalResp(NULL,NULL,3*60*1000))
            goto failure;

        // Check the if the PSD profile is activated (a=1)
        sendFormated("AT+UPSND=" PROFILE ",8\r\n");
        if (RESP_OK != waitFinalResp(_cbUPSND, &a))
            goto failure;
        if (a == 1) {
            _activated = true; // PDP activated
            if (force) {
                // deactivate the PSD profile if it is already activated
                sendFormated("AT+UPSDA=" PROFILE ",4\r\n");
                if (RESP_OK != waitFinalResp(NULL,NULL,40*1000))
                    goto failure;
                a = 0;
            }
        }
        if (a == 0) {
            bool ok = false;
            _activated = false; // PDP deactived
            // try to lookup the apn settings from our local database by mccmnc
            const char* config = NULL;
            if (!apn && !username && !password)
                config = apnconfig(_dev.imsi);

            // Set up the dynamic IP address assignment.
            sendFormated("AT+UPSD=" PROFILE ",7,\"0.0.0.0\"\r\n");
            if (RESP_OK != waitFinalResp())
                goto failure;

            do {
                if (config) {
                    apn      = _APN_GET(config);
                    username = _APN_GET(config);
                    password = _APN_GET(config);
                    DEBUG_D("Testing APN Settings(\"%s\",\"%s\",\"%s\")\r\n", apn, username, password);
                }
                // Set up the APN
                if (apn && *apn) {
                    sendFormated("AT+UPSD=" PROFILE ",1,\"%s\"\r\n", apn);
                    if (RESP_OK != waitFinalResp())
                        goto failure;
                }
                if (username && *username) {
                    sendFormated("AT+UPSD=" PROFILE ",2,\"%s\"\r\n", username);
                    if (RESP_OK != waitFinalResp())
                        goto failure;
                }
                if (password && *password) {
                    sendFormated("AT+UPSD=" PROFILE ",3,\"%s\"\r\n", password);
                    if (RESP_OK != waitFinalResp())
                        goto failure;
                }
                // try different Authentication Protocols
                // 0 = none
                // 1 = PAP (Password Authentication Protocol)
                // 2 = CHAP (Challenge Handshake Authentication Protocol)
                for (int i = AUTH_NONE; i <= AUTH_CHAP && !ok; i ++) {
                    if ((auth == AUTH_DETECT) || (auth == i)) {
                        // Set up the Authentication Protocol
                        sendFormated("AT+UPSD=" PROFILE ",6,%d\r\n", i);
                        if (RESP_OK != waitFinalResp())
                            goto failure;
                        // Activate the PSD profile and make connection
                        sendFormated("AT+UPSDA=" PROFILE ",3\r\n");
                        if (RESP_OK == waitFinalResp(NULL,NULL,150*1000)) {
                            _activated = true; // PDP activated
                            ok = true;
                        }
                    }
                }
            } while (!ok && config && *config); // maybe use next setting ?
            if (!ok) {
                MDM_ERROR("Your modem APN/password/username may be wrong\r\n");
                goto failure;
            }
        }
        //Get local IP address
        sendFormated("AT+UPSND=" PROFILE ",0\r\n");
        if (RESP_OK != waitFinalResp(_cbUPSND, &_ip))
            goto failure;

        UNLOCK();
        _attached = true;  // GPRS
        return _ip;
    }
failure:
    unlock();
    return NOIP;
}

int MDMParser::_cbUDOPN(int type, const char* buf, int len, char* mccmnc)
{
    if ((type == TYPE_PLUS) && mccmnc) {
        if (sscanf(buf, "\r\n+UDOPN: 0,\"%[^\"]\"", mccmnc) == 1)
            ;
    }
    return WAIT;
}

int MDMParser::_cbCMIP(int type, const char* buf, int len, MDM_IP* ip)
{
    if ((type == TYPE_UNKNOWN) && ip) {
        int a,b,c,d;
        if (sscanf(buf, "\r\n" IPSTR, &a,&b,&c,&d) == 4)
            *ip = IPADR(a,b,c,d);
    }
    return WAIT;
}

int MDMParser::_cbUPSND(int type, const char* buf, int len, int* act)
{
    if ((type == TYPE_PLUS) && act) {
        if (sscanf(buf, "\r\n+UPSND: %*d,%*d,%d", act) == 1)
            /*nothing*/;
    }
    return WAIT;
}

int MDMParser::_cbUPSND(int type, const char* buf, int len, MDM_IP* ip)
{
    if ((type == TYPE_PLUS) && ip) {
        int a,b,c,d;
        // +UPSND=<profile_id>,<param_tag>[,<dynamic_param_val>]
        if (sscanf(buf, "\r\n+UPSND: " PROFILE ",0,\"" IPSTR "\"", &a,&b,&c,&d) == 4)
            *ip = IPADR(a,b,c,d);
    }
    return WAIT;
}

int MDMParser::_cbUDNSRN(int type, const char* buf, int len, MDM_IP* ip)
{
    if ((type == TYPE_PLUS) && ip) {
        int a,b,c,d;
        if (sscanf(buf, "\r\n+UDNSRN: \"" IPSTR "\"", &a,&b,&c,&d) == 4)
            *ip = IPADR(a,b,c,d);
    }
    return WAIT;
}

bool MDMParser::reconnect(void)
{
    bool ok = false;
    LOCK();
    if (_activated) {
        MDM_INFO("\r\n[ Modem::reconnect ] = = = = = = = = = = = = = =");
        if (!_attached) {
            /* Activates the PDP context assoc. with this profile */
            /* If GPRS is detached, this will force a re-attach */
            sendFormated("AT+UPSDA=" PROFILE ",3\r\n");
            if (RESP_OK == waitFinalResp(NULL, NULL, 150*1000)) {

                //Get local IP address
                sendFormated("AT+UPSND=" PROFILE ",0\r\n");
                if (RESP_OK == waitFinalResp(_cbUPSND, &_ip)) {
                    ok = true;
                    _attached = true;
                }
            }
        }
    }
    UNLOCK();
    return ok;
}

// TODO - refactor disconnect() and detach()
// disconnect() can be called before detach() but not vice versa or
// disconnect() will ERROR because its PDP context will already be
// deactivated.
// _attached and _activated flags are currently associated inversely
// to what's happening.  When refactoring, consider combining...
bool MDMParser::disconnect(void)
{
    bool ok = false;
    bool continue_cancel = false;
    LOCK();
    if (_attached) {
        if (_cancel_all_operations) {
            continue_cancel = true;
            resume(); // make sure we can use the AT parser
        }
        MDM_INFO("\r\n[ Modem::disconnect ] = = = = = = = = = = = = =");
        if (_ip != NOIP) {
            /* Deactivates the PDP context assoc. with this profile
             * ensuring that no additional data is sent or received
             * by the device. */
            sendFormated("AT+UPSDA=" PROFILE ",4\r\n");
            if (RESP_OK == waitFinalResp()) {
                _ip = NOIP;
                ok = true;
                _attached = false;
            }
        }
    }
    if (continue_cancel) cancel();
    UNLOCK();
    return ok;
}

bool MDMParser::detach(void)
{
    bool ok = false;
    bool continue_cancel = false;
    LOCK();
    if (_activated) {
        if (_cancel_all_operations) {
            continue_cancel = true;
            resume(); // make sure we can use the AT parser
        }
        MDM_INFO("\r\n[ Modem::detach ] = = = = = = = = = = = = = = =");
        // if (_ip != NOIP) {  // if we disconnect() first we won't have an IP
            /* Detach from the GPRS network and conserve network resources. */
            /* Any active PDP context will also be deactivated. */
            sendFormated("AT+CGATT=0\r\n");
            if (RESP_OK != waitFinalResp(NULL,NULL,3*60*1000)) {
                ok = true;
                _activated = false;
            }
        // }
    }
    if (continue_cancel) cancel();
    UNLOCK();
    return ok;
}

MDM_IP MDMParser::gethostbyname(const char* host)
{
    MDM_IP ip = NOIP;
    int a,b,c,d;
    if (sscanf(host, IPSTR, &a,&b,&c,&d) == 4)
        ip = IPADR(a,b,c,d);
    else {
        LOCK();
        sendFormated("AT+UDNSRN=0,\"%s\"\r\n", host);
        if (RESP_OK != waitFinalResp(_cbUDNSRN, &ip, 30*1000))
            ip = NOIP;
        UNLOCK();
    }
    return ip;
}

// ----------------------------------------------------------------
// sockets

int MDMParser::_cbUSOCR(int type, const char* buf, int len, int* handle)
{
    if ((type == TYPE_PLUS) && handle) {
        // +USOCR: socket
        if (sscanf(buf, "\r\n+USOCR: %d", handle) == 1)
            /*nothing*/;
    }
    return WAIT;
}

int MDMParser::_cbUSOCTL(int type, const char* buf, int len, int* handle)
{
    if ((type == TYPE_PLUS) && handle) {
        // +USOCTL: socket,param_id,param_val
        if (sscanf(buf, "\r\n+USOCTL: %d,%*d,%*d", handle) == 1)
            /*nothing*/;
    }
    return WAIT;
}

/* Tries to close any currently unused socket handles */
int MDMParser::_socketCloseUnusedHandles() {
    bool ok = false;
    LOCK();

    for (int s = 0; s < NUMSOCKETS; s++) {
        // If this HANDLE is not found to be in use, try to close it
        if (_findSocket(s) == MDM_SOCKET_ERROR) {
            if (_socketCloseHandleIfOpen(s)) {
                ok = true; // If any actually close, return true
            }
        }
    }

    UNLOCK();
    return ok;
}

/* Tries to close the specified socket handle */
int MDMParser::_socketCloseHandleIfOpen(int socket_handle) {
    bool ok = false;
    LOCK();

    // Check if socket_handle is open
    // AT+USOCTL=0,1
    // +USOCTL: 0,1,0
    int handle = MDM_SOCKET_ERROR;
    sendFormated("AT+USOCTL=%d,1\r\n", socket_handle);
    if ((RESP_OK == waitFinalResp(_cbUSOCTL, &handle)) &&
        (handle != MDM_SOCKET_ERROR)) {
        DEBUG_D("Socket handle %d was open, now closing...\r\n", handle);
        // Close it if it's open
        // AT+USOCL=0
        // OK
        sendFormated("AT+USOCL=%d\r\n", handle);
        if (RESP_OK == waitFinalResp()) {
            DEBUG_D("Socket handle %d was closed.\r\n", handle);
            ok = true;
        }
    }

    UNLOCK();
    return ok;
}

int MDMParser::_socketSocket(int socket, IpProtocol ipproto, int port)
{
    int rv = socket;
    LOCK();

    if (ipproto == MDM_IPPROTO_UDP) {
        // sending port can only be set on 2G/3G modules
        if (port != -1) {
            sendFormated("AT+USOCR=17,%d\r\n", port);
        }
    } else /*(ipproto == MDM_IPPROTO_TCP)*/ {
        sendFormated("AT+USOCR=6\r\n");
    }
    int handle = MDM_SOCKET_ERROR;
    if ((RESP_OK == waitFinalResp(_cbUSOCR, &handle)) &&
        (handle != MDM_SOCKET_ERROR)) {
        DEBUG_D("Socket %d: handle %d was created\r\n", socket, handle);
        _sockets[socket].handle     = handle;
        _sockets[socket].timeout_ms = TIMEOUT_BLOCKING;
        _sockets[socket].connected  = (ipproto == MDM_IPPROTO_UDP);
        _sockets[socket].pending    = 0;
        _sockets[socket].open       = true;
    }
    else {
        rv = MDM_SOCKET_ERROR;
    }

    UNLOCK();
    return rv;
}

int MDMParser::socketSocket(IpProtocol ipproto, int port)
{
    int socket;
    static bool checkedOnce = false;
    LOCK();

    if (!_attached) {
        if (!reconnect()) {
            socket = MDM_SOCKET_ERROR;
        }
    }

    if (_attached) {
        if (!checkedOnce) {
            checkedOnce = true; // prevent re-entry
            DEBUG_D("On first socketSocket use, free all open sockets\r\n");
            // Clean up any open sockets, we may have power cycled the STM32
            // while the modem remained connected.
            for (int s = 0; s < NUMSOCKETS; s++) {
                _socketCloseHandleIfOpen(s);
                // re-initialize the socket element
                _socketFree(s);
            }
        }

        // find an free socket
        socket = _findSocket(MDM_SOCKET_ERROR);
        DEBUG_D("socketSocket(%s)\r\n", (ipproto?"UDP":"TCP"));
        if (socket != MDM_SOCKET_ERROR) {
            int _socket = _socketSocket(socket, ipproto, port);
            if (_socket != MDM_SOCKET_ERROR) {
                socket = _socket;
            }
            else {
                // A socket should be available, but errored on trying to create one
                if (_socketCloseUnusedHandles()) {
                    // find a new free socket and try again
                    _socket = _findSocket(MDM_SOCKET_ERROR);
                    socket = _socketSocket(_socket, ipproto, port);
                }
                else {
                    // We tried to close unused handles, but also failed.
                    socket = MDM_SOCKET_ERROR;
                }
            }
        }
    }
    UNLOCK();
    return socket;
}

bool MDMParser::socketConnect(int socket, const char * host, int port)
{
    MDM_IP ip = gethostbyname(host);
    if (ip == NOIP)
        return false;
    DEBUG_D("socketConnect(host: %s)\r\n", host);
    // connect to socket
    return socketConnect(socket, ip, port);
}

bool MDMParser::socketConnect(int socket, const MDM_IP& ip, int port)
{
    bool ok = false;
    LOCK();
    if (ISSOCKET(socket) && (!_sockets[socket].connected)) {
        DEBUG_D("socketConnect(%d,port:%d)\r\n", socket,port);
        sendFormated("AT+USOCO=%d,\"" IPSTR "\",%d\r\n", _sockets[socket].handle, IPNUM(ip), port);
        if (RESP_OK == waitFinalResp())
            ok = _sockets[socket].connected = true;
    }
    UNLOCK();
    return ok;
}

bool MDMParser::socketIsConnected(int socket)
{
    bool ok = false;
    LOCK();
    ok = ISSOCKET(socket) && _sockets[socket].connected;
    //DEBUG_D("socketIsConnected(%d) %s\r\n", socket, ok?"yes":"no");
    UNLOCK();
    return ok;
}

bool MDMParser::socketSetBlocking(int socket, system_tick_t timeout_ms)
{
    bool ok = false;
    LOCK();
    // DEBUG_D("socketSetBlocking(%d,%d)\r\n", socket,timeout_ms);
    if (ISSOCKET(socket)) {
        _sockets[socket].timeout_ms = timeout_ms;
        ok = true;
    }
    UNLOCK();
    return ok;
}

bool MDMParser::socketClose(int socket)
{
    bool ok = false;
    LOCK();
    if (ISSOCKET(socket)
        && (_sockets[socket].connected || _sockets[socket].open))
    {
        DEBUG_D("socketClose(%d)\r\n", socket);
        sendFormated("AT+USOCL=%d\r\n", _sockets[socket].handle);
        if (RESP_ERROR == waitFinalResp()) {
            sendFormated("AT+CEER\r\n"); // For logging visibility
            waitFinalResp();
        }
        // Assume RESP_OK in most situations, and assume closed
        // already if we couldn't close it, even though this can
        // be false. Recovery added to socketSocket();
        _sockets[socket].connected = false;
        _sockets[socket].open = false;
        ok = true;
    }
    UNLOCK();
    return ok;
}

bool MDMParser::_socketFree(int socket)
{
    bool ok = false;
    LOCK();
    if ((socket >= 0) && (socket < NUMSOCKETS)) {
        if (_sockets[socket].handle != MDM_SOCKET_ERROR) {
            DEBUG_D("socketFree(%d)\r\n",  socket);
            _sockets[socket].handle     = MDM_SOCKET_ERROR;
            _sockets[socket].timeout_ms = TIMEOUT_BLOCKING;
            _sockets[socket].connected  = false;
            _sockets[socket].pending    = 0;
            _sockets[socket].open       = false;
        }
        ok = true;
    }
    UNLOCK();
    return ok; // only false if invalid socket
}

bool MDMParser::socketFree(int socket)
{
    // make sure it is closed
    socketClose(socket);
    return _socketFree(socket);
}

int MDMParser::socketSend(int socket, const char * buf, int len)
{
    //DEBUG_D("socketSend(%d,,%d)\r\n", socket,len);
    int cnt = len;
    while (cnt > 0) {
        int blk = USO_MAX_WRITE;
        if (cnt < blk)
            blk = cnt;
        bool ok = false;
        {
            LOCK();
            if (ISSOCKET(socket)) {
                sendFormated("AT+USOWR=%d,%d\r\n",_sockets[socket].handle,blk);
                if (RESP_PROMPT == waitFinalResp()) {
                    HAL_Delay_Milliseconds(50);
                    send(buf, blk);
                    if (RESP_OK == waitFinalResp())
                        ok = true;
                }
            }
            UNLOCK();
        }
        if (!ok)
            return MDM_SOCKET_ERROR;
        buf += blk;
        cnt -= blk;
    }
    return (len - cnt);
}

int MDMParser::socketSendTo(int socket, MDM_IP ip, int port, const char * buf, int len)
{
    DEBUG_D("socketSendTo(%d," IPSTR ",%d,,%d)\r\n", socket,IPNUM(ip),port,len);
    int cnt = len;
    while (cnt > 0) {
        int blk = USO_MAX_WRITE;
        if (cnt < blk)
            blk = cnt;
        bool ok = false;
        {
            LOCK();
            if (ISSOCKET(socket)) {
                sendFormated("AT+USOST=%d,\"" IPSTR "\",%d,%d\r\n",_sockets[socket].handle,IPNUM(ip),port,blk);
                if (RESP_PROMPT == waitFinalResp()) {
                    HAL_Delay_Milliseconds(50);
                    send(buf, blk);
                    if (RESP_OK == waitFinalResp())
                        ok = true;
                }
            }
            UNLOCK();
        }
        if (!ok)
            return MDM_SOCKET_ERROR;
        buf += blk;
        cnt -= blk;
    }
    return (len - cnt);
}

int MDMParser::socketReadable(int socket)
{
    int pending = MDM_SOCKET_ERROR;
    if (_cancel_all_operations)
            return MDM_SOCKET_ERROR;
    LOCK();
    if (ISSOCKET(socket) && _sockets[socket].connected) {
            //DEBUG_D("socketReadable(%d)\r\n", socket);
        // allow to receive unsolicited commands
        waitFinalResp(NULL, NULL, 0);
        if (_sockets[socket].connected)
           pending = _sockets[socket].pending;
    }
    UNLOCK();
    return pending;
}

int MDMParser::_cbUSORD(int type, const char* buf, int len, USORDparam* param)
{
    if ((type == TYPE_PLUS) && param) {
        int sz, sk;
        if ((sscanf(buf, "\r\n+USORD: %d,%d,", &sk, &sz) == 2) &&
            (buf[len-sz-2] == '\"') && (buf[len-1] == '\"')) {
            memcpy(param->buf, &buf[len-1-sz], sz);
            param->len = sz;
        } else {
            param->len = 0;
        }
    }
    return WAIT;
}

int MDMParser::socketRecv(int socket, char* buf, int len)
{
    int cnt = 0;
/*
    DEBUG_D("socketRecv(%d,%d)\r\n", socket, len);
#ifdef MDM_DEBUG
    memset(buf, '\0', len);
#endif
*/
    system_tick_t start = HAL_Timer_Get_Milli_Seconds();
    while (len) {
        // DEBUG_D("socketRecv: LEN: %d\r\n", len);
        int blk = MAX_SIZE; // still need space for headers and unsolicited  commands
        if (len < blk) blk = len;
        bool ok = false;
        {
            LOCK();
            if (ISSOCKET(socket)) {
                if (_sockets[socket].connected) {
                    int available = socketReadable(socket);
                    if (available<0)  {
                        // DEBUG_D("socketRecv: SOCKET CLOSED or NO AVAIL DATA\r\n");
                        // Socket may have been closed remotely during read, or no more data to read.
                        // Zero the `len` to break out of the while(len), and set `ok` to true so
                        // we return the `cnt` recv'd up until the socket was closed.
                        len = 0;
                        ok = true;
                    }
                    else
                    {
                        if (blk > available)    // only read up to the amount available. When 0,
                            blk = available;// skip reading and check timeout.
                        if (blk > 0) {
                            DEBUG_D("socketRecv: _cbUSORD\r\n");
                            sendFormated("AT+USORD=%d,%d\r\n",_sockets[socket].handle, blk);
                            USORDparam param;
                            param.buf = buf;
                            if (RESP_OK == waitFinalResp(_cbUSORD, &param)) {
                                blk = param.len;
                                _sockets[socket].pending -= blk;
                                len -= blk;
                                cnt += blk;
                                buf += blk;
                                ok = true;
                            }
                        } else if (!TIMEOUT(start, _sockets[socket].timeout_ms)) {
                            // DEBUG_D("socketRecv: WAIT FOR URCs\r\n");
                            ok = (WAIT == waitFinalResp(NULL,NULL,0)); // wait for URCs
                        } else {
                            // DEBUG_D("socketRecv: TIMEOUT\r\n");
                            len = 0;
                            ok = true;
                        }
                    }
                } else {
                    // DEBUG_D("socketRecv: SOCKET NOT CONNECTED\r\n");
                    len = 0;
                    ok = true;
                }
            }
            UNLOCK();
        }
        if (!ok) {
            // DEBUG_D("socketRecv: ERROR\r\n");
            return MDM_SOCKET_ERROR;
        }
    }
    // DEBUG_D("socketRecv: %d \"%*s\"\r\n", cnt, cnt, buf-cnt);
    return cnt;
}

int MDMParser::_cbUSORF(int type, const char* buf, int len, USORFparam* param)
{
    if ((type == TYPE_PLUS) && param) {
        int sz, sk, p, a,b,c,d;
        int r = sscanf(buf, "\r\n+USORF: %d,\"" IPSTR "\",%d,%d,",
            &sk,&a,&b,&c,&d,&p,&sz);
        if ((r == 7) && (buf[len-sz-2] == '\"') && (buf[len-1] == '\"')) {
            memcpy(param->buf, &buf[len-1-sz], sz);
            param->ip = IPADR(a,b,c,d);
            param->port = p;
            param->len = sz;
        } else {
            param->len = 0;
        }
    }
    return WAIT;
}

int MDMParser::socketRecvFrom(int socket, MDM_IP* ip, int* port, char* buf, int len)
{
    int cnt = 0;
    //DEBUG_D("socketRecvFrom(%d,,%d)\r\n", socket, len);
#ifdef MDM_DEBUG
    memset(buf, '\0', len);
#endif
    system_tick_t start = HAL_Timer_Get_Milli_Seconds();
    while (len) {
        int blk = MAX_SIZE; // still need space for headers and unsolicited commands
        if (len < blk) blk = len;
        bool ok = false;
        {
                LOCK();
            if (ISSOCKET(socket)) {
                if (blk > 0) {
                    sendFormated("AT+USORF=%d,%d\r\n",_sockets[socket].handle, blk);
                    USORFparam param;
                    param.buf = buf;
                    if (RESP_OK == waitFinalResp(_cbUSORF, &param)) {
                        *ip = param.ip;
                        *port = param.port;
                        blk = param.len;
                        _sockets[socket].pending -= blk;
                        len -= blk;
                        cnt += blk;
                        buf += blk;
                        len = 0; // done
                        ok = true;
                    }
                } else if (!TIMEOUT(start, _sockets[socket].timeout_ms)) {
                    ok = (WAIT == waitFinalResp(NULL,NULL,0)); // wait for URCs
                } else {
                    len = 0; // no more data and socket closed or timed-out
                    ok = true;
                }
            }
            UNLOCK();
        }
        if (!ok) {
            DEBUG_D("socketRecv: ERROR\r\n");
            return MDM_SOCKET_ERROR;
        }
    }
    //DEBUG_D("socketRecv: %d \"%*s\"\r\n", cnt, cnt, buf-cnt);
    return cnt;
}

int MDMParser::_findSocket(int handle) {
    for (int socket = 0; socket < NUMSOCKETS; socket ++) {
        if (_sockets[socket].handle == handle)
            return socket;
    }
    return MDM_SOCKET_ERROR;
}

// ----------------------------------------------------------------

int MDMParser::_cbCMGL(int type, const char* buf, int len, CMGLparam* param)
{
    if ((type == TYPE_PLUS) && param && param->num) {
        // +CMGL: <ix>,...
        int ix;
        if (sscanf(buf, "\r\n+CMGL: %d,", &ix) == 1)
        {
            *param->ix++ = ix;
            param->num--;
        }
    }
    return WAIT;
}

int MDMParser::smsList(const char* stat /*= "ALL"*/, int* ix /*=NULL*/, int num /*= 0*/) {
    int ret = -1;
    LOCK();
    sendFormated("AT+CMGL=\"%s\"\r\n", stat);
    CMGLparam param;
    param.ix = ix;
    param.num = num;
    if (RESP_OK == waitFinalResp(_cbCMGL, &param))
        ret = num - param.num;
    UNLOCK();
    return ret;
}

bool MDMParser::smsSend(const char* num, const char* buf)
{
    bool ok = false;
    LOCK();
    sendFormated("AT+CMGS=\"%s\"\r\n",num);
    if (RESP_PROMPT == waitFinalResp(NULL,NULL,150*1000)) {
        send(buf, strlen(buf));
        const char ctrlZ = 0x1A;
        send(&ctrlZ, sizeof(ctrlZ));
        ok = (RESP_OK == waitFinalResp());
    }
    UNLOCK();
    return ok;
}

bool MDMParser::smsDelete(int ix)
{
    bool ok = false;
    LOCK();
    sendFormated("AT+CMGD=%d\r\n",ix);
    ok = (RESP_OK == waitFinalResp());
    UNLOCK();
    return ok;
}

int MDMParser::_cbCMGR(int type, const char* buf, int len, CMGRparam* param)
{
    if (param) {
        if (type == TYPE_PLUS) {
            if (sscanf(buf, "\r\n+CMGR: \"%*[^\"]\",\"%[^\"]", param->num) == 1) {
            }
        } else if ((type == TYPE_UNKNOWN) && (buf[len-2] == '\r') && (buf[len-1] == '\n')) {
            memcpy(param->buf, buf, len-2);
            param->buf[len-2] = '\0';
        }
    }
    return WAIT;
}

bool MDMParser::smsRead(int ix, char* num, char* buf, int len)
{
    bool ok = false;
    LOCK();
    CMGRparam param;
    param.num = num;
    param.buf = buf;
    sendFormated("AT+CMGR=%d\r\n",ix);
    ok = (RESP_OK == waitFinalResp(_cbCMGR, &param));
    UNLOCK();
    return ok;
}

// ----------------------------------------------------------------

int MDMParser::_cbCUSD(int type, const char* buf, int len, char* resp)
{
    if ((type == TYPE_PLUS) && resp) {
        // +USD: \"%*[^\"]\",\"%[^\"]\",,\"%*[^\"]\",%d,%d,%d,%d,\"*[^\"]\",%d,%d"..);
        if (sscanf(buf, "\r\n+CUSD: %*d,\"%[^\"]\",%*d", resp) == 1) {
            /*nothing*/
        }
    }
    return WAIT;
}

bool MDMParser::ussdCommand(const char* cmd, char* buf)
{
    bool ok = false;
    LOCK();
    *buf = '\0';
    // 2G/3G devices only
    sendFormated("AT+CUSD=1,\"%s\"\r\n",cmd);
    ok = (RESP_OK == waitFinalResp(_cbCUSD, buf));
    UNLOCK();
    return ok;
}

// ----------------------------------------------------------------

int MDMParser::_cbUDELFILE(int type, const char* buf, int len, void*)
{
    if ((type == TYPE_ERROR) && strstr(buf, "+CME ERROR: FILE NOT FOUND"))
        return RESP_OK; // file does not exist, so all ok...
    return WAIT;
}

bool MDMParser::delFile(const char* filename)
{
    bool ok = false;
    LOCK();
    sendFormated("AT+UDELFILE=\"%s\"\r\n", filename);
    ok = (RESP_OK == waitFinalResp(_cbUDELFILE));
    UNLOCK();
    return ok;
}

int MDMParser::writeFile(const char* filename, const char* buf, int len)
{
    bool ok = false;
    LOCK();
    sendFormated("AT+UDWNFILE=\"%s\",%d\r\n", filename, len);
    if (RESP_PROMPT == waitFinalResp()) {
        send(buf, len);
        ok = (RESP_OK == waitFinalResp());
    }
    UNLOCK();
    return ok ? len : -1;
}

int MDMParser::readFile(const char* filename, char* buf, int len)
{
    URDFILEparam param;
    param.filename = filename;
    param.buf = buf;
    param.sz = len;
    param.len = 0;
    LOCK();
    sendFormated("AT+URDFILE=\"%s\"\r\n", filename, len);
    if (RESP_OK != waitFinalResp(_cbURDFILE, &param))
        param.len = -1;
    UNLOCK();
    return param.len;
}

int MDMParser::_cbURDFILE(int type, const char* buf, int len, URDFILEparam* param)
{
    if ((type == TYPE_PLUS) && param && param->filename && param->buf) {
        char filename[48];
        int sz;
        if ((sscanf(buf, "\r\n+URDFILE: \"%[^\"]\",%d,", filename, &sz) == 2) &&
            (0 == strcmp(param->filename, filename)) &&
            (buf[len-sz-2] == '\"') && (buf[len-1] == '\"')) {
            param->len = (sz < param->sz) ? sz : param->sz;
            memcpy(param->buf, &buf[len-1-sz], param->len);
        }
    }
    return WAIT;
}

// ----------------------------------------------------------------
bool MDMParser::setDebug(int level)
{
#ifdef MDM_DEBUG
    if ((_debugLevel >= -1) && (level >= -1) &&
        (_debugLevel <=  3) && (level <=  3)) {
        _debugLevel = level;
        return true;
    }
#endif
    return false;
}

void MDMParser::dumpDevStatus(DevStatus* status)
{
    MDM_INFO("\r\n[ Modem::devStatus ] = = = = = = = = = = = = = =");
    const char* txtDev[] = { "Unknown", "SARA-G350", "LISA-U200", "LISA-C200", "SARA-U260", "SARA-U270", "LEON-G200" };
    if (status->dev < sizeof(txtDev)/sizeof(*txtDev) && (status->dev != DEV_UNKNOWN))
        DEBUG_D("  Device:       %s\r\n", txtDev[status->dev]);
    const char* txtLpm[] = { "Disabled", "Enabled", "Active" };
    if (status->lpm < sizeof(txtLpm)/sizeof(*txtLpm))
        DEBUG_D("  Power Save:   %s\r\n", txtLpm[status->lpm]);
    const char* txtSim[] = { "Unknown", "Missing", "Pin", "Ready" };
    if (status->sim < sizeof(txtSim)/sizeof(*txtSim) && (status->sim != SIM_UNKNOWN))
        DEBUG_D("  SIM:          %s\r\n", txtSim[status->sim]);
    if (*status->ccid)
        DEBUG_D("  CCID:         %s\r\n", status->ccid);
    if (*status->imei)
        DEBUG_D("  IMEI:         %s\r\n", status->imei);
    if (*status->imsi)
        DEBUG_D("  IMSI:         %s\r\n", status->imsi);
    if (*status->meid)
        DEBUG_D("  MEID:         %s\r\n", status->meid); // LISA-C
    if (*status->manu)
        DEBUG_D("  Manufacturer: %s\r\n", status->manu);
    if (*status->model)
        DEBUG_D("  Model:        %s\r\n", status->model);
    if (*status->ver)
        DEBUG_D("  Version:      %s\r\n", status->ver);
}

void MDMParser::dumpNetStatus(NetStatus *status)
{
    MDM_INFO("\r\n[ Modem::netStatus ] = = = = = = = = = = = = = =");
    const char* txtReg[] = { "Unknown", "Denied", "None", "Home", "Roaming" };
    if (status->csd < sizeof(txtReg)/sizeof(*txtReg) && (status->csd != REG_UNKNOWN))
        DEBUG_D("  CSD Registration:   %s\r\n", txtReg[status->csd]);
    if (status->psd < sizeof(txtReg)/sizeof(*txtReg) && (status->psd != REG_UNKNOWN))
        DEBUG_D("  PSD Registration:   %s\r\n", txtReg[status->psd]);
    const char* txtAct[] = { "Unknown", "GSM", "Edge", "3G", "CDMA" };
    if (status->act < sizeof(txtAct)/sizeof(*txtAct) && (status->act != ACT_UNKNOWN))
        DEBUG_D("  Access Technology:  %s\r\n", txtAct[status->act]);
    if (status->rssi)
        DEBUG_D("  Signal Strength:    %d dBm\r\n", status->rssi);
    if (status->qual)
        DEBUG_D("  Signal Quality:     %d\r\n", status->qual);
    if (*status->opr)
        DEBUG_D("  Operator:           %s\r\n", status->opr);
    if (status->lac != 0xFFFF)
        DEBUG_D("  Location Area Code: %04X\r\n", status->lac);
    if (status->ci != 0xFFFFFFFF)
        DEBUG_D("  Cell ID:            %08X\r\n", status->ci);
    if (*status->num)
        DEBUG_D("  Phone Number:       %s\r\n", status->num);
}

void MDMParser::dumpIp(MDM_IP ip)
{
    if (ip != NOIP) {
        DEBUG_D("\r\n[ Modem:IP " IPSTR " ] = = = = = = = = = = = = = =\r\n", IPNUM(ip));
    }
}

// ----------------------------------------------------------------
int MDMParser::_parseMatch(Pipe<char>* pipe, int len, const char* sta, const char* end)
{
    int o = 0;
    if (sta) {
        while (*sta) {
            if (++o > len)                  return WAIT;
            char ch = pipe->next();
            if (*sta++ != ch)               return NOT_FOUND;
        }
    }
    if (!end)                               return o; // no termination
    // at least any char
    if (++o > len)                      return WAIT;
    pipe->next();
    // check the end
    int x = 0;
    while (end[x]) {
        if (++o > len)                      return WAIT;
        char ch = pipe->next();
        x = (end[x] == ch) ? x + 1 :
            (end[0] == ch) ? 1 :
                            0;
    }
    return o;
}

int MDMParser::_parseFormated(Pipe<char>* pipe, int len, const char* fmt)
{
    int o = 0;
    int num = 0;
    if (fmt) {
        while (*fmt) {
            if (++o > len)                  return WAIT;
            char ch = pipe->next();
            if (*fmt == '%') {
                fmt++;
                if (*fmt == 'd') { // numeric
                    fmt ++;
                    num = 0;
                    while (ch >= '0' && ch <= '9') {
                        num = num * 10 + (ch - '0');
                        if (++o > len)      return WAIT;
                        ch = pipe->next();
                    }
                }
                else if (*fmt == 'c') { // char buffer (takes last numeric as length)
                    fmt ++;
                    while (num --) {
                        if (++o > len)      return WAIT;
                        ch = pipe->next();
                    }
                }
                else if (*fmt == 's') {
                    fmt ++;
                    if (ch != '\"')         return NOT_FOUND;
                    do {
                        if (++o > len)      return WAIT;
                        ch = pipe->next();
                    } while (ch != '\"');
                    if (++o > len)          return WAIT;
                    ch = pipe->next();
                }
            }
            if (*fmt++ != ch)               return NOT_FOUND;
        }
    }
    return o;
}

int MDMParser::_getLine(Pipe<char>* pipe, char* buf, int len)
{
    int unkn = 0;
    int sz = pipe->size();
    int fr = pipe->free();
    if (len > sz)
        len = sz;
    while (len > 0)
    {
        static struct {
              const char* fmt;                              int type;
        } lutF[] = {
            { "\r\n+USORD: %d,%d,\"%c\"",                   TYPE_PLUS       },
            { "\r\n+USORF: %d,\"" IPSTR "\",%d,%d,\"%c\"",  TYPE_PLUS       },
            { "\r\n+URDFILE: %s,%d,\"%c\"",                 TYPE_PLUS       },
        };
        static struct {
              const char* sta;          const char* end;    int type;
        } lut[] = {
            { "\r\nOK\r\n",             NULL,               TYPE_OK         },
            { "\r\nERROR\r\n",          NULL,               TYPE_ERROR      },
            { "\r\n+CME ERROR:",        "\r\n",             TYPE_ERROR      },
            { "\r\n+CMS ERROR:",        "\r\n",             TYPE_ERROR      },
            { "\r\nRING\r\n",           NULL,               TYPE_RING       },
            { "\r\nCONNECT\r\n",        NULL,               TYPE_CONNECT    },
            { "\r\nNO CARRIER\r\n",     NULL,               TYPE_NOCARRIER  },
            { "\r\nNO DIALTONE\r\n",    NULL,               TYPE_NODIALTONE },
            { "\r\nBUSY\r\n",           NULL,               TYPE_BUSY       },
            { "\r\nNO ANSWER\r\n",      NULL,               TYPE_NOANSWER   },
            { "\r\n+",                  "\r\n",             TYPE_PLUS       },
            { "\r\n@",                  NULL,               TYPE_PROMPT     }, // Sockets
            { "\r\n>",                  NULL,               TYPE_PROMPT     }, // SMS
            { "\n>",                    NULL,               TYPE_PROMPT     }, // File
            { "\r\nABORTED\r\n",        NULL,               TYPE_ABORTED    }, // Current command aborted
            { "\r\n",                   "\r\n",             TYPE_UNKNOWN    }, // If all else fails, break up generic strings
        };
        for (int i = 0; i < (int)(sizeof(lutF)/sizeof(*lutF)); i ++) {
            pipe->set(unkn);
            int ln = _parseFormated(pipe, len, lutF[i].fmt);
            if (ln == WAIT && fr)
                return WAIT;
            if ((ln != NOT_FOUND) && (unkn > 0))
                return TYPE_UNKNOWN | pipe->get(buf, unkn);
            if (ln > 0)
                return lutF[i].type  | pipe->get(buf, ln);
        }
        for (int i = 0; i < (int)(sizeof(lut)/sizeof(*lut)); i ++) {
            pipe->set(unkn);
            int ln = _parseMatch(pipe, len, lut[i].sta, lut[i].end);
            if (ln == WAIT && fr)
                return WAIT;
            if ((ln != NOT_FOUND) && (unkn > 0))
                return TYPE_UNKNOWN | pipe->get(buf, unkn);
            if (ln > 0)
                return lut[i].type | pipe->get(buf, ln);
        }
        // UNKNOWN
        unkn ++;
        len--;
    }
    return WAIT;
}

// ----------------------------------------------------------------
// Electron Serial Implementation
// ----------------------------------------------------------------

MDMElectronSerial::MDMElectronSerial(int rxSize /*= 256*/, int txSize /*= 256*/) :
    ElectronSerialPipe(rxSize, txSize)
{
#ifdef MDM_DEBUG
        //_debugLevel = -1;
#endif

// Important to set _dev.lpm = LPM_ENABLED; when HW FLOW CONTROL enabled.
}

MDMElectronSerial::~MDMElectronSerial(void)
{
    powerOff();
}

int MDMElectronSerial::_send(const void* buf, int len)
{
    return put((const char*)buf, len, true/*=blocking*/);
}

int MDMElectronSerial::getLine(char* buffer, int length)
{
    int ret = _getLine(&_pipeRx, buffer, length);
    rxResume();
    return ret;
}

<<<<<<< HEAD
void MDMElectronSerial::pause()
{
    LOCK();
    rxPause();
}

void MDMElectronSerial::resume()
{
    LOCK();
    rxResume();
}
=======
#endif // !defined(HAL_CELLULAR_EXCLUDE)
>>>>>>> 0498bd12
<|MERGE_RESOLUTION|>--- conflicted
+++ resolved
@@ -2313,7 +2313,6 @@
     return ret;
 }
 
-<<<<<<< HEAD
 void MDMElectronSerial::pause()
 {
     LOCK();
@@ -2325,6 +2324,5 @@
     LOCK();
     rxResume();
 }
-=======
+
 #endif // !defined(HAL_CELLULAR_EXCLUDE)
->>>>>>> 0498bd12
