/*
 * Copyright (c) 2018 Particle Industries, Inc.  All rights reserved.
 *
 * This library is free software; you can redistribute it and/or
 * modify it under the terms of the GNU Lesser General Public
 * License as published by the Free Software Foundation, either
 * version 3 of the License, or (at your option) any later version.
 *
 * This library is distributed in the hope that it will be useful,
 * but WITHOUT ANY WARRANTY; without even the implied warranty of
 * MERCHANTABILITY or FITNESS FOR A PARTICULAR PURPOSE.  See the GNU
 * Lesser General Public License for more details.
 *
 * You should have received a copy of the GNU Lesser General Public
 * License along with this library; if not, see <http://www.gnu.org/licenses/>.
 */

#include "interrupts_hal.h"
#include "interrupts_irq.h"
#include "nrfx_gpiote.h"
#include "pinmap_impl.h"
#include "logging.h"
#include "nrf_nvic.h"
#include "gpio_hal.h"
#include "system_error.h"
#include "check.h"

#if HAL_PLATFORM_IO_EXTENSION && MODULE_FUNCTION != MOD_FUNC_BOOTLOADER
#if HAL_PLATFORM_MCP23S17
#include "mcp23s17.h"
#endif
using namespace particle;
#endif

// 8 high accuracy GPIOTE channels
#define GPIOTE_CHANNEL_NUM              8
// 8 low accuracy port event channels
#define PORT_EVENT_CHANNEL_NUM          NRFX_GPIOTE_CONFIG_NUM_OF_LOW_POWER_EVENTS
// Prioritize the use of high accuracy channels automatically
#define EXTI_CHANNEL_NUM                (GPIOTE_CHANNEL_NUM + PORT_EVENT_CHANNEL_NUM)

static struct {
    uint8_t                 pin;
    HAL_InterruptCallback   interrupt_callback;
} m_exti_channels[EXTI_CHANNEL_NUM] = {{0, {nullptr, nullptr}}};

struct hal_interrupts_suspend_data_t {
    uint32_t config[GPIOTE_CH_NUM];
    uint32_t intenset;
    uint32_t pin_cnf[NUMBER_OF_PINS];
};

static hal_interrupts_suspend_data_t s_suspend_data = {};

extern uintptr_t link_interrupt_vectors_location[];
extern uintptr_t link_ram_interrupt_vectors_location[];
extern uintptr_t link_ram_interrupt_vectors_location_end;

static void gpiote_interrupt_handler(nrfx_gpiote_pin_t nrf_pin, nrf_gpiote_polarity_t action) {
    uint8_t pin = NRF_PIN_LOOKUP_TABLE[nrf_pin];
    if (pin == PIN_INVALID) {
        // Ignore
        return;
    }

    hal_pin_info_t* PIN_MAP = hal_pin_map();

    hal_interrupt_handler_t user_isr_handle = m_exti_channels[PIN_MAP[pin].exti_channel].interrupt_callback.handler;
    void *data = m_exti_channels[PIN_MAP[pin].exti_channel].interrupt_callback.data;
    if (user_isr_handle) {
        user_isr_handle(data);
    }
}

void hal_interrupt_init(void) {
    for (int i = 0; i < EXTI_CHANNEL_NUM; i++) {
        m_exti_channels[i].pin = PIN_INVALID;
    }
    nrfx_gpiote_init();
}

void hal_interrupt_uninit(void) {
    nrfx_gpiote_uninit();
}

static nrfx_gpiote_in_config_t get_gpiote_config(uint16_t pin, InterruptMode mode, bool hi_accu) {
    nrfx_gpiote_in_config_t in_config = {
        .sense = NRF_GPIOTE_POLARITY_TOGGLE,
        .pull = NRF_GPIO_PIN_NOPULL,
        .is_watcher = false,
        .hi_accuracy = hi_accu,
        .skip_gpio_setup = true,
    };

    switch (mode) {
        case CHANGE: {
            in_config.sense = NRF_GPIOTE_POLARITY_TOGGLE; 
            break;
        }
        case RISING: {
            in_config.sense = NRF_GPIOTE_POLARITY_LOTOHI; 
            break;
        }
        case FALLING: {
            in_config.sense = NRF_GPIOTE_POLARITY_HITOLO; 
            break;
        }
    }

    return in_config;
}

<<<<<<< HEAD
int hal_interrupt_attach(uint16_t pin, hal_interrupt_handler_t handler, void* data, InterruptMode mode, hal_interrupt_extra_configuration_t* config) {
    hal_pin_info_t* PIN_MAP = hal_pin_map();
=======
int HAL_Interrupts_Attach(uint16_t pin, HAL_InterruptHandler handler, void* data, InterruptMode mode, HAL_InterruptExtraConfiguration* config) {
    CHECK_TRUE(is_valid_pin(pin), SYSTEM_ERROR_INVALID_ARGUMENT);
    Hal_Pin_Info* PIN_MAP = HAL_Pin_Map();
>>>>>>> 05f5c241

#if HAL_PLATFORM_IO_EXTENSION && MODULE_FUNCTION != MOD_FUNC_BOOTLOADER
    if (PIN_MAP[pin].type == HAL_PIN_TYPE_MCU) {
#endif
        uint8_t nrf_pin = NRF_GPIO_PIN_MAP(PIN_MAP[pin].gpio_port, PIN_MAP[pin].gpio_pin);

        nrfx_gpiote_in_config_t in_config;

        in_config = get_gpiote_config(pin, mode, true);
        uint32_t err_code = nrfx_gpiote_in_init(nrf_pin, &in_config, gpiote_interrupt_handler);
        if (err_code == NRFX_ERROR_NO_MEM) {
            // High accuracy channels have been used up, use low accuracy channels
            in_config = get_gpiote_config(pin, mode, false);
            err_code = nrfx_gpiote_in_init(nrf_pin, &in_config, gpiote_interrupt_handler);
        }

        if (err_code == NRF_SUCCESS) {
            // Add interrupt handler
            for (int i = 0; i < EXTI_CHANNEL_NUM; i++) {
                if (m_exti_channels[i].pin == PIN_INVALID) {
                    m_exti_channels[i].pin = pin;
                    m_exti_channels[i].interrupt_callback.handler = handler;
                    m_exti_channels[i].interrupt_callback.data = data;
                    PIN_MAP[pin].exti_channel = i;

                    break;
                }
            }
        } else if (err_code == NRFX_ERROR_INVALID_STATE) {
            if (!config->keepHandler) {
                // This pin is used by GPIOTE, Change interrupt handler if necessary
                for (int i = 0; i < EXTI_CHANNEL_NUM; i++) {
                    if (m_exti_channels[i].pin == pin) {
                        m_exti_channels[i].interrupt_callback.handler = handler;
                        m_exti_channels[i].interrupt_callback.data = data;

                        break;
                    }
                }
            }
        } else if (err_code == NRFX_ERROR_NO_MEM) {
            // All channels have been used up
            return SYSTEM_ERROR_NO_MEMORY;
        }

        nrfx_gpiote_in_event_enable(nrf_pin, true);
        return SYSTEM_ERROR_NONE;
#if HAL_PLATFORM_IO_EXTENSION && MODULE_FUNCTION != MOD_FUNC_BOOTLOADER
    }
#if HAL_PLATFORM_MCP23S17
    else if (PIN_MAP[pin].type == HAL_PIN_TYPE_IO_EXPANDER) {
        return Mcp23s17::getInstance().attachPinInterrupt(PIN_MAP[pin].gpio_port, PIN_MAP[pin].gpio_pin, mode, static_cast<particle::Mcp23s17InterruptCallback>(handler), data);
    }
#endif
    else {
        return SYSTEM_ERROR_NOT_SUPPORTED;
    }
#endif
}

int hal_interrupt_detach(uint16_t pin) {
    return hal_interrupt_detach_ext(pin, 0, NULL);
}

<<<<<<< HEAD
int hal_interrupt_detach_ext(uint16_t pin, uint8_t keepHandler, void* reserved) {
    hal_pin_info_t* PIN_MAP = hal_pin_map();
=======
int HAL_Interrupts_Detach_Ext(uint16_t pin, uint8_t keepHandler, void* reserved) {
    CHECK_TRUE(is_valid_pin(pin), SYSTEM_ERROR_INVALID_ARGUMENT);
    Hal_Pin_Info* PIN_MAP = HAL_Pin_Map();
>>>>>>> 05f5c241

#if HAL_PLATFORM_IO_EXTENSION && MODULE_FUNCTION != MOD_FUNC_BOOTLOADER
    if (PIN_MAP[pin].type == HAL_PIN_TYPE_MCU) {
#endif
        if (PIN_MAP[pin].exti_channel == EXTI_CHANNEL_NONE) {
            return SYSTEM_ERROR_INVALID_STATE;
        }

        uint8_t nrf_pin = NRF_GPIO_PIN_MAP(PIN_MAP[pin].gpio_port, PIN_MAP[pin].gpio_pin);
        nrfx_gpiote_in_event_disable(nrf_pin);
        if (keepHandler) {
            // Only disable events for this pin and keep handlers
            return SYSTEM_ERROR_NONE;
        }
        nrfx_gpiote_in_uninit(nrf_pin);

        m_exti_channels[PIN_MAP[pin].exti_channel].pin = PIN_INVALID;
        m_exti_channels[PIN_MAP[pin].exti_channel].interrupt_callback.handler = NULL;
        m_exti_channels[PIN_MAP[pin].exti_channel].interrupt_callback.data = NULL;
        PIN_MAP[pin].exti_channel = EXTI_CHANNEL_NONE;
        hal_pin_set_function(pin, PF_NONE);
        return SYSTEM_ERROR_NONE;
#if HAL_PLATFORM_IO_EXTENSION && MODULE_FUNCTION != MOD_FUNC_BOOTLOADER
    }
#if HAL_PLATFORM_MCP23S17
    else if (PIN_MAP[pin].type == HAL_PIN_TYPE_IO_EXPANDER) {
        return Mcp23s17::getInstance().detachPinInterrupt(PIN_MAP[pin].gpio_port, PIN_MAP[pin].gpio_pin);
    } 
#endif
    else {
        return SYSTEM_ERROR_NOT_SUPPORTED;
    }
#endif
}

void hal_interrupt_enable_all(void) {
    sd_nvic_ClearPendingIRQ(GPIOTE_IRQn);
    sd_nvic_EnableIRQ(GPIOTE_IRQn);
}

void hal_interrupt_disable_all(void) {
    sd_nvic_DisableIRQ(GPIOTE_IRQn);
}

void hal_interrupt_suspend(void)
{
    // Save NRF_GPIOTE->CONFIG[], NRF_GPIOTE->INTENSET
    for (unsigned i = 0; i < GPIOTE_CH_NUM; ++i) {
        // NOTE: we are not modifying CONFIG here
        s_suspend_data.config[i] = NRF_GPIOTE->CONFIG[i];
    }
    s_suspend_data.intenset = NRF_GPIOTE->INTENSET;

    // Save pin configuration (including sense)
    for (uint32_t i = 0; i < NUMBER_OF_PINS; i++) {
        auto nrf_pin = i;
        auto port = nrf_gpio_pin_port_decode(&nrf_pin);
        s_suspend_data.pin_cnf[i] = port->PIN_CNF[nrf_pin];
        // NOTE: we are resetting sense configuration
        nrf_gpio_cfg_sense_set(i, NRF_GPIO_PIN_NOSENSE);
    }
}

void hal_interrupt_restore(void)
{
    // Restore pin configuration for all the pins
    for (uint32_t i = 0; i < NUMBER_OF_PINS; i++) {
        auto nrf_pin = i;
        auto port = nrf_gpio_pin_port_decode(&nrf_pin);
        port->PIN_CNF[nrf_pin] = s_suspend_data.pin_cnf[i];
    }

    // Restore NRF_GPIOTE->CONFIG[], NRF_GPIOTE->INTENSET
    for (unsigned i = 0; i < GPIOTE_CH_NUM; ++i) {
        NRF_GPIOTE->CONFIG[i] = s_suspend_data.config[i];
    }
    uint32_t intenset = NRF_GPIOTE->INTENSET;
    nrf_gpiote_int_disable(intenset ^ s_suspend_data.intenset);
    nrf_gpiote_int_enable(s_suspend_data.intenset);
}

int hal_interrupt_set_direct_handler(IRQn_Type irqn, hal_interrupt_direct_handler_t handler, uint32_t flags, void* reserved) {
    if (irqn < NonMaskableInt_IRQn || irqn > SPIM3_IRQn) {
        return 1;
    }

    int32_t state = HAL_disable_irq();
    volatile uint32_t* isrs = (volatile uint32_t*)&link_ram_interrupt_vectors_location;

    if (handler == NULL && (flags & HAL_INTERRUPT_DIRECT_FLAG_RESTORE)) {
        // Restore
        HAL_Core_Restore_Interrupt(irqn);
    } else {
        isrs[IRQN_TO_IDX(irqn)] = (uint32_t)handler;
    }

    if (flags & HAL_INTERRUPT_DIRECT_FLAG_DISABLE) {
        // Disable
        sd_nvic_DisableIRQ(irqn);
    } else if (flags & HAL_INTERRUPT_DIRECT_FLAG_ENABLE) {
        sd_nvic_EnableIRQ(irqn);
    }

    HAL_enable_irq(state);

    return 0;
}<|MERGE_RESOLUTION|>--- conflicted
+++ resolved
@@ -110,14 +110,8 @@
     return in_config;
 }
 
-<<<<<<< HEAD
 int hal_interrupt_attach(uint16_t pin, hal_interrupt_handler_t handler, void* data, InterruptMode mode, hal_interrupt_extra_configuration_t* config) {
     hal_pin_info_t* PIN_MAP = hal_pin_map();
-=======
-int HAL_Interrupts_Attach(uint16_t pin, HAL_InterruptHandler handler, void* data, InterruptMode mode, HAL_InterruptExtraConfiguration* config) {
-    CHECK_TRUE(is_valid_pin(pin), SYSTEM_ERROR_INVALID_ARGUMENT);
-    Hal_Pin_Info* PIN_MAP = HAL_Pin_Map();
->>>>>>> 05f5c241
 
 #if HAL_PLATFORM_IO_EXTENSION && MODULE_FUNCTION != MOD_FUNC_BOOTLOADER
     if (PIN_MAP[pin].type == HAL_PIN_TYPE_MCU) {
@@ -182,14 +176,8 @@
     return hal_interrupt_detach_ext(pin, 0, NULL);
 }
 
-<<<<<<< HEAD
 int hal_interrupt_detach_ext(uint16_t pin, uint8_t keepHandler, void* reserved) {
     hal_pin_info_t* PIN_MAP = hal_pin_map();
-=======
-int HAL_Interrupts_Detach_Ext(uint16_t pin, uint8_t keepHandler, void* reserved) {
-    CHECK_TRUE(is_valid_pin(pin), SYSTEM_ERROR_INVALID_ARGUMENT);
-    Hal_Pin_Info* PIN_MAP = HAL_Pin_Map();
->>>>>>> 05f5c241
 
 #if HAL_PLATFORM_IO_EXTENSION && MODULE_FUNCTION != MOD_FUNC_BOOTLOADER
     if (PIN_MAP[pin].type == HAL_PIN_TYPE_MCU) {
