--- conflicted
+++ resolved
@@ -118,19 +118,11 @@
 } hal_usart_ring_buffer_t;
 
 typedef enum hal_usart_interface_t {
-<<<<<<< HEAD
-    HAL_USART_SERIAL1 = 0,    // maps to USART_TX_RX
-    HAL_USART_SERIAL2 = 1,    // maps to USART_RGBG_RGBB
-    HAL_USART_SERIAL3 = 2,    // maps to ?
-    HAL_USART_SERIAL4 = 3,    // maps to ?
-    HAL_USART_SERIAL5 = 4     // maps to ?
-=======
     HAL_USART_SERIAL1 = 0,    //maps to USART_TX_RX
     HAL_USART_SERIAL2 = 1,
     HAL_USART_SERIAL3 = 2,
     HAL_USART_SERIAL4 = 3,
     HAL_USART_SERIAL5 = 4,
->>>>>>> 37a482b5
 } hal_usart_interface_t;
 
 typedef enum hal_usart_state_t {
