/*
 * Copyright (c) 2018 Particle Industries, Inc.  All rights reserved.
 *
 * This library is free software; you can redistribute it and/or
 * modify it under the terms of the GNU Lesser General Public
 * License as published by the Free Software Foundation, either
 * version 3 of the License, or (at your option) any later version.
 *
 * This library is distributed in the hope that it will be useful,
 * but WITHOUT ANY WARRANTY; without even the implied warranty of
 * MERCHANTABILITY or FITNESS FOR A PARTICULAR PURPOSE.  See the GNU
 * Lesser General Public License for more details.
 *
 * You should have received a copy of the GNU Lesser General Public
 * License along with this library; if not, see <http://www.gnu.org/licenses/>.
 */

#define NO_STATIC_ASSERT
#include "logging.h"
LOG_SOURCE_CATEGORY("ncp.esp32.client");

#include "esp32_ncp_client.h"

#include "at_command.h"
#include "at_response.h"

#include "gpio_hal.h"
#include "timer_hal.h"
#include "delay_hal.h"
#include "serial_stream.h"

#include "xmodem_sender.h"
#include "stream_util.h"
#include "str_util.h"
#include "check.h"
#include "ncp.h"

#include <cstdlib>

#define CHECK_PARSER(_expr) \
        ({ \
            const auto _r = _expr; \
            if (_r < 0) { \
                this->parserError(_r); \
                return _r; \
            } \
            _r; \
        })

#define CHECK_PARSER_OK(_expr) \
        do { \
            const auto _r = _expr; \
            if (_r < 0) { \
                this->parserError(_r); \
                return _r; \
            } \
            if (_r != ::particle::AtResponse::OK) { \
                return SYSTEM_ERROR_AT_NOT_OK; \
            } \
        } while (false)

namespace particle {

namespace {

void espReset() {
    hal_gpio_write(ESPBOOT, 1);
    HAL_Delay_Milliseconds(100);
    hal_gpio_write(ESPEN, 0);
    HAL_Delay_Milliseconds(100);
    hal_gpio_write(ESPEN, 1);
    HAL_Delay_Milliseconds(100);
}

size_t espEscape(const char* src, char* dest, size_t destSize) {
    return escape(src, ",\"\\", '\\', dest, destSize);
}

const auto ESP32_NCP_MAX_MUXER_FRAME_SIZE = 1536;
const auto ESP32_NCP_KEEPALIVE_PERIOD = 5000; // milliseconds
const auto ESP32_NCP_KEEPALIVE_MAX_MISSED = 5;

// FIXME: for now using a very large buffer
const auto ESP32_NCP_AT_CHANNEL_RX_BUFFER_SIZE = 4096;

const auto ESP32_NCP_DEFAULT_SERIAL_BAUDRATE = 921600;
const auto ESP32_NCP_DEFAULT_SDIO_SPEED = 8000000;  // 8MHz

const auto ESP32_NCP_AT_CHANNEL = 1;
const auto ESP32_NCP_STA_CHANNEL = 2;
const auto ESP32_NCP_AP_CHANNEL = 3;

#if !HAL_PLATFORM_WIFI_NCP_SDIO
const auto ESP32_NCP_MIN_MVER_WITH_CMUX = 4;
#else
// FIXME:
const auto ESP32_NCP_MIN_MVER_WITH_CMUX = 7;
#endif // !HAL_PLATFORM_WIFI_NCP_SDIO

} // unnamed

Esp32NcpClient::Esp32NcpClient() :
        ncpState_(NcpState::OFF),
        prevNcpState_(NcpState::OFF),
        connState_(NcpConnectionState::DISCONNECTED),
        parserError_(0),
        ready_(false),
        muxerNotStarted_(false) {
}

Esp32NcpClient::~Esp32NcpClient() {
    destroy();
}

int Esp32NcpClient::init(const NcpClientConfig& conf) {
    // Make sure ESP32 is powered down
<<<<<<< HEAD
    HAL_Pin_Mode(ESPBOOT, OUTPUT);
    HAL_GPIO_Write(ESPBOOT, 1);
=======
    hal_gpio_mode(ESPBOOT, OUTPUT);
>>>>>>> 3ae0116d
#if PLATFORM_ID == PLATFORM_ARGON
    hal_gpio_mode(ESPEN, OUTPUT_OPEN_DRAIN);
#elif PLATFORM_ID == PLATFORM_ASOM || PLATFORM_ID == PLATFORM_TRACKER
    hal_gpio_mode(ESPEN, OUTPUT);
#endif
    espOff();

#if !HAL_PLATFORM_WIFI_NCP_SDIO
    // Initialize serial stream
    std::unique_ptr<SerialStream> serial(new(std::nothrow) SerialStream(HAL_USART_SERIAL2, ESP32_NCP_DEFAULT_SERIAL_BAUDRATE,
            SERIAL_8N1 | SERIAL_FLOW_CONTROL_RTS_CTS));
#else
    std::unique_ptr<Esp32SdioStream> serial(new(std::nothrow) Esp32SdioStream(HAL_SPI_INTERFACE2, ESP32_NCP_DEFAULT_SDIO_SPEED, WIFI_CS, WIFI_INT));
#endif // !HAL_PLATFORM_WIFI_NCP_SDIO
    CHECK_TRUE(serial, SYSTEM_ERROR_NO_MEMORY);
    // Initialize muxed channel stream
    decltype(muxerAtStream_) muxStrm(new(std::nothrow) decltype(muxerAtStream_)::element_type(&muxer_, ESP32_NCP_AT_CHANNEL));
    CHECK_TRUE(muxStrm, SYSTEM_ERROR_NO_MEMORY);
    CHECK(muxStrm->init(ESP32_NCP_AT_CHANNEL_RX_BUFFER_SIZE));
    CHECK(initParser(serial.get()));
    serial_ = std::move(serial);
    muxerAtStream_ = std::move(muxStrm);
    conf_ = conf;
    ncpState_ = NcpState::OFF;
    prevNcpState_ = NcpState::OFF;
    connState_ = NcpConnectionState::DISCONNECTED;
    parserError_ = 0;
    ready_ = false;
    muxerNotStarted_ = false;
    pwrState_ = NcpPowerState::UNKNOWN;
    // We know for a fact that ESP32 is off on boot because we've initialized ESPEN pin to output 0
    ncpPowerState(NcpPowerState::OFF);
    return 0;
}

int Esp32NcpClient::initParser(Stream* stream) {
    // Initialize AT parser
    auto parserConf = AtParserConfig()
            .stream(stream)
            .commandTerminator(AtCommandTerminator::CRLF)
            .logCategory("ncp.esp32.at");
    parser_.destroy();
    CHECK(parser_.init(std::move(parserConf)));
    // Register URC handlers
    CHECK(parser_.addUrcHandler("WIFI CONNECTED", nullptr, nullptr)); // Ignore
    CHECK(parser_.addUrcHandler("WIFI DISCONNECT", [](AtResponseReader* reader, const char* prefix, void* data) {
        const auto self = (Esp32NcpClient*)data;
        self->connectionState(NcpConnectionState::DISCONNECTED);
        return 0;
    }, this));
    return 0;
}

void Esp32NcpClient::destroy() {
    if (ncpState_ != NcpState::OFF) {
        ncpState_ = NcpState::OFF;
        espOff();
    }
    parser_.destroy();
    muxerAtStream_.reset();
    serial_.reset();
}

int Esp32NcpClient::on() {
    const NcpClientLock lock(this);
    if (ncpState_ == NcpState::DISABLED) {
        return SYSTEM_ERROR_INVALID_STATE;
    }
    if (ncpState_ == NcpState::ON) {
        return 0;
    }
    if (!serial_->on()) {
        CHECK(serial_->on(true));
    }
    ncpPowerState(NcpPowerState::TRANSIENT_ON);
    CHECK(waitReady());
    ncpPowerState(NcpPowerState::ON);
    return 0;
}

int Esp32NcpClient::off() {
    const NcpClientLock lock(this);
    if (ncpState_ == NcpState::DISABLED) {
        return SYSTEM_ERROR_INVALID_STATE;
    }
    muxer_.stop();
    ncpPowerState(NcpPowerState::TRANSIENT_OFF);
    espOff();
    ready_ = false;
    ncpState(NcpState::OFF);
    // Disable the UART interface.
    LOG(TRACE, "Deinit modem serial.");
    serial_->on(false);
    ncpPowerState(NcpPowerState::OFF);
    return 0;
}

int Esp32NcpClient::enable() {
    const NcpClientLock lock(this);
    if (ncpState_ != NcpState::DISABLED) {
        return 0;
    }
    serial_->enabled(true);
    muxerAtStream_->enabled(true);
    ncpState_ = prevNcpState_;
    off();
    return 0;
}

void Esp32NcpClient::disable() {
    // This method is used to unblock the network interface thread, so we're not trying to acquire
    // the client lock here
    const NcpState state = ncpState_;
    if (state == NcpState::DISABLED) {
        return;
    }
    prevNcpState_ = state;
    ncpState_ = NcpState::DISABLED;
    serial_->enabled(false);
    muxerAtStream_->enabled(false);
}

NcpState Esp32NcpClient::ncpState() {
    return ncpState_;
}

NcpPowerState Esp32NcpClient::ncpPowerState() {
    return pwrState_;
}

int Esp32NcpClient::disconnect() {
    const NcpClientLock lock(this);
    if (ncpState_ == NcpState::DISABLED) {
        return SYSTEM_ERROR_INVALID_STATE;
    }
    if (connState_ == NcpConnectionState::DISCONNECTED) {
        return 0;
    }
    CHECK(checkParser());
    const int r = CHECK_PARSER(parser_.execCommand("AT+CWQAP"));
    CHECK_TRUE(r == AtResponse::OK, SYSTEM_ERROR_AT_NOT_OK);
    connectionState(NcpConnectionState::DISCONNECTED);
    return 0;
}

NcpConnectionState Esp32NcpClient::connectionState() {
    return connState_;
}

int Esp32NcpClient::getFirmwareVersionString(char* buf, size_t size) {
    const NcpClientLock lock(this);
    CHECK(checkParser());
    auto resp = parser_.sendCommand("AT+CGMR");
    CHECK_PARSER(resp.readLine(buf, size));
    const int r = CHECK_PARSER(resp.readResult());
    CHECK_TRUE(r == AtResponse::OK, SYSTEM_ERROR_AT_NOT_OK);
    return 0;
}

int Esp32NcpClient::getFirmwareModuleVersion(uint16_t* ver) {
    const NcpClientLock lock(this);
    CHECK(checkParser());
    return getFirmwareModuleVersionImpl(ver);
}

int Esp32NcpClient::getFirmwareModuleVersionImpl(uint16_t* ver) {
    char buf[16] = {};
    auto resp = parser_.sendCommand("AT+MVER");
    CHECK_PARSER(resp.readLine(buf, sizeof(buf)));
    const int r = CHECK_PARSER(resp.readResult());
    CHECK_TRUE(r == AtResponse::OK, SYSTEM_ERROR_AT_NOT_OK);
    CHECK_TRUE(buf[0] != '\0', SYSTEM_ERROR_UNKNOWN);
    char* end = nullptr;
    const auto val = strtol(buf, &end, 10);
    CHECK_TRUE(end != nullptr && *end == '\0', SYSTEM_ERROR_UNKNOWN);
    *ver = val;
    return 0;
}

int Esp32NcpClient::updateFirmware(InputStream* file, size_t size) {
    const NcpClientLock lock(this);
    CHECK(checkParser());
    auto resp = parser_.sendCommand("AT+FWUPD=%u", (unsigned)size);
    char buf[32] = {};
    CHECK_PARSER(resp.readLine(buf, sizeof(buf)));
    if (strcmp(buf, "+FWUPD: ONGOING") != 0) {
        return SYSTEM_ERROR_UNKNOWN;
    }
    LOG(TRACE, "Initiating XMODEM transfer");
    parser_.reset();
    const auto strm = parser_.config().stream();
    CHECK(skipWhitespace(strm, 1000));
    XmodemSender sender;
    CHECK(sender.init(strm, file, size));
    bool ok = false;
    for (;;) {
        const int r = sender.run();
        if (r != XmodemSender::RUNNING) {
            if (r == XmodemSender::DONE) {
                LOG(INFO, "XMODEM transfer finished");
                ok = true;
            } else {
                LOG(ERROR, "XMODEM transfer failed: %d", r);
            }
            break;
        }
        // FIXME: XModem sender runs in a busy loop and for some reason
        // under some conditions doesn't allow any other even higher priority
        // threads to be scheduled. Most likely this is some kind of an issue
        // with priority inheritance. As a temporary workaround, we'll just
        // add a 1 tick delay here which should guarantee that other threads
        // get CPU time.
        HAL_Delay_Milliseconds(1);
    }
    if (!ok) {
        CHECK(skipAll(strm, 3000));
        return SYSTEM_ERROR_UNKNOWN;
    }
    CHECK(skipNonPrintable(strm, 30000));
    CHECK(readLine(strm, buf, sizeof(buf), 1000));
    if (strcmp(buf, "OK") != 0) {
        LOG(ERROR, "Unexpected result code: \"%s\"", buf);
        return SYSTEM_ERROR_UNKNOWN;
    }
    // Stop the muxer
    muxer_.stop();
    // Wait a bit for the NCP to reset
    HAL_Delay_Milliseconds(2000);
    // Re-enable the client in case it was asynchronously disabled by the muxer
    // due to the NCP reset
    enable();
    // FIXME: Find a better way to reset the client state
    off();
    CHECK(on());
    return 0;
}

void Esp32NcpClient::processEvents() {
    const NcpClientLock lock(this);
    if (ncpState_ != NcpState::ON) {
        return;
    }
    parser_.processUrc();
}

AtParser* Esp32NcpClient::atParser() {
    return &parser_;
}

int Esp32NcpClient::connect(const char* ssid, const MacAddress& bssid, WifiSecurity sec, const WifiCredentials& cred) {
    const NcpClientLock lock(this);
    CHECK_TRUE(connState_ == NcpConnectionState::DISCONNECTED, SYSTEM_ERROR_INVALID_STATE);
    CHECK(checkParser());

    // Open data channel and resume it just in case
    inFlowControl_ = false;
    int r = muxer_.openChannel(ESP32_NCP_STA_CHANNEL, [](const uint8_t* data, size_t size, void* ctx) -> int {
        auto self = (Esp32NcpClient*)ctx;
        const auto handler = self->conf_.dataHandler();
        if (handler) {
            handler(0, data, size, self->conf_.dataHandlerData());
        }
        return SYSTEM_ERROR_NONE;
    }, this);
    // We are running an older NCP firmware without muxer support, ignore error here
    CHECK_TRUE(r == 0 || (r == gsm0710::GSM0710_ERROR_INVALID_STATE && muxerNotStarted_),
            SYSTEM_ERROR_UNKNOWN);
    muxer_.resumeChannel(ESP32_NCP_STA_CHANNEL);

    auto cmd = parser_.command();
    char escSsid[MAX_SSID_SIZE * 2 + 1] = {}; // Escaped SSID
    espEscape(ssid, escSsid, sizeof(escSsid) - 1);
    cmd.printf("AT+CWJAP=\"%s\"", escSsid);
    switch (cred.type()) {
    case WifiCredentials::PASSWORD: {
        LOG(TRACE, "Connecting to \"%s\"", ssid);
        char escPwd[MAX_WPA_WPA2_PSK_SIZE * 2 + 1] = {}; // Escaped password
        espEscape(cred.password(), escPwd, sizeof(escPwd) - 1);
        cmd.printf(",\"%s\"", escPwd);
        break;
    }
    case WifiCredentials::NONE: {
        LOG(TRACE, "Connecting to \"%s\" (no security)", ssid);
        cmd.print(",\"\"");
        break;
    }
    default:
        return SYSTEM_ERROR_NOT_SUPPORTED;
    }
    if (bssid != INVALID_MAC_ADDRESS) {
        char bssidStr[MAC_ADDRESS_STRING_SIZE + 1] = {};
        macAddressToString(bssid, bssidStr, sizeof(bssidStr));
        cmd.printf(",\"%s\"", bssidStr);
    }
    parser_.logEnabled(false); // Avoid logging the password
    auto resp = cmd.send();
    parser_.logEnabled(AtParserConfig::DEFAULT_LOG_ENABLED);
    r = CHECK_PARSER(resp.readResult());
    CHECK_TRUE(r == AtResponse::OK, SYSTEM_ERROR_AT_NOT_OK);
    connectionState(NcpConnectionState::CONNECTED);
    return 0;
}

int Esp32NcpClient::getNetworkInfo(WifiNetworkInfo* info) {
    const NcpClientLock lock(this);
    CHECK_TRUE(connState_ == NcpConnectionState::CONNECTED, SYSTEM_ERROR_INVALID_STATE);
    CHECK(checkParser());
    auto resp = parser_.sendCommand("AT+CWJAP?");
    char ssid[MAX_SSID_SIZE + 1] = {};
    char bssidStr[MAC_ADDRESS_STRING_SIZE + 1] = {};
    int channel = 0;
    int rssi = 0;
    int r = CHECK_PARSER(resp.scanf("+CWJAP: \"%32[^\"]\",\"%17[^\"]\",%d,%d", ssid, bssidStr, &channel, &rssi));
    CHECK_TRUE(r == 4, SYSTEM_ERROR_AT_RESPONSE_UNEXPECTED);
    MacAddress bssid = INVALID_MAC_ADDRESS;
    CHECK_TRUE(macAddressFromString(&bssid, bssidStr), SYSTEM_ERROR_UNKNOWN);
    r = CHECK_PARSER(resp.readResult());
    CHECK_TRUE(r == AtResponse::OK, SYSTEM_ERROR_AT_NOT_OK);
    *info = WifiNetworkInfo().ssid(ssid).bssid(bssid).channel(channel).rssi(rssi);
    return 0;
}

int Esp32NcpClient::scan(WifiScanCallback callback, void* data) {
    const NcpClientLock lock(this);
    CHECK(checkParser());
    auto resp = parser_.sendCommand("AT+CWLAP");
    while (resp.hasNextLine()) {
        char ssid[MAX_SSID_SIZE + 2] = {};
        char bssidStr[MAC_ADDRESS_STRING_SIZE + 1] = {};
        int security = 0;
        int channel = 0;
        int rssi = 0;
        const int r = CHECK_PARSER(resp.scanf("+CWLAP:(%d,\"%33[^,],%d,\"%17[^\"]\",%d)", &security, ssid, &rssi,
                bssidStr, &channel));
        if (r != 5) {
            // FIXME: ESP32 doesn't escape special characters, such as ',' and '"', in SSIDs. For now,
            // we're skipping such entries
            LOG(WARN, "Unable to parse AP info");
            continue;
        }
        // Fixup SSID
        CHECK_TRUE(strlen(ssid) > 0, SYSTEM_ERROR_UNKNOWN);
        ssid[strlen(ssid) - 1] = '\0';
        MacAddress bssid = INVALID_MAC_ADDRESS;
        CHECK_TRUE(macAddressFromString(&bssid, bssidStr), SYSTEM_ERROR_UNKNOWN);
        auto result = WifiScanResult().ssid(ssid).bssid(bssid).security((WifiSecurity)security).channel(channel)
                .rssi(rssi);
        CHECK(callback(std::move(result), data));
    }
    const int r = CHECK_PARSER(resp.readResult());
    CHECK_TRUE(r == AtResponse::OK, SYSTEM_ERROR_AT_NOT_OK);
    return 0;
}

int Esp32NcpClient::getMacAddress(MacAddress* addr) {
    const NcpClientLock lock(this);
    CHECK(checkParser());
    return getMacAddressImpl(addr);
}

int Esp32NcpClient::getMacAddressImpl(MacAddress* addr) {
    auto resp = parser_.sendCommand("AT+GETMAC=0"); // WiFi station
    char addrStr[MAC_ADDRESS_STRING_SIZE + 1] = {};
    int r = CHECK_PARSER(resp.scanf("+GETMAC: \"%32[^\"]\"", addrStr));
    CHECK_TRUE(r == 1, SYSTEM_ERROR_AT_RESPONSE_UNEXPECTED);
    CHECK_TRUE(macAddressFromString(addr, addrStr), SYSTEM_ERROR_BAD_DATA);
    r = CHECK_PARSER(resp.readResult());
    CHECK_TRUE(r == AtResponse::OK, SYSTEM_ERROR_AT_NOT_OK);
    return 0;
}

int Esp32NcpClient::checkParser() {
    CHECK_TRUE(pwrState_ == NcpPowerState::ON, SYSTEM_ERROR_INVALID_STATE);
    CHECK_TRUE(ncpState_ == NcpState::ON, SYSTEM_ERROR_INVALID_STATE);
    if (ready_ && parserError_ != 0) {
        const int r = parser_.execCommand(1000, "AT");
        if (r == AtResponse::OK) {
            parserError_ = 0;
        } else {
            ready_ = false;
        }
    }
    CHECK(waitReady());
    return 0;
}

int Esp32NcpClient::waitReady() {
    if (ready_) {
        return 0;
    }
    muxer_.stop();
    espReset();
#if !HAL_PLATFORM_WIFI_NCP_SDIO
    CHECK(serial_->setBaudRate(ESP32_NCP_DEFAULT_SERIAL_BAUDRATE));
#else
    // SDIO bus initialization only performs right after power on
    CHECK(serial_->init());
#endif // !HAL_PLATFORM_WIFI_NCP_SDIO

    CHECK(initParser(serial_.get()));
    skipAll(serial_.get(), 1000);

    parser_.reset();
    const unsigned timeout = 10000;
    const auto t1 = HAL_Timer_Get_Milli_Seconds();
    for (;;) {
        const int r = parser_.execCommand(1000, "AT");
        if (r == AtResponse::OK) {
            ready_ = true;
            break;
        }
        const auto t2 = HAL_Timer_Get_Milli_Seconds();
        if (t2 - t1 >= timeout) {
            break;
        }
        if (r != SYSTEM_ERROR_TIMEOUT) {
            HAL_Delay_Milliseconds(1000);
        }
    }

    if (ready_) {
        skipAll(serial_.get(), 1000);
        parser_.reset();
        parserError_ = 0;
        LOG(TRACE, "NCP ready to accept AT commands");

        auto r = initReady();
        if (r != SYSTEM_ERROR_NONE) {
            LOG(ERROR, "Failed to perform early initialization");
            ready_ = false;
        }
    } else {
        LOG(ERROR, "No response from NCP");
    }

    if (!ready_) {
        espOff();
        ncpState(NcpState::OFF);
        return SYSTEM_ERROR_INVALID_STATE;
    }

    return 0;
}

int Esp32NcpClient::initReady() {
    uint16_t mver = 0;
    MacAddress mac = {};
    CHECK(getFirmwareModuleVersionImpl(&mver));
    CHECK(getMacAddressImpl(&mac));
    CHECK(wifiNcpUpdateInfoCache(mver, mac));

    if (mver >= ESP32_NCP_MIN_MVER_WITH_CMUX) {
#if HAL_PLATFORM_WIFI_NCP_SDIO
        serial_->txInterruptSupported(true);
#endif
        // Send AT+CMUX and initialize multiplexer
        CHECK_PARSER_OK(parser_.execCommand("AT+CMUX=0"));
        CHECK(initMuxer());
        muxerNotStarted_ = false;
    } else {
        muxerNotStarted_ = true;
    }

    // Disable DHCP on both STA and AP interfaces
    CHECK_PARSER_OK(parser_.execCommand("AT+CWDHCP=0,3"));

    // Now we are ready
    ncpState(NcpState::ON);
    return 0;
}

int Esp32NcpClient::initMuxer() {
    // Initialize muxer
    muxer_.setStream(serial_.get());
    muxer_.setMaxFrameSize(ESP32_NCP_MAX_MUXER_FRAME_SIZE);
    muxer_.setKeepAlivePeriod(ESP32_NCP_KEEPALIVE_PERIOD * 2);
    muxer_.setKeepAliveMaxMissed(ESP32_NCP_KEEPALIVE_MAX_MISSED);
    muxer_.setMaxRetransmissions(3);
    muxer_.setAckTimeout(2530);
    muxer_.setControlResponseTimeout(2540);
    muxer_.setLogCategory("ncp.esp32.mux");

    // Set channel state handler
    muxer_.setChannelStateHandler(muxChannelStateCb, this);

    // Start muxer (blocking call)
    CHECK_TRUE(muxer_.start(true) == 0, SYSTEM_ERROR_UNKNOWN);

    // Open AT channel and connect it to AT channel stream
    if (muxer_.openChannel(ESP32_NCP_AT_CHANNEL, muxerAtStream_->channelDataCb, muxerAtStream_.get())) {
        // Failed to open AT channel
        muxer_.stop();
        return SYSTEM_ERROR_UNKNOWN;
    }
    // Just in case resume AT channel
    muxer_.resumeChannel(ESP32_NCP_AT_CHANNEL);

    // Reinitialize parser with a muxer-based stream
    CHECK(initParser(muxerAtStream_.get()));

    const unsigned timeout = 5000;
    const auto t1 = HAL_Timer_Get_Milli_Seconds();
    for (;;) {
        const int r = parser_.execCommand(1000, "AT");
        if (r == AtResponse::OK) {
            // Success, remote end answered to an AT command
            LOG_DEBUG(TRACE, "Muxer AT channel live");
            return 0;
        }
        const auto t2 = HAL_Timer_Get_Milli_Seconds();
        if (t2 - t1 >= timeout) {
            break;
        }
        if (r != SYSTEM_ERROR_TIMEOUT) {
            HAL_Delay_Milliseconds(1000);
        }
    }

    return SYSTEM_ERROR_UNKNOWN;
}

void Esp32NcpClient::ncpState(NcpState state) {
    if (ncpState_ == NcpState::DISABLED) {
        return;
    }
    if (state == NcpState::OFF) {
        ready_ = false;
        connectionState(NcpConnectionState::DISCONNECTED);
    }

    if (ncpState_ == state) {
        return;
    }
    ncpState_ = state;
    LOG(TRACE, "NCP state changed: %d", (int)ncpState_);

    const auto handler = conf_.eventHandler();
    if (handler) {
        NcpStateChangedEvent event = {};
        event.type = NcpEvent::NCP_STATE_CHANGED;
        event.state = ncpState_;
        handler(event, conf_.eventHandlerData());
    }
}

void Esp32NcpClient::ncpPowerState(NcpPowerState state) {
    if (pwrState_ == state) {
        return;
    }
    pwrState_ = state;
    const auto handler = conf_.eventHandler();
    if (handler) {
        NcpPowerStateChangedEvent event = {};
        event.type = NcpEvent::POWER_STATE_CHANGED;
        event.state = pwrState_;
        handler(event, conf_.eventHandlerData());
    }
}

void Esp32NcpClient::connectionState(NcpConnectionState state) {
    if (ncpState_ == NcpState::DISABLED) {
        return;
    }
    if (connState_ == state) {
        return;
    }
    LOG(TRACE, "NCP connection state changed: %d", (int)state);
    connState_ = state;
    const auto handler = conf_.eventHandler();
    if (handler) {
        NcpConnectionStateChangedEvent event = {};
        event.type = NcpEvent::CONNECTION_STATE_CHANGED;
        event.state = connState_;
        handler(event, conf_.eventHandlerData());
    }
}

int Esp32NcpClient::muxChannelStateCb(uint8_t channel, decltype(muxer_)::ChannelState oldState,
        decltype(muxer_)::ChannelState newState, void* ctx) {
    auto self = (Esp32NcpClient*)ctx;
    // This callback is executed from the multiplexer thread, not safe to use the lock here
    // because it might get called while blocked inside some muxer function

    // We are only interested in Closed state
    if (newState == decltype(muxer_)::ChannelState::Closed) {
        switch (channel) {
            case 0:
                // Muxer stopped
                self->disable();
                break;
            case ESP32_NCP_STA_CHANNEL: {
                // Notify that the underlying data channel closed
                // It should be safe to call this here
                self->connectionState(NcpConnectionState::DISCONNECTED);
                break;
            }
        }
    }

    return 0;
}

int Esp32NcpClient::dataChannelWrite(int id, const uint8_t* data, size_t size) {
    int err = SYSTEM_ERROR_NONE;
    if (id == 0) {
        err = muxer_.writeChannel(ESP32_NCP_STA_CHANNEL, data, size);
    } else if (id == 1) {
        err = muxer_.writeChannel(ESP32_NCP_AP_CHANNEL, data, size);
    } else {
        return SYSTEM_ERROR_INVALID_ARGUMENT;
    }

    if (err == gsm0710::GSM0710_ERROR_FLOW_CONTROL) {
        // Not an error
        LOG_DEBUG(WARN, "Remote side flow control");
        err = 0;
    }

    if (err) {
        // Make sure we are going into an error state if muxer for some reason fails
        // to write into the data channel.
        LOG(ERROR, "Failed to write into data channel %d", err);
        disable();
    }

    return err;
}

int Esp32NcpClient::dataChannelFlowControl(bool state) {
    // FIXME: only STA channel
    CHECK_TRUE(connState_ == NcpConnectionState::CONNECTED, SYSTEM_ERROR_INVALID_STATE);
    if (state && !inFlowControl_) {
        inFlowControl_ = true;
        muxer_.suspendChannel(ESP32_NCP_STA_CHANNEL);
    } else if (!state && inFlowControl_) {
        inFlowControl_ = false;
        muxer_.resumeChannel(ESP32_NCP_STA_CHANNEL);
    }
    return 0;
}

int Esp32NcpClient::espOff() {
    hal_gpio_write(ESPEN, 0);
    serial_->on(false);
    ncpPowerState(NcpPowerState::OFF);
    return 0;
}

} // particle<|MERGE_RESOLUTION|>--- conflicted
+++ resolved
@@ -114,12 +114,8 @@
 
 int Esp32NcpClient::init(const NcpClientConfig& conf) {
     // Make sure ESP32 is powered down
-<<<<<<< HEAD
-    HAL_Pin_Mode(ESPBOOT, OUTPUT);
-    HAL_GPIO_Write(ESPBOOT, 1);
-=======
     hal_gpio_mode(ESPBOOT, OUTPUT);
->>>>>>> 3ae0116d
+    hal_gpio_write(ESPBOOT, 1);
 #if PLATFORM_ID == PLATFORM_ARGON
     hal_gpio_mode(ESPEN, OUTPUT_OPEN_DRAIN);
 #elif PLATFORM_ID == PLATFORM_ASOM || PLATFORM_ID == PLATFORM_TRACKER
