/*
 * Copyright (c) 2019 Particle Industries, Inc.  All rights reserved.
 *
 * This library is free software; you can redistribute it and/or
 * modify it under the terms of the GNU Lesser General Public
 * License as published by the Free Software Foundation, either
 * version 3 of the License, or (at your option) any later version.
 *
 * This library is distributed in the hope that it will be useful,
 * but WITHOUT ANY WARRANTY; without even the implied warranty of
 * MERCHANTABILITY or FITNESS FOR A PARTICULAR PURPOSE.  See the GNU
 * Lesser General Public License for more details.
 *
 * You should have received a copy of the GNU Lesser General Public
 * License along with this library; if not, see <http://www.gnu.org/licenses/>.
 */

#define NO_STATIC_ASSERT
#include "logging.h"
LOG_SOURCE_CATEGORY("ncp.client");

#include "quectel_ncp_client.h"

#include "at_command.h"
#include "at_response.h"
#include "network/ncp/cellular/network_config_db.h"

#include "serial_stream.h"
#include "check.h"
#include "scope_guard.h"
#include "pinmap_hal.h"

#include "gpio_hal.h"
#include "timer_hal.h"
#include "delay_hal.h"
#include "core_hal.h"
#include "deviceid_hal.h"

#include "stream_util.h"

#include "spark_wiring_interrupts.h"
#include "spark_wiring_vector.h"

#include <algorithm>
#include <limits>
#include <lwip/memp.h>

#undef LOG_COMPILE_TIME_LEVEL
#define LOG_COMPILE_TIME_LEVEL LOG_LEVEL_ALL

#define CHECK_PARSER(_expr) \
        ({ \
            const auto _r = _expr; \
            if (_r < 0) { \
                this->parserError(_r); \
                return _r; \
            } \
            _r; \
        })

#define CHECK_PARSER_OK(_expr) \
        do { \
            const auto _r = _expr; \
            if (_r < 0) { \
                this->parserError(_r); \
                return _r; \
            } \
            if (_r != ::particle::AtResponse::OK) { \
                return SYSTEM_ERROR_AT_NOT_OK; \
            } \
        } while (false)

#define CHECK_PARSER_URC(_expr) \
        ({ \
            const auto _r = _expr; \
            if (_r < 0) { \
                self->parserError(_r); \
                return _r; \
            } \
            _r; \
        })

namespace particle {

namespace {

inline system_tick_t millis() {
    return HAL_Timer_Get_Milli_Seconds();
}

const auto QUECTEL_NCP_DEFAULT_SERIAL_BAUDRATE = 115200;
const auto QUECTEL_NCP_RUNTIME_SERIAL_BAUDRATE = 460800;

const auto QUECTEL_NCP_MAX_MUXER_FRAME_SIZE = 1509;
const auto QUECTEL_NCP_KEEPALIVE_PERIOD = 5000; // milliseconds
const auto QUECTEL_NCP_KEEPALIVE_MAX_MISSED = 5;

// FIXME: for now using a very large buffer
const auto QUECTEL_NCP_AT_CHANNEL_RX_BUFFER_SIZE = 4096;
const auto QUECTEL_NCP_PPP_CHANNEL_RX_BUFFER_SIZE = 256;

const auto QUECTEL_NCP_AT_CHANNEL = 1;
const auto QUECTEL_NCP_PPP_CHANNEL = 2;

const auto QUECTEL_NCP_SIM_SELECT_PIN = 23;

const unsigned REGISTRATION_CHECK_INTERVAL = 15 * 1000;
const unsigned REGISTRATION_TIMEOUT = 10 * 60 * 1000;
const unsigned REGISTRATION_INTERVENTION_TIMEOUT = 15 * 1000;
const unsigned REGISTRATION_TWILIO_HOLDOFF_TIMEOUT = 5 * 60 * 1000;

const system_tick_t QUECTEL_COPS_TIMEOUT = 3 * 60 * 1000;
const system_tick_t QUECTEL_CFUN_TIMEOUT = 3 * 60 * 1000;

// Undefine hardware version
const auto HW_VERSION_UNDEFINED = 0xFF;

// Hardware version
// V003 - 0x00 (disable hwfc)
// V004 - 0x01 (enable hwfc)
const auto HAL_VERSION_B5SOM_V003 = 0x00;

const auto ICCID_MAX_LENGTH = 20;

using LacType = decltype(CellularGlobalIdentity::location_area_code);
using CidType = decltype(CellularGlobalIdentity::cell_id);

const int QUECTEL_DEFAULT_CID = 1;
const char QUECTEL_DEFAULT_PDP_TYPE[] = "IP";

const int IMSI_MAX_RETRY_CNT = 10;
const int CCID_MAX_RETRY_CNT = 2;

const int DATA_MODE_BREAK_ATTEMPTS = 5;
const int PPP_ECHO_REQUEST_ATTEMPTS = 3;
const int CGDCONT_ATTEMPTS = 5;

const int COPS_MAX_RETRY_CNT = 3;

} // anonymous

QuectelNcpClient::QuectelNcpClient() {
}

QuectelNcpClient::~QuectelNcpClient() {
    destroy();
}

int QuectelNcpClient::init(const NcpClientConfig& conf) {
    modemInit();
    conf_ = static_cast<const CellularNcpClientConfig&>(conf);


    // Initialize serial stream
    std::unique_ptr<SerialStream> serial(new (std::nothrow) SerialStream(HAL_USART_SERIAL2, QUECTEL_NCP_DEFAULT_SERIAL_BAUDRATE, getDefaultSerialConfig()));
    CHECK_TRUE(serial, SYSTEM_ERROR_NO_MEMORY);

    // Initialize muxed channel stream
    decltype(muxerAtStream_) muxStrm(new (std::nothrow) decltype(muxerAtStream_)::element_type(&muxer_, QUECTEL_NCP_AT_CHANNEL));
    CHECK_TRUE(muxStrm, SYSTEM_ERROR_NO_MEMORY);
    CHECK(muxStrm->init(QUECTEL_NCP_AT_CHANNEL_RX_BUFFER_SIZE));
    CHECK(initParser(serial.get()));
    decltype(muxerDataStream_) muxDataStrm(new(std::nothrow) decltype(muxerDataStream_)::element_type(&muxer_, QUECTEL_NCP_PPP_CHANNEL));
    CHECK_TRUE(muxDataStrm, SYSTEM_ERROR_NO_MEMORY);
    CHECK(muxDataStrm->init(QUECTEL_NCP_PPP_CHANNEL_RX_BUFFER_SIZE));
    serial_ = std::move(serial);
    muxerAtStream_ = std::move(muxStrm);
    muxerDataStream_ = std::move(muxDataStrm);
    ncpState_ = NcpState::OFF;
    prevNcpState_ = NcpState::OFF;
    connState_ = NcpConnectionState::DISCONNECTED;
    regStartTime_ = 0;
    regCheckTime_ = 0;
    parserError_ = 0;
    ready_ = false;
    registrationTimeout_ = REGISTRATION_TIMEOUT;
    resetRegistrationState();
    if (modemPowerState()) {
        serial_->on(true);
        ncpPowerState(NcpPowerState::ON);
    } else {
        serial_->on(false);
        ncpPowerState(NcpPowerState::OFF);
    }
    return SYSTEM_ERROR_NONE;
}

void QuectelNcpClient::destroy() {
    if (ncpState_ != NcpState::OFF) {
        ncpState_ = NcpState::OFF;
        modemPowerOff();
    }
    parser_.destroy();
    muxerAtStream_.reset();
    serial_.reset();
}

int QuectelNcpClient::initParser(Stream* stream) {
    // Initialize AT parser
    auto parserConf = AtParserConfig().stream(stream).commandTerminator(AtCommandTerminator::CRLF);
    parser_.destroy();
    CHECK(parser_.init(std::move(parserConf)));

    // NOTE: These URC handlers need to take care of both the URCs and direct responses to the commands.
    // See CH28408

    //+CREG: <n>,<stat>[,<lac>,<ci>[,<Act>]]
    //+CREG: <stat>[,<lac>,<ci>[,<Act>]]
    CHECK(parser_.addUrcHandler("+CREG", [](AtResponseReader* reader, const char* prefix, void* data) -> int {
        const auto self = (QuectelNcpClient*)data;
        unsigned int val[4] = {};
        char atResponse[64] = {};
        // Take a copy of AT response for multi-pass scanning
        CHECK_PARSER_URC(reader->readLine(atResponse, sizeof(atResponse)));
        // Parse response ignoring mode (replicate URC response)
        int r = ::sscanf(atResponse, "+CREG: %*u,%u,\"%x\",\"%x\",%u", &val[0], &val[1], &val[2], &val[3]);
        // Reparse URC as direct response
        if (0 >= r) {
            r = CHECK_PARSER_URC(
                ::sscanf(atResponse, "+CREG: %u,\"%x\",\"%x\",%u", &val[0], &val[1], &val[2], &val[3]));
        }
        CHECK_TRUE(r >= 1, SYSTEM_ERROR_AT_RESPONSE_UNEXPECTED);

        bool prevRegStatus = self->csd_.registered();
        self->csd_.status(self->csd_.decodeAtStatus(val[0]));
        // Check IMSI only if registered from a non-registered state, to avoid checking IMSI
        // every time there is a cell tower change in which case also we could see a CEREG: {1 or 5} URC
        // TODO: Do this only for Twilio
        if (!prevRegStatus && self->csd_.registered()) {   // just registered. Check which IMSI worked.
            self->checkImsi_ = true;
        }
        // self->checkRegistrationState();
        // Cellular Global Identity (partial)
        // Only update if unset
        if (r >= 3) {
            if (self->cgi_.location_area_code == std::numeric_limits<LacType>::max() &&
                    self->cgi_.cell_id == std::numeric_limits<CidType>::max()) {
                self->cgi_.location_area_code = static_cast<LacType>(val[1]);
                self->cgi_.cell_id = static_cast<CidType>(val[2]);
            }
        }
        return SYSTEM_ERROR_NONE;
    }, this));
    //+CGREG: <n>,<stat>[,<lac>,<ci>[,<Act>]]
    //+CGREG: <stat>[,<lac>,<ci>[,<Act>]]
    CHECK(parser_.addUrcHandler("+CGREG", [](AtResponseReader* reader, const char* prefix, void* data) -> int {
        const auto self = (QuectelNcpClient*)data;
        unsigned int val[4] = {};
        char atResponse[64] = {};
        // Take a copy of AT response for multi-pass scanning
        CHECK_PARSER_URC(reader->readLine(atResponse, sizeof(atResponse)));
        // Parse response ignoring mode (replicate URC response)
        int r = ::sscanf(atResponse, "+CGREG: %*u,%u,\"%x\",\"%x\",%u", &val[0], &val[1], &val[2], &val[3]);
        // Reparse URC as direct response
        if (0 >= r) {
            r = CHECK_PARSER_URC(
                ::sscanf(atResponse, "+CGREG: %u,\"%x\",\"%x\",%u", &val[0], &val[1], &val[2], &val[3]));
        }
        CHECK_TRUE(r >= 1, SYSTEM_ERROR_AT_RESPONSE_UNEXPECTED);

        bool prevRegStatus = self->psd_.registered();
        self->psd_.status(self->psd_.decodeAtStatus(val[0]));
        // Check IMSI only if registered from a non-registered state, to avoid checking IMSI
        // every time there is a cell tower change in which case also we could see a CGREG: {1 or 5} URC
        // TODO: Do this only for Twilio
        if (!prevRegStatus && self->psd_.registered()) {   // just registered. Check which IMSI worked.
            self->checkImsi_ = true;
        }
        // self->checkRegistrationState();
        // Cellular Global Identity (partial)
        if (r >= 3) {
            auto rat = r >= 4 ? static_cast<CellularAccessTechnology>(val[3]) : self->act_;
            switch (rat) {
                case CellularAccessTechnology::GSM:
                case CellularAccessTechnology::GSM_COMPACT:
                case CellularAccessTechnology::UTRAN:
                case CellularAccessTechnology::GSM_EDGE:
                case CellularAccessTechnology::UTRAN_HSDPA:
                case CellularAccessTechnology::UTRAN_HSUPA:
                case CellularAccessTechnology::UTRAN_HSDPA_HSUPA: {
                    self->cgi_.location_area_code = static_cast<LacType>(val[1]);
                    self->cgi_.cell_id = static_cast<CidType>(val[2]);
                    break;
                }
            }
        }
        return SYSTEM_ERROR_NONE;
    }, this));
    //+CEREG: <n>,<stat>[,<tac>,<ci>[,<Act>]]
    //+CEREG: <stat>[,<tac>,<ci>[,<Act>]]
    CHECK(parser_.addUrcHandler("+CEREG", [](AtResponseReader* reader, const char* prefix, void* data) -> int {
        const auto self = (QuectelNcpClient*)data;
        unsigned int val[4] = {};
        char atResponse[64] = {};
        // Take a copy of AT response for multi-pass scanning
        CHECK_PARSER_URC(reader->readLine(atResponse, sizeof(atResponse)));
        // Parse response ignoring mode (replicate URC response)
        int r = ::sscanf(atResponse, "+CEREG: %*u,%u,\"%x\",\"%x\",%u", &val[0], &val[1], &val[2], &val[3]);
        // Reparse URC as direct response
        if (0 >= r) {
            r = CHECK_PARSER_URC(
                ::sscanf(atResponse, "+CEREG: %u,\"%x\",\"%x\",%u", &val[0], &val[1], &val[2], &val[3]));
        }
        CHECK_TRUE(r >= 1, SYSTEM_ERROR_AT_RESPONSE_UNEXPECTED);

        bool prevRegStatus = self->eps_.registered();
        self->eps_.status(self->eps_.decodeAtStatus(val[0]));
        // Check IMSI only if registered from a non-registered state, to avoid checking IMSI
        // every time there is a cell tower change in which case also we could see a CEREG: {1 or 5} URC
        // TODO: Do this only for Twilio
        if (!prevRegStatus && self->eps_.registered()) {   // just registered. Check which IMSI worked.
            self->checkImsi_ = true;
        }
        // self->checkRegistrationState();
        // Cellular Global Identity (partial)
        if (r >= 3) {
            auto rat = r >= 4 ? static_cast<CellularAccessTechnology>(val[3]) : self->act_;
            switch (rat) {
                case CellularAccessTechnology::LTE:
                case CellularAccessTechnology::LTE_CAT_M1:
                case CellularAccessTechnology::LTE_NB_IOT: {
                    self->cgi_.location_area_code = static_cast<LacType>(val[1]);
                    self->cgi_.cell_id = static_cast<CidType>(val[2]);
                    break;
                }
            }
        }
        return SYSTEM_ERROR_NONE;
    }, this));
	// "+QUSIM: 1" URC is seen with USIM update / availability
    CHECK(parser_.addUrcHandler("+QUSIM: 1", [](AtResponseReader* reader, const char* prefix, void* data) -> int {
        const auto self = (QuectelNcpClient*)data;
        self->checkImsi_ = true;
        return SYSTEM_ERROR_NONE;
    }, this));
    return SYSTEM_ERROR_NONE;
}

int QuectelNcpClient::on() {
    const NcpClientLock lock(this);
    if (ncpState_ == NcpState::DISABLED) {
        return SYSTEM_ERROR_INVALID_STATE;
    }
    if (ncpState_ == NcpState::ON) {
        return SYSTEM_ERROR_NONE;
    }
    // Power on the modem
    LOG(TRACE, "Powering modem on, ncpId: 0x%02x", ncpId());
    auto r = modemPowerOn();
    if (r != SYSTEM_ERROR_NONE && r != SYSTEM_ERROR_ALREADY_EXISTS) {
        return r;
    }
    CHECK(waitReady(r == SYSTEM_ERROR_NONE /* powerOn */));
    return SYSTEM_ERROR_NONE;
}

int QuectelNcpClient::off() {
    const NcpClientLock lock(this);
    if (ncpState_ == NcpState::DISABLED) {
        return SYSTEM_ERROR_INVALID_STATE;
    }
    // Try using AT command to turn off the modem first.
    int r = modemSoftPowerOff();

    // Disable ourselves/channel, so that the muxer can potentially stop faster non-gracefully
    serial_->enabled(false);
    muxer_.stop();
    serial_->enabled(true);

    if (!r) {
        LOG(TRACE, "Soft power off modem successfully");
        // WARN: We assume that the modem can turn off itself reliably.
    } else {
        // Power down using hardware
        if (modemPowerOff() != SYSTEM_ERROR_NONE) {
            LOG(ERROR, "Failed to turn off the modem.");
        }
        // FIXME: There is power leakage still if powering off the modem failed.
    }

    // Disable the UART interface.
    LOG(TRACE, "Deinit modem serial.");
    serial_->on(false);

    ready_ = false;
    ncpState(NcpState::OFF);
    return SYSTEM_ERROR_NONE;
}

int QuectelNcpClient::enable() {
    const NcpClientLock lock(this);
    if (ncpState_ != NcpState::DISABLED) {
        return SYSTEM_ERROR_NONE;
    }
    serial_->enabled(true);
    muxerAtStream_->enabled(true);
    ncpState_ = prevNcpState_;
    off();
    return SYSTEM_ERROR_NONE;
}

void QuectelNcpClient::disable() {
    // This method is used to unblock the network interface thread, so we're not trying to acquire
    // the client lock here
    const NcpState state = ncpState_;
    if (state == NcpState::DISABLED) {
        return;
    }
    prevNcpState_ = state;
    ncpState_ = NcpState::DISABLED;
    serial_->enabled(false);
    muxerAtStream_->enabled(false);
    muxerDataStream_->enabled(false);
}

NcpState QuectelNcpClient::ncpState() {
    return ncpState_;
}

NcpPowerState QuectelNcpClient::ncpPowerState() {
    return pwrState_;
}

int QuectelNcpClient::disconnect() {
    const NcpClientLock lock(this);
    if (ncpState_ == NcpState::DISABLED) {
        return SYSTEM_ERROR_INVALID_STATE;
    }
    if (connState_ == NcpConnectionState::DISCONNECTED) {
        return SYSTEM_ERROR_NONE;
    }
    CHECK(checkParser());
    const int r = CHECK_PARSER(parser_.execCommand("AT+CFUN=0,0"));
    (void)r;
    // CHECK_TRUE(r == AtResponse::OK, SYSTEM_ERROR_UNKNOWN);

    resetRegistrationState();

    connectionState(NcpConnectionState::DISCONNECTED);
    return SYSTEM_ERROR_NONE;
}

NcpConnectionState QuectelNcpClient::connectionState() {
    return connState_;
}

int QuectelNcpClient::getFirmwareVersionString(char* buf, size_t size) {
    const NcpClientLock lock(this);
    CHECK(checkParser());
    auto resp = parser_.sendCommand("AT+CGMR");
    CHECK_PARSER(resp.readLine(buf, size));
    const int r = CHECK_PARSER(resp.readResult());
    CHECK_TRUE(r == AtResponse::OK, SYSTEM_ERROR_UNKNOWN);
    return SYSTEM_ERROR_NONE;
}

int QuectelNcpClient::getFirmwareModuleVersion(uint16_t* ver) {
    return SYSTEM_ERROR_NOT_SUPPORTED;
}

int QuectelNcpClient::updateFirmware(InputStream* file, size_t size) {
    return SYSTEM_ERROR_NOT_SUPPORTED;
}

int QuectelNcpClient::dataChannelWrite(int id, const uint8_t* data, size_t size) {
    // Just in case perform some state checks to ensure that LwIP PPP implementation
    // does not write into the data channel when it's not supposed do
    CHECK_TRUE(connState_ == NcpConnectionState::CONNECTED, SYSTEM_ERROR_INVALID_STATE);
    CHECK_FALSE(muxerDataStream_->enabled(), SYSTEM_ERROR_INVALID_STATE);

    int err = muxer_.writeChannel(QUECTEL_NCP_PPP_CHANNEL, data, size);
    if (err == gsm0710::GSM0710_ERROR_FLOW_CONTROL) {
        LOG_DEBUG(WARN, "Remote side flow control");
        // Not an error
        err = 0;
    }

    if (err) {
        // Make sure we are going into an error state if muxer for some reason fails
        // to write into the data channel.
        LOG(ERROR, "Failed to write into data channel %d", err);
        disable();
    }

    return err;
}

int QuectelNcpClient::dataChannelFlowControl(bool state) {
    CHECK_TRUE(connState_ == NcpConnectionState::CONNECTED, SYSTEM_ERROR_INVALID_STATE);
    // Just in case
    CHECK_FALSE(muxerDataStream_->enabled(), SYSTEM_ERROR_INVALID_STATE);

    if (state && !inFlowControl_) {
        inFlowControl_ = true;
        CHECK_TRUE(muxer_.suspendChannel(QUECTEL_NCP_PPP_CHANNEL) == 0, SYSTEM_ERROR_INTERNAL);
    } else if (!state && inFlowControl_) {
        inFlowControl_ = false;
        CHECK_TRUE(muxer_.resumeChannel(QUECTEL_NCP_PPP_CHANNEL) == 0, SYSTEM_ERROR_INTERNAL);
    }
    return SYSTEM_ERROR_NONE;
}

void QuectelNcpClient::processEvents() {
    const NcpClientLock lock(this);
    processEventsImpl();
}

int QuectelNcpClient::ncpId() const {
    return conf_.ncpIdentifier();
}

int QuectelNcpClient::connect(const CellularNetworkConfig& conf) {
    const NcpClientLock lock(this);
    CHECK_TRUE(connState_ == NcpConnectionState::DISCONNECTED, SYSTEM_ERROR_INVALID_STATE);
    CHECK(checkParser());

    resetRegistrationState();
    CHECK(configureApn(conf));
    CHECK(registerNet());

    checkRegistrationState();

    return SYSTEM_ERROR_NONE;
}

int QuectelNcpClient::getIccidImpl(char* buf, size_t size) {
    auto resp = parser_.sendCommand("AT+CCID");
    char iccid[32] = {};
    int r = CHECK_PARSER(resp.scanf("+CCID: %31s", iccid));
    CHECK_TRUE(r == 1, SYSTEM_ERROR_UNKNOWN);
    r = CHECK_PARSER(resp.readResult());
    CHECK_TRUE(r == AtResponse::OK, SYSTEM_ERROR_UNKNOWN);
    auto iccidLen = strlen(iccid);
    // Strip padding F, as for certain SIMs Quectel's AT+CCID does not strip it on its own
    if (iccidLen == ICCID_MAX_LENGTH && (iccid[iccidLen - 1] == 'F' || iccid[iccidLen - 1] == 'f')) {
        iccid[iccidLen - 1] = '\0';
        --iccidLen;
    }
    size_t n = std::min(iccidLen, size);
    memcpy(buf, iccid, n);
    if (size > 0) {
        if (n == size) {
            --n;
        }
        buf[n] = '\0';
    }
    return n;
}

int QuectelNcpClient::getIccid(char* buf, size_t size) {
    const NcpClientLock lock(this);
    CHECK(checkParser());

    // ICCID command errors if CFUN is 0. Run CFUN=4 before reading ICCID.
    auto respCfun = parser_.sendCommand(QUECTEL_CFUN_TIMEOUT, "AT+CFUN?");
    int cfunVal = -1;
    auto retCfun = CHECK_PARSER(respCfun.scanf("+CFUN: %d", &cfunVal));
    CHECK_PARSER_OK(respCfun.readResult());
    if (retCfun == 1 && cfunVal == 0) {
        CHECK_PARSER_OK(parser_.execCommand(QUECTEL_CFUN_TIMEOUT, "AT+CFUN=4,0"));
    }

    auto res = getIccidImpl(buf, size);

    // Modify CFUN back to 0 if it was changed previously,
    // as CFUN:0 is needed to prevent long reg problems on certain SIMs
    if (cfunVal == 0) {
        CHECK_PARSER_OK(parser_.execCommand(QUECTEL_CFUN_TIMEOUT, "AT+CFUN=0,0"));
    }

    return res;
}

int QuectelNcpClient::getImei(char* buf, size_t size) {
    const NcpClientLock lock(this);
    CHECK(checkParser());
    auto resp = parser_.sendCommand("AT+CGSN");
    const size_t n = CHECK_PARSER(resp.readLine(buf, size));
    CHECK_PARSER_OK(resp.readResult());
    return n;
}

int QuectelNcpClient::queryAndParseAtCops(CellularSignalQuality* qual) {
    int act;
    char mobileCountryCode[4] = {0};
    char mobileNetworkCode[4] = {0};

    // Reformat the operator string to be numeric
    // (allows the capture of `mcc` and `mnc`)
    int r = CHECK_PARSER(parser_.execCommand("AT+COPS=3,2"));
    CHECK_TRUE(r == AtResponse::OK, SYSTEM_ERROR_AT_NOT_OK);

    auto resp = parser_.sendCommand("AT+COPS?");
    r = CHECK_PARSER(resp.scanf("+COPS: %*d,%*d,\"%3[0-9]%3[0-9]\",%d", mobileCountryCode,
                                    mobileNetworkCode, &act));
    CHECK_TRUE(r == 3, SYSTEM_ERROR_AT_RESPONSE_UNEXPECTED);
    r = CHECK_PARSER(resp.readResult());
    CHECK_TRUE(r == AtResponse::OK, SYSTEM_ERROR_AT_NOT_OK);

    // Preserve digit format data
    const int mnc_digits = ::strnlen(mobileNetworkCode, sizeof(mobileNetworkCode));
    CHECK_TRUE((2 == mnc_digits || 3 == mnc_digits), SYSTEM_ERROR_BAD_DATA);
    if (2 == mnc_digits) {
        cgi_.cgi_flags |= CGI_FLAG_TWO_DIGIT_MNC;
    } else {
        cgi_.cgi_flags &= ~CGI_FLAG_TWO_DIGIT_MNC;
    }

    // `atoi` returns zero on error, which is an invalid `mcc` and `mnc`
    cgi_.mobile_country_code = static_cast<uint16_t>(::atoi(mobileCountryCode));
    cgi_.mobile_network_code = static_cast<uint16_t>(::atoi(mobileNetworkCode));

    switch (static_cast<CellularAccessTechnology>(act)) {
        case CellularAccessTechnology::NONE:
        case CellularAccessTechnology::GSM:
        case CellularAccessTechnology::GSM_COMPACT:
        case CellularAccessTechnology::UTRAN:
        case CellularAccessTechnology::GSM_EDGE:
        case CellularAccessTechnology::UTRAN_HSDPA:
        case CellularAccessTechnology::UTRAN_HSUPA:
        case CellularAccessTechnology::UTRAN_HSDPA_HSUPA:
        case CellularAccessTechnology::LTE:
        case CellularAccessTechnology::LTE_CAT_M1:
        case CellularAccessTechnology::LTE_NB_IOT: {
            break;
        }
        default: {
            return SYSTEM_ERROR_BAD_DATA;
        }
    }
    if (qual) {
        qual->accessTechnology(static_cast<CellularAccessTechnology>(act));
    }

    return SYSTEM_ERROR_NONE;
}

int QuectelNcpClient::getCellularGlobalIdentity(CellularGlobalIdentity* cgi) {
    const NcpClientLock lock(this);
    CHECK_TRUE(connState_ != NcpConnectionState::DISCONNECTED, SYSTEM_ERROR_INVALID_STATE);
    CHECK_TRUE(cgi, SYSTEM_ERROR_INVALID_ARGUMENT);
    CHECK(checkParser());

    // FIXME: this is a workaround for CH28408
    CellularSignalQuality qual;
    CHECK(queryAndParseAtCops(&qual));
    CHECK_TRUE(qual.accessTechnology() != CellularAccessTechnology::NONE, SYSTEM_ERROR_INVALID_STATE);
    // Update current RAT
    act_ = qual.accessTechnology();
    // Invalidate LAC and Cell ID
    cgi_.location_area_code = std::numeric_limits<LacType>::max();
    cgi_.cell_id = std::numeric_limits<CidType>::max();
    // Fill in LAC and Cell ID based on current RAT, prefer PSD and EPS
    // fallback to CSD
    CHECK_PARSER_OK(parser_.execCommand("AT+CEREG?"));
    if (isQuecCat1Device()) {
        CHECK_PARSER_OK(parser_.execCommand("AT+CGREG?"));
        CHECK_PARSER_OK(parser_.execCommand("AT+CREG?"));
    }

    switch (cgi->version)
    {
    case CGI_VERSION_1:
    default:
    {
        // Confirm user is expecting the correct amount of data
        CHECK_TRUE((cgi->size >= sizeof(cgi_)), SYSTEM_ERROR_INVALID_ARGUMENT);

        *cgi = cgi_;
        cgi->size = sizeof(cgi_);
        cgi->version = CGI_VERSION_1;
        break;
    }
    }

    return SYSTEM_ERROR_NONE;
}

int QuectelNcpClient::getSignalQuality(CellularSignalQuality* qual) {
    const NcpClientLock lock(this);
    CHECK_TRUE(connState_ != NcpConnectionState::DISCONNECTED, SYSTEM_ERROR_INVALID_STATE);
    CHECK_TRUE(qual, SYSTEM_ERROR_INVALID_ARGUMENT);
    CHECK(checkParser());
    CHECK(queryAndParseAtCops(qual));

    // Using AT+QCSQ first
    struct RatMap {
        const char* name;
        CellularAccessTechnology rat;
    };

    static const RatMap ratMap[] = {
        {"NOSERVICE", CellularAccessTechnology::NONE},
        {"WCDMA", CellularAccessTechnology::UTRAN},
        {"TDSCDMA", CellularAccessTechnology::UTRAN},
        {"LTE", CellularAccessTechnology::LTE},
        {"CAT-M1", CellularAccessTechnology::LTE_CAT_M1},
        {"CAT-NB1", CellularAccessTechnology::LTE_NB_IOT}
    };

    int vals[5] = {};
    char sysmode[32] = {};

    auto resp = parser_.sendCommand("AT+QCSQ");
    int r = CHECK_PARSER(resp.scanf("+QCSQ: \"%31[^\"]\",%d,%d,%d,%d,%d", sysmode, &vals[0], &vals[1], &vals[2], &vals[3], &vals[4]));
    CHECK_TRUE(r >= 2, SYSTEM_ERROR_BAD_DATA);
    int qcsqVals = r;
    r = CHECK_PARSER(resp.readResult());
    CHECK_TRUE(r == AtResponse::OK, SYSTEM_ERROR_UNKNOWN);

    bool qcsqOk = false;
    for (const auto& v: ratMap) {
        if (!strcmp(sysmode, v.name)) {
            switch (v.rat) {
                case CellularAccessTechnology::NONE: {
                    qcsqOk = true;
                    break;
                }
                case CellularAccessTechnology::UTRAN:
                case CellularAccessTechnology::UTRAN_HSDPA:
                case CellularAccessTechnology::UTRAN_HSUPA:
                case CellularAccessTechnology::UTRAN_HSDPA_HSUPA: {
                    if (qcsqVals >= 4) {
                        auto rscp = vals[1];
                        auto ecno = vals[2];
                        if (rscp < -120) {
                            rscp = 0;
                        } else if (rscp >= -25) {
                            rscp = 96;
                        } else if (rscp >= -120 && rscp < -25) {
                            rscp = rscp + 121;
                        } else {
                            rscp = 255;
                        }

                        if (ecno < -24) {
                            ecno = 0;
                        } else if (ecno >= 0) {
                            ecno = 49;
                        } else if (ecno >= -24 && ecno < 0) {
                            ecno = (ecno * 100 + 2450) / 50;
                        } else {
                            ecno = 255;
                        }

                        qual->accessTechnology(v.rat);
                        qual->strength(rscp);
                        qual->quality(ecno);
                        qcsqOk = true;
                    }
                    break;
                }
                case CellularAccessTechnology::LTE:
                case CellularAccessTechnology::LTE_CAT_M1:
                case CellularAccessTechnology::LTE_NB_IOT: {
                    if (qcsqVals >= 5) {
                        const int min_rsrq_mul_by_100 = -1950;
                        const int max_rsrq_mul_by_100 = -300;

                        auto rsrp = vals[1];
                        auto rsrq_mul_100 = vals[3] * 100;

                        qual->accessTechnology(v.rat);

                        if (rsrp < -140 && rsrp >= -200) {
                            qual->strength(0);
                        } else if (rsrp >= -44 && rsrp < 0) {
                            qual->strength(97);
                        } else if (rsrp >= -140 && rsrp < -44) {
                            qual->strength(rsrp + 141);
                        } else {
                            // If RSRP is not in the expected range
                            qual->strength(255);
                        }

                        if (rsrq_mul_100 < min_rsrq_mul_by_100 && rsrq_mul_100 >= -2000) {
                            qual->quality(0);
                        } else if (rsrq_mul_100 >= max_rsrq_mul_by_100 && rsrq_mul_100 < 0) {
                            qual->quality(34);
                        } else if (rsrq_mul_100 >= min_rsrq_mul_by_100 && rsrq_mul_100 < max_rsrq_mul_by_100) {
                            qual->quality((rsrq_mul_100 + 2000) / 50);
                        } else {
                            // If RSRQ is not in the expected range
                            qual->quality(255);
                        }
                        qcsqOk = true;
                    }
                    break;
                }
            }

            break;
        }
    }

    if (qcsqOk) {
        return SYSTEM_ERROR_NONE;
    }

    // Fall-back to AT+CSQ on errors or 2G as AT+QCSQ does not provide quality for GSM
    int rxlev, rxqual;
    resp = parser_.sendCommand("AT+CSQ");
    r = CHECK_PARSER(resp.scanf("+CSQ: %d,%d", &rxlev, &rxqual));
    CHECK_TRUE(r == 2, SYSTEM_ERROR_BAD_DATA);
    r = CHECK_PARSER(resp.readResult());
    CHECK_TRUE(r == AtResponse::OK, SYSTEM_ERROR_UNKNOWN);

    // Fixup values
    switch (qual->strengthUnits()) {
        case CellularStrengthUnits::RXLEV: {
            qual->strength((rxlev != 99) ? (2 * rxlev) : rxlev);
            break;
        }
        case CellularStrengthUnits::RSCP: {
            qual->strength((rxlev != 99) ? (3 + 2 * rxlev) : 255);
            break;
        }
        case CellularStrengthUnits::RSRP: {
            qual->strength((rxlev != 99) ? (rxlev * 97) / 31 : 255);
            break;
        }
        default: {
            // Do nothing
            break;
        }
    }

    if (qual->accessTechnology() == CellularAccessTechnology::GSM_EDGE) {
        qual->qualityUnits(CellularQualityUnits::MEAN_BEP);
    }

    switch (qual->qualityUnits()) {
        case CellularQualityUnits::RXQUAL:
        case CellularQualityUnits::MEAN_BEP: {
            qual->quality(rxqual);
            break;
        }
        case CellularQualityUnits::ECN0: {
            qual->quality((rxqual != 99) ? std::min((7 + (7 - rxqual) * 6), 44) : 255);
            break;
        }
        case CellularQualityUnits::RSRQ: {
            qual->quality((rxqual != 99) ? (rxqual * 34) / 7 : 255);
            break;
        }
        default: {
            // Do nothing
            break;
        }
    }

    return SYSTEM_ERROR_NONE;
}

int QuectelNcpClient::setRegistrationTimeout(unsigned timeout) {
    registrationTimeout_ = std::max(timeout, REGISTRATION_TIMEOUT);
    return SYSTEM_ERROR_NONE;
}

int QuectelNcpClient::getTxDelayInDataChannel() {
    return SYSTEM_ERROR_NONE;
}

int QuectelNcpClient::checkParser() {
    CHECK_TRUE(pwrState_ == NcpPowerState::ON, SYSTEM_ERROR_INVALID_STATE);
    CHECK_TRUE(ncpState_ == NcpState::ON, SYSTEM_ERROR_INVALID_STATE);
    if (ready_ && parserError_ != 0) {
        const int r = parser_.execCommand(1000, "AT");
        if (r == AtResponse::OK) {
            parserError_ = 0;
        } else {
            ready_ = false;
        }
    }
    CHECK(waitReady());
    return SYSTEM_ERROR_NONE;
}

int QuectelNcpClient::waitAtResponse(unsigned int timeout, unsigned int period) {
    return waitAtResponse(parser_, timeout, period);
}

int QuectelNcpClient::waitAtResponse(AtParser& parser, unsigned int timeout, unsigned int period) {
    const auto t1 = HAL_Timer_Get_Milli_Seconds();
    for (;;) {
        const int r = parser.execCommand(period, "AT");
        if (r < 0 && r != SYSTEM_ERROR_TIMEOUT) {
            return r;
        }
        if (r == AtResponse::OK) {
            return SYSTEM_ERROR_NONE;
        }
        const auto t2 = HAL_Timer_Get_Milli_Seconds();
        if (t2 - t1 >= timeout) {
            break;
        }
    }
    return SYSTEM_ERROR_TIMEOUT;
}

int QuectelNcpClient::waitReady(bool powerOn) {
    if (ready_) {
        return SYSTEM_ERROR_NONE;
    }

    ModemState modemState = ModemState::Unknown;

    if (powerOn) {
        LOG_DEBUG(TRACE, "Waiting for modem to be ready from power on");
        muxer_.stop();
        CHECK(serial_->setBaudRate(QUECTEL_NCP_DEFAULT_SERIAL_BAUDRATE));
        CHECK(initParser(serial_.get()));
        skipAll(serial_.get(), 1000);
        parser_.reset();
        ready_ = waitAtResponse(20000) == 0;
        modemState = ModemState::DefaultBaudrate;
    } else if (ncpState() == NcpState::OFF) {
        LOG_DEBUG(TRACE, "Waiting for modem to be ready from current unknown state");
        ready_ = checkRuntimeState(modemState) == 0;
        if (ready_) {
            LOG_DEBUG(TRACE, "Runtime state %d", (int)modemState);
        }
    } else {
        // Most likely we just had a parser error, try to get a response from the modem as-is
        LOG_DEBUG(TRACE, "Waiting for modem to be ready after parser error");
        auto stream = parser_.config().stream();
        if (stream) {
            skipAll(stream, 1000);
            parser_.reset();
            ready_ = waitAtResponse(2000) == 0;
            if (muxer_.isRunning()) {
                modemState = ModemState::MuxerAtChannel;
            } else {
                // FIXME: we need to be able to tell which baudrate we are currently running at
                modemState = ModemState::DefaultBaudrate;
            }
        }
    }

    if (ready_) {
        skipAll(serial_.get());
        parser_.reset();
        parserError_ = 0;
        LOG(TRACE, "NCP ready to accept AT commands");

        auto r = initReady(modemState);
        if (r != SYSTEM_ERROR_NONE) {
            LOG(ERROR, "Failed to perform early initialization");
            ready_ = false;
        }
    } else {
        LOG(ERROR, "No response from NCP");
        // Make sure the muxer is stopped
        muxer_.stop();
    }

    if (!ready_) {
        // Hard reset the modem
        modemHardReset(true);
        ncpState(NcpState::OFF);

        return SYSTEM_ERROR_INVALID_STATE;
    }

    return SYSTEM_ERROR_NONE;
}

int QuectelNcpClient::checkNetConfForImsi() {
    int imsiCount = 0;
    char buf[32] = {};
    do {
        auto resp = parser_.sendCommand("AT+CIMI");
        memset(buf, 0, sizeof(buf));
        int imsiLength = 0;
        if (resp.hasNextLine()) {
            imsiLength = CHECK(resp.readLine(buf, sizeof(buf)));
        }
        const int r = CHECK_PARSER(resp.readResult());
        if (r == AtResponse::OK && imsiLength > 0) {
            netConf_ = networkConfigForImsi(buf, imsiLength);
            return SYSTEM_ERROR_NONE;
        } else if (imsiCount >= IMSI_MAX_RETRY_CNT) {
            // if max retries are exhausted
            return SYSTEM_ERROR_AT_RESPONSE_UNEXPECTED;
        }
        ++imsiCount;
        HAL_Delay_Milliseconds(100*imsiCount);
    } while (imsiCount < IMSI_MAX_RETRY_CNT);
    return SYSTEM_ERROR_TIMEOUT;
}

int QuectelNcpClient::selectSimCard() {
    // Using numeric CME ERROR codes
    // int r = CHECK_PARSER(parser_.execCommand("AT+CMEE=2"));
    // CHECK_TRUE(r == AtResponse::OK, SYSTEM_ERROR_UNKNOWN);

    int simState = 0;
    unsigned attempts = 0;
    for (attempts = 0; attempts < 10; attempts++) {
        simState = checkSimCard();
        if (!simState) {
            break;
        }
        HAL_Delay_Milliseconds(1000);
    }

    if (attempts != 0) {
        // There was an error initializing the SIM
        // We've seen issues on uBlox-based devices, as a precation, we'll cycle
        // the modem here through minimal/full functional state.
        CHECK_PARSER_OK(parser_.execCommand(QUECTEL_CFUN_TIMEOUT, "AT+CFUN=0,0"));
        CHECK_PARSER_OK(parser_.execCommand(QUECTEL_CFUN_TIMEOUT, "AT+CFUN=1,0"));
    }
    return simState;
}

int QuectelNcpClient::changeBaudRate(unsigned int baud) {
    auto resp = parser_.sendCommand("AT+IPR=%u", baud);
    const int r = CHECK_PARSER(resp.readResult());
    CHECK_TRUE(r == AtResponse::OK, SYSTEM_ERROR_UNKNOWN);
    return serial_->setBaudRate(baud);
}

bool QuectelNcpClient::isQuecCatM1Device() {
    int ncp_id = ncpId();
    return (ncp_id == PLATFORM_NCP_QUECTEL_BG96 ||
            ncp_id == PLATFORM_NCP_QUECTEL_BG95_M1 ||
            ncp_id == PLATFORM_NCP_QUECTEL_BG95_MF ||
            ncp_id == PLATFORM_NCP_QUECTEL_BG77) ;
}

bool QuectelNcpClient::isQuecCat1Device() {
    int ncp_id = ncpId();
    return (ncp_id == PLATFORM_NCP_QUECTEL_EG91_E ||
            ncp_id == PLATFORM_NCP_QUECTEL_EG91_NA ||
            ncp_id == PLATFORM_NCP_QUECTEL_EG91_EX ||
            ncp_id == PLATFORM_NCP_QUECTEL_EG91_NAX);
}

int QuectelNcpClient::initReady(ModemState state) {
    // Set modem full functionality
    int r = CHECK_PARSER(parser_.execCommand("AT+CFUN=1,0"));
    CHECK_TRUE(r == AtResponse::OK, SYSTEM_ERROR_UNKNOWN);

    if (state != ModemState::MuxerAtChannel) {
        // Enable flow control and change to runtime baudrate
#if PLATFORM_ID == PLATFORM_B5SOM
        uint32_t hwVersion = HW_VERSION_UNDEFINED;
        auto ret = hal_get_device_hw_version(&hwVersion, nullptr);
        if (ret == SYSTEM_ERROR_NONE && hwVersion == HAL_VERSION_B5SOM_V003) {
            CHECK_PARSER_OK(parser_.execCommand("AT+IFC=0,0"));
        } else
#endif // PLATFORM_ID == PLATFORM_B5SOM
        {
            CHECK_PARSER_OK(parser_.execCommand("AT+IFC=2,2"));
            CHECK(waitAtResponse(10000));
        }
        auto runtimeBaudrate = QUECTEL_NCP_RUNTIME_SERIAL_BAUDRATE;
        CHECK(changeBaudRate(runtimeBaudrate));
        // Check that the modem is responsive at the new baudrate
        skipAll(serial_.get(), 1000);
        CHECK(waitAtResponse(10000));

        // Select either internal or external SIM card slot depending on the configuration
        CHECK(selectSimCard());

        // Just in case disconnect
        // int r = CHECK_PARSER(parser_.execCommand("AT+COPS=2"));
        // CHECK_TRUE(r == AtResponse::OK, SYSTEM_ERROR_UNKNOWN);

        if (isQuecCatM1Device()) {
            // Force eDRX mode to be disabled.
            CHECK_PARSER(parser_.execCommand("AT+CEDRXS=0"));

            // Disable Power Saving Mode
            CHECK_PARSER(parser_.execCommand("AT+CPSMS=0"));
        }

        // Select (U)SIM card in slot 1, EG91 has two SIM card slots
        if (isQuecCat1Device()) {
            CHECK_PARSER(parser_.execCommand("AT+QDSIM=0"));
        }

        // Send AT+CMUX and initialize multiplexer
        int portspeed;
        switch (runtimeBaudrate) {
            case 9600: portspeed = 1; break;
            case 19200: portspeed = 2; break;
            case 38400: portspeed = 3; break;
            case 57600: portspeed = 4; break;
            case 115200: portspeed = 5; break;
            case 230400: portspeed = 6; break;
            case 460800: portspeed = 7; break;
            default:
                return SYSTEM_ERROR_INVALID_ARGUMENT;
        }
        r = CHECK_PARSER(parser_.execCommand("AT+CMUX=0,0,%d,%u,,,,,", portspeed, QUECTEL_NCP_MAX_MUXER_FRAME_SIZE));
        CHECK_TRUE(r == AtResponse::OK, SYSTEM_ERROR_UNKNOWN);

        // Initialize muxer
        CHECK(initMuxer());
    }

    NAMED_SCOPE_GUARD(muxerSg, {
        muxer_.stop();
    });

    // Open AT channel and connect it to AT channel stream
    if (muxer_.openChannel(QUECTEL_NCP_AT_CHANNEL, muxerAtStream_->channelDataCb, muxerAtStream_.get())) {
        // Failed to open AT channel
        return SYSTEM_ERROR_UNKNOWN;
    }
    // Just in case resume AT channel
    CHECK_TRUE(muxer_.resumeChannel(QUECTEL_NCP_AT_CHANNEL) == 0, SYSTEM_ERROR_UNKNOWN);

    // Reinitialize parser with a muxer-based stream
    CHECK(initParser(muxerAtStream_.get()));
    CHECK(waitAtResponse(20000, 5000));

    ncpState(NcpState::ON);
    LOG_DEBUG(TRACE, "Muxer AT channel live");

    muxerSg.dismiss();

    // Make sure that we receive URCs only on AT channel, ignore response code
    // just in case
    CHECK_PARSER(parser_.execCommand("AT+QCFG=\"cmux/urcport\",1"));

    // Enable packet domain error reporting
    // Ignore error responses, this command is known to fail sometimes
    CHECK_PARSER(parser_.execCommand("AT+CGEREP=1,0"));

    return SYSTEM_ERROR_NONE;
}

int QuectelNcpClient::checkRuntimeState(ModemState& state) {
    // Assume we are running at the runtime baudrate
    // NOTE: disabling hardware flow control here as BG96-based Trackers are known
    // to latch CTS sometimes on warm boot
    // Sending some data without flow control allows us to get out of that state
    CHECK(serial_->setConfig(getDefaultSerialConfig() & ~(SERIAL_FLOW_CONTROL_RTS_CTS), QUECTEL_NCP_RUNTIME_SERIAL_BAUDRATE));

    // Essentially we are generating empty 07.10 frames here
    // This is done so that we can complete an ongoing frame transfer that was aborted e.g.
    // due to a reset.
    const char basicFlag = static_cast<char>(gsm0710::proto::BASIC_FLAG);
    for (int i = 0; i < QUECTEL_NCP_MAX_MUXER_FRAME_SIZE; i++) {
        CHECK(serial_->waitEvent(Stream::WRITABLE, 1000));
        CHECK(serial_->write(&basicFlag, sizeof(basicFlag)));
        skipAll(serial_.get());
    }

    // Reinitialize with flow control enabled (if needed for a particular hw revision)
    CHECK(serial_->setConfig(getDefaultSerialConfig()));

    // Feeling optimistic, try to see if the muxer is already available
    if (!muxer_.isRunning()) {
        LOG_DEBUG(TRACE, "Muxer is not currently running");
        // Attempt to check whether we are already in muxer state
        // This call will automatically attempt to open/reopen channel 0 (main)
        // It should timeout within T2 * N2, which is 300ms * 3 ~= 1s for Quectel devices
        if (initMuxer() != SYSTEM_ERROR_NONE) {
            muxer_.stop();
        } else {
            LOG_DEBUG(TRACE, "Resumed muxed session");
        }
    }

    if (muxer_.isRunning()) {
        // Muxer is running and channel 0 is already open
        // Open AT channel and connect it to AT channel stream
        if (muxer_.openChannel(QUECTEL_NCP_AT_CHANNEL, muxerAtStream_->channelDataCb, muxerAtStream_.get())) {
            // Failed to open AT channel
            LOG_DEBUG(TRACE, "Failed to open AT channel");
            return SYSTEM_ERROR_UNKNOWN;
        }
        // Just in case resume AT channel
        CHECK_TRUE(muxer_.resumeChannel(QUECTEL_NCP_AT_CHANNEL) == 0, SYSTEM_ERROR_UNKNOWN);

        CHECK(initParser(muxerAtStream_.get()));
        skipAll(muxerAtStream_.get());
        parser_.reset();
        if (!waitAtResponse(10000)) {
            // We are in muxed mode already with AT channel open
            state = ModemState::MuxerAtChannel;
            return SYSTEM_ERROR_NONE;
        }

        // Something went wrong, we are supposed to be in multiplexed mode, however we are not receiving
        // responses from the modem.
        // Stop the muxer and error out
        muxer_.stop();
        LOG_DEBUG(TRACE, "Modem failed to respond on a muxed AT channel after resuming muxed session");
        return SYSTEM_ERROR_INVALID_STATE;
    }

    // We are not in the mulitplexed mode yet
    // Check if the modem is responsive at the runtime baudrate
    CHECK(initParser(serial_.get()));
    skipAll(serial_.get());
    parser_.reset();
    if (!waitAtResponse(1000)) {
        state = ModemState::RuntimeBaudrate;
        return SYSTEM_ERROR_NONE;
    }

    LOG_DEBUG(TRACE, "Modem is not responsive @ %u baudrate", QUECTEL_NCP_RUNTIME_SERIAL_BAUDRATE);

    // The modem is not responsive at the runtime baudrate, check default
    CHECK(serial_->setBaudRate(QUECTEL_NCP_DEFAULT_SERIAL_BAUDRATE));
    CHECK(initParser(serial_.get()));
    skipAll(serial_.get());
    parser_.reset();
    if (!waitAtResponse(20000)) {
        state = ModemState::DefaultBaudrate;
        return SYSTEM_ERROR_NONE;
    }

    LOG_DEBUG(TRACE, "Modem is not responsive @ %u baudrate", QUECTEL_NCP_DEFAULT_SERIAL_BAUDRATE);

    state = ModemState::Unknown;
    return SYSTEM_ERROR_UNKNOWN;
}

int QuectelNcpClient::initMuxer() {
    muxer_.setStream(serial_.get());
    // [TS 27.010] N1 in the AT+CMUX command defines the maximum number of octets that that may be contained in
    // an information field. It does not include octets added for transparency purposes.
    // XXX: We are not using any transparency (error-correction) mechanisms, so the maximum frame size should
    // be limited to N1, however on some modems (e.g. BG95) this is not respected and the modem sends frames a
    // bit larger than N1. To account for that we are initializing the muxer with a larger internal frame buffer,
    // but negotiating a smaller maximum frame size (N1) with the modem in AT+CMUX
    muxer_.setMaxFrameSize(QUECTEL_NCP_MAX_MUXER_FRAME_SIZE + 64);
    muxer_.setKeepAlivePeriod(QUECTEL_NCP_KEEPALIVE_PERIOD);
    muxer_.setKeepAliveMaxMissed(QUECTEL_NCP_KEEPALIVE_MAX_MISSED);
    muxer_.setMaxRetransmissions(gsm0710::proto::DEFAULT_N2);
    muxer_.setAckTimeout(gsm0710::proto::DEFAULT_T1);
    muxer_.setControlResponseTimeout(gsm0710::proto::DEFAULT_T2);

    // Set channel state handler
    muxer_.setChannelStateHandler(muxChannelStateCb, this);

    // Start muxer (blocking call)
    CHECK_TRUE(muxer_.start(true) == 0, SYSTEM_ERROR_UNKNOWN);

    return SYSTEM_ERROR_NONE;
}

int QuectelNcpClient::checkSimCard() {
    auto resp = parser_.sendCommand("AT+CPIN?");
    char code[33] = {};
    int r = CHECK_PARSER(resp.scanf("+CPIN: %32[^\n]", code));
    CHECK_TRUE(r == 1, SYSTEM_ERROR_UNKNOWN);
    r = CHECK_PARSER(resp.readResult());
    CHECK_TRUE(r == AtResponse::OK, SYSTEM_ERROR_UNKNOWN);
    if (!strcmp(code, "READY")) {
        CHECK_PARSER_OK(parser_.execCommand("AT+CCID"));
        return SYSTEM_ERROR_NONE;
    }
    return SYSTEM_ERROR_UNKNOWN;
}

int QuectelNcpClient::configureApn(const CellularNetworkConfig& conf) {
    // IMPORTANT: Set modem full functionality!
    // Otherwise we won't be able to query ICCID/IMSI
    CHECK_PARSER_OK(parser_.execCommand("AT+CFUN=1,0"));

    netConf_ = conf;
    if (!netConf_.isValid()) {
        // First look for network settings based on ICCID
        char buf[32] = {};
        int ccidCount = 0;
        do {
            memset(buf, 0, sizeof(buf));
            auto lenCcid = getIccidImpl(buf, sizeof(buf));
            if (lenCcid > 5) {
                netConf_ = networkConfigForIccid(buf, lenCcid);
                break;
            }
        } while (++ccidCount < CCID_MAX_RETRY_CNT);

        // If failed above i.e., netConf_ is still not valid, look for network settings based on IMSI
        if (!netConf_.isValid()) {
            CHECK(checkNetConfForImsi());
        }
    }
    // XXX: we've seen CGDCONT fail on cold boot, retrying here a few times
    for (int i = 0; i < CGDCONT_ATTEMPTS; i++) {
        // FIXME: for now IPv4 context only
        auto resp = parser_.sendCommand("AT+CGDCONT=%d,\"%s\",\"%s\"",
                QUECTEL_DEFAULT_CID, QUECTEL_DEFAULT_PDP_TYPE,
                netConf_.hasApn() ? netConf_.apn() : "");
        const int r = CHECK_PARSER(resp.readResult());
        if (r == AtResponse::OK) {
            return SYSTEM_ERROR_NONE;
        }
        HAL_Delay_Milliseconds(200);
    }
    return SYSTEM_ERROR_AT_NOT_OK;
}

int QuectelNcpClient::registerNet() {
    int r = 0;
    // Set modem full functionality
    r = CHECK_PARSER(parser_.execCommand("AT+CFUN=1,0"));
    CHECK_TRUE(r == AtResponse::OK, SYSTEM_ERROR_UNKNOWN);

    resetRegistrationState();

    if (isQuecCat1Device()) {
        // Register GPRS, LET, NB-IOT network
        r = CHECK_PARSER(parser_.execCommand("AT+CREG=2"));
        CHECK_TRUE(r == AtResponse::OK, SYSTEM_ERROR_UNKNOWN);
        r = CHECK_PARSER(parser_.execCommand("AT+CGREG=2"));
        CHECK_TRUE(r == AtResponse::OK, SYSTEM_ERROR_UNKNOWN);
    }
    r = CHECK_PARSER(parser_.execCommand("AT+CEREG=2"));
    CHECK_TRUE(r == AtResponse::OK, SYSTEM_ERROR_UNKNOWN);

    connectionState(NcpConnectionState::CONNECTING);

    // EG91NA can get stuck in an COPS? ERROR init loop, retry 2 times.
    int copsCount = 0;
    int copsState = 2;
    char copsResponse[64] = {};
    do {
        auto resp = parser_.sendCommand("AT+COPS?");
        if (resp.hasNextLine()) {
            CHECK_PARSER(resp.readLine(copsResponse, sizeof(copsResponse)));
            CHECK_PARSER(::sscanf(copsResponse, "+COPS: %d", &copsState));
        }
        r = CHECK_PARSER(resp.readResult());
        if (r == AtResponse::OK) {
            break;
        } else if (copsCount >= COPS_MAX_RETRY_CNT) {
            // if max retries are exhausted
            return SYSTEM_ERROR_AT_RESPONSE_UNEXPECTED;
        }
        ++copsCount;
        HAL_Delay_Milliseconds(2000 * copsCount);
    } while (copsCount < COPS_MAX_RETRY_CNT);

    if (copsState != 0 && copsState != 1) {
        // Only run AT+COPS=0 if currently de-registered, to avoid PLMN reselection
        // NOTE: up to 3 mins
        r = CHECK_PARSER(parser_.execCommand(QUECTEL_COPS_TIMEOUT, "AT+COPS=0,2"));
        // Ignore response code here
        // CHECK_TRUE(r == AtResponse::OK, SYSTEM_ERROR_UNKNOWN);
    }

    if (isQuecCatM1Device()) {
        if (ncpId() == PLATFORM_NCP_QUECTEL_BG96) {
            // Configure RATs to be searched
            // Set to scan LTE only if not already set, take effect immediately
            auto respNwMode = parser_.sendCommand("AT+QCFG=\"nwscanmode\"");
            int nwScanMode = -1;
            r = CHECK_PARSER(respNwMode.scanf("+QCFG: \"nwscanmode\",%d", &nwScanMode));
            CHECK_TRUE(r == 1, SYSTEM_ERROR_UNKNOWN);
            r = CHECK_PARSER(respNwMode.readResult());
            CHECK_TRUE(r == AtResponse::OK, SYSTEM_ERROR_UNKNOWN);
            if (nwScanMode != 3) {
                CHECK_PARSER(parser_.execCommand("AT+QCFG=\"nwscanmode\",3,1"));
            }
        }

        if (ncpId() != PLATFORM_NCP_QUECTEL_BG95_M1) {
            // Configure Network Category to be searched
            // Set to use LTE Cat M1 if not already set, take effect immediately
            auto respOpMode = parser_.sendCommand("AT+QCFG=\"iotopmode\"") ;

            int iotOpMode = -1;
            r = CHECK_PARSER(respOpMode.scanf("+QCFG: \"iotopmode\",%d", &iotOpMode));

            CHECK_TRUE(r == 1, SYSTEM_ERROR_UNKNOWN);
            r = CHECK_PARSER(respOpMode.readResult());
            CHECK_TRUE(r == AtResponse::OK, SYSTEM_ERROR_AT_NOT_OK);
            if (iotOpMode != 0) {
                CHECK_PARSER(parser_.execCommand("AT+QCFG=\"iotopmode\",0,1"));
            }
        }
    }

    if (isQuecCat1Device()) {
        CHECK_PARSER_OK(parser_.execCommand("AT+CREG?"));
        CHECK_PARSER_OK(parser_.execCommand("AT+CGREG?"));
    }
    CHECK_PARSER_OK(parser_.execCommand("AT+CEREG?"));

    regStartTime_ = millis();
    regCheckTime_ = regStartTime_;

    return SYSTEM_ERROR_NONE;
}

void QuectelNcpClient::ncpState(NcpState state) {
    if (ncpState_ == NcpState::DISABLED) {
        return;
    }
    if (state == NcpState::OFF) {
        ready_ = false;
        connectionState(NcpConnectionState::DISCONNECTED);
    }

    if (ncpState_ == state) {
        return;
    }
    ncpState_ = state;
    LOG(TRACE, "NCP state changed: %d", (int)ncpState_);

    const auto handler = conf_.eventHandler();
    if (handler) {
        NcpStateChangedEvent event = {};
        event.type = NcpEvent::NCP_STATE_CHANGED;
        event.state = ncpState_;
        handler(event, conf_.eventHandlerData());
    }
}

void QuectelNcpClient::ncpPowerState(NcpPowerState state) {
    if (pwrState_ == state) {
        return;
    }
    pwrState_ = state;
    const auto handler = conf_.eventHandler();
    if (handler) {
        NcpPowerStateChangedEvent event = {};
        event.type = NcpEvent::POWER_STATE_CHANGED;
        event.state = pwrState_;
        handler(event, conf_.eventHandlerData());
    }
}

int QuectelNcpClient::enterDataMode() {
    CHECK_TRUE(connectionState() == NcpConnectionState::CONNECTED, SYSTEM_ERROR_INVALID_STATE);
    const NcpClientLock lock(this);
    bool ok = false;
    SCOPE_GUARD({
        muxerDataStream_->enabled(false);
        if (!ok) {
            LOG(ERROR, "Failed to enter data mode");
            muxer_.setChannelDataHandler(QUECTEL_NCP_PPP_CHANNEL, nullptr, nullptr);
            // Go into an error state
            disable();
        }
    });

    skipAll(muxerDataStream_.get());
    muxerDataStream_->enabled(true);

    CHECK_TRUE(muxer_.setChannelDataHandler(QUECTEL_NCP_PPP_CHANNEL, muxerDataStream_->channelDataCb, muxerDataStream_.get()) == 0, SYSTEM_ERROR_INTERNAL);
    // From Quectel AT commands manual:
    // To prevent the +++ escape sequence from being misinterpreted as data, the following sequence should be followed:
    // 1) Do not input any character within 1s before inputting +++.
    // 2) Input +++ within 1s, and no other characters can be inputted during the time.
    // 3) Do not input any character within 1s after +++ has been inputted.
    // 4) Switch to command mode; otherwise return to step 1)
    // NOTE: we are ignoring step 1 and are acting more optimistic on the first attempt
    // Subsequent attempts to exit data mode follow this step.
    bool responsive = false;

    // Initialize AT parser
    auto parserConf = AtParserConfig()
            .stream(muxerDataStream_.get())
            .commandTerminator(AtCommandTerminator::CRLF);
    dataParser_.destroy();
    CHECK(dataParser_.init(std::move(parserConf)));

    for (int i = 0; i < DATA_MODE_BREAK_ATTEMPTS; i++) {
        // Also try toggling DTR as +++ may sometimes fail.
        exitDataModeWithDtr();
        // Send data mode break
        const char breakCmd[] = "+++";
        muxerDataStream_->write(breakCmd, sizeof(breakCmd) - 1);
        skipAll(muxerDataStream_.get(), 1000);

        dataParser_.reset();
        responsive = waitAtResponse(dataParser_, 1000, 500) == 0;
        if (responsive) {
            break;
        }
    }
    CHECK_TRUE(responsive, SYSTEM_ERROR_TIMEOUT);

    const char connectResponse[] = "CONNECT";

    char buf[64] = {};
    auto resp = dataParser_.sendCommand(2000, "ATO");
    if (resp.hasNextLine()) {
        CHECK(resp.readLine(buf, sizeof(buf)));
        if (!strncmp(buf, connectResponse, sizeof(connectResponse) - 1)) {
            // IMPORTANT: ATO does not work all the time and we resume into
            // some broken state where the modem does not reply to our PPP ConfReqs.
            // What's worse is that ATH doesn't seem to work either, so we cannot
            // disconnect an ongoing PPP session. Toggling DTR doesn't work either.
            // As a workaround send a PPP LCP Echo Request, wait until we get a reply
            // or at least something similar to it.
            // If we don't get a reply, consider we are in a broken state. To get
            // out of it we are going to close and re-open the data muxer channel.
            dataParser_.reset();
            skipAll(muxerDataStream_.get());
            int flagsSeen = 0;
            for (int i = 0; i < PPP_ECHO_REQUEST_ATTEMPTS; i++) {
                // I wish this was done in PPP layer
                const char lcpEchoRequest[] = "~\xff\x03\xc0!\t\x00\x00\x08\x00\x00\x00\x00\xbbn~";
                muxerDataStream_->write(lcpEchoRequest, sizeof(lcpEchoRequest) - 1);
                const int r = muxerDataStream_->waitEvent(Stream::READABLE, 1000);
                if (r == Stream::READABLE) {
                    // Do a quick check that we've seen something similar to a PPP frame: ~<...>~
                    const auto size = CHECK(muxerDataStream_->read(buf, sizeof(buf)));
                    for (int i = 0; i < size; i++) {
                        if (buf[i] == lcpEchoRequest[0]) {
                            flagsSeen++;
                        }
                    }
                    if (flagsSeen >= 2) {
                        ok = true;
                        break;
                    }
                } else if (r != SYSTEM_ERROR_TIMEOUT) {
                    return r;
                }
            }
            if (!ok) {
                LOG(WARN, "Resumed into a broken PPP session");
                // FIXME: Previously we tried closing and re-opening the data channel,
                // which does help in some cases, but fails in some others.
                // To safe, trigger a modem reset
                return SYSTEM_ERROR_INVALID_STATE;
            }
        }
    } else {
        const int r = CHECK(resp.readResult());
        if (r != AtResponse::NO_CARRIER) {
            return SYSTEM_ERROR_UNKNOWN;
        }
    }

    if (!ok) {
        auto resp = dataParser_.sendCommand(3 * 60 * 1000, "ATD*99***1#");
        if (resp.hasNextLine()) {
            memset(buf, 0, sizeof(buf));
            CHECK(resp.readLine(buf, sizeof(buf)));
            if (strncmp(buf, connectResponse, sizeof(connectResponse) - 1)) {
                return SYSTEM_ERROR_UNKNOWN;
            }
        } else {
            // We've got a final response code
            CHECK(resp.readResult());
            // This is not a critical failure
            ok = true;
            return SYSTEM_ERROR_NOT_ALLOWED;
        }
    }

    int r = muxer_.setChannelDataHandler(QUECTEL_NCP_PPP_CHANNEL, [](const uint8_t* data, size_t size, void* ctx) -> int {
        auto self = (QuectelNcpClient*)ctx;
        const auto handler = self->conf_.dataHandler();
        if (handler) {
            handler(0, data, size, self->conf_.dataHandlerData());
        }
        return SYSTEM_ERROR_NONE;
    }, this);

    if (!r) {
        muxerDataStream_->enabled(false);
        // Just in case resume
        inFlowControl_ = true;
        r = dataChannelFlowControl(false);
    }
    if (!r) {
        ok = true;
    }
    return r;
}

int QuectelNcpClient::getMtu() {
    return 0;
}

int QuectelNcpClient::urcs(bool enable) {
    if (enable) {
        CHECK_TRUE(muxer_.resumeChannel(QUECTEL_NCP_AT_CHANNEL) == 0, SYSTEM_ERROR_INTERNAL);
    } else {
        CHECK_TRUE(muxer_.suspendChannel(QUECTEL_NCP_AT_CHANNEL) == 0, SYSTEM_ERROR_INTERNAL);
    }
    return SYSTEM_ERROR_NONE;
}

int QuectelNcpClient::startNcpFwUpdate(bool update) {
    return 0;
}

void QuectelNcpClient::connectionState(NcpConnectionState state) {
    if (ncpState_ == NcpState::DISABLED) {
        return;
    }
    if (connState_ == state) {
        return;
    }
    LOG(TRACE, "NCP connection state changed: %d", (int)state);
    connState_ = state;

    if (connState_ == NcpConnectionState::CONNECTED) {
        inFlowControl_ = false;
        // Open data channel and resume it just in case
        int r = muxer_.openChannel(QUECTEL_NCP_PPP_CHANNEL);
        if (r) {
            LOG(ERROR, "Failed to open data channel");
            ready_ = false;
            state = connState_ = NcpConnectionState::DISCONNECTED;
            return;
        }
    }

    const auto handler = conf_.eventHandler();
    if (handler) {
        if (state == NcpConnectionState::CONNECTED) {
            CellularNcpAuthEvent event = {};
            event.type = CellularNcpEvent::AUTH;
            event.user = netConf_.user();
            event.password = netConf_.password();
            handler(event, conf_.eventHandlerData());
        }
        NcpConnectionStateChangedEvent event = {};
        event.type = NcpEvent::CONNECTION_STATE_CHANGED;
        event.state = connState_;
        handler(event, conf_.eventHandlerData());
    }
}

int QuectelNcpClient::muxChannelStateCb(uint8_t channel, decltype(muxer_)::ChannelState oldState, decltype(muxer_)::ChannelState newState, void* ctx) {
    auto self = (QuectelNcpClient*)ctx;

    // Ignore state changes unless we are in an ON state
    if (self->ncpState() != NcpState::ON) {
        return SYSTEM_ERROR_NONE;
    }
    // This callback is executed from the multiplexer thread, not safe to use the lock here
    // because it might get called while blocked inside some muxer function

    // Also please note that connectionState() should never be called with the CONNECTED state
    // from this callback.

    // We are only interested in Closed state
    if (newState == decltype(muxer_)::ChannelState::Closed) {
        switch (channel) {
            case 0: {
                // Muxer stopped
                self->disable();
                break;
            }
            case QUECTEL_NCP_PPP_CHANNEL: {
                // PPP channel closed
                if (self->connState_ != NcpConnectionState::DISCONNECTED) {
                    // It should be safe to notify the PPP netif/client about a change of state
                    // here exactly because the muxer channel is closed and there is no
                    // chance for a deadlock.
                    self->connectionState(NcpConnectionState::CONNECTING);
                }
                break;
            }
        }
    }

    return SYSTEM_ERROR_NONE;
}

void QuectelNcpClient::resetRegistrationState() {
    csd_.reset();
    psd_.reset();
    eps_.reset();
    regStartTime_ = millis();
    regCheckTime_ = regStartTime_;
    registrationInterventions_ = 0;
}

void QuectelNcpClient::checkRegistrationState() {
    if (connState_ != NcpConnectionState::DISCONNECTED) {
        if ((csd_.registered() && psd_.registered()) || eps_.registered()) {
            connectionState(NcpConnectionState::CONNECTED);
        } else if (connState_ == NcpConnectionState::CONNECTED) {
            // FIXME: potentially go back into connecting state only when getting into
            // a 'sticky' non-registered state
            resetRegistrationState();
            connectionState(NcpConnectionState::CONNECTING);
        }
    }
}

int QuectelNcpClient::interveneRegistration() {
    CHECK_TRUE(connState_ == NcpConnectionState::CONNECTING, SYSTEM_ERROR_NONE);

    if (netConf_.netProv() == CellularNetworkProvider::TWILIO && millis() - regStartTime_ <= REGISTRATION_TWILIO_HOLDOFF_TIMEOUT) {
        return 0;
    }
    auto timeout = (registrationInterventions_ + 1) * REGISTRATION_INTERVENTION_TIMEOUT;

    // Intervention to speed up registration or recover in case of failure
    if (!isQuecCatM1Device()) {
        if (eps_.sticky() && eps_.duration() >= timeout) {
            if (eps_.status() == CellularRegistrationStatus::NOT_REGISTERING && csd_.status() == eps_.status()) {
                LOG(TRACE, "Sticky not registering state for %lu s, PLMN reselection", eps_.duration() / 1000);
                csd_.reset();
                psd_.reset();
                eps_.reset();
                registrationInterventions_++;
                CHECK_PARSER(parser_.execCommand(QUECTEL_COPS_TIMEOUT, "AT+COPS=0,2"));
                return 0;
            } else if (eps_.status() == CellularRegistrationStatus::DENIED && csd_.status() == eps_.status()) {
                LOG(TRACE, "Sticky denied state for %lu s, RF reset", eps_.duration() / 1000);
                csd_.reset();
                psd_.reset();
                eps_.reset();
                registrationInterventions_++;
                CHECK_PARSER_OK(parser_.execCommand(QUECTEL_CFUN_TIMEOUT, "AT+CFUN=0,0"));
                CHECK_PARSER_OK(parser_.execCommand(QUECTEL_CFUN_TIMEOUT, "AT+CFUN=1,0"));
                return 0;
            }
        }

        if (csd_.sticky() && csd_.duration() >= timeout ) {
            if (csd_.status() == CellularRegistrationStatus::DENIED && psd_.status() == csd_.status()) {
                LOG(TRACE, "Sticky CSD and PSD denied state for %lu s, RF reset", csd_.duration() / 1000);
                csd_.reset();
                psd_.reset();
                eps_.reset();
                registrationInterventions_++;
                CHECK_PARSER_OK(parser_.execCommand(QUECTEL_CFUN_TIMEOUT, "AT+CFUN=0,0"));
                CHECK_PARSER_OK(parser_.execCommand(QUECTEL_CFUN_TIMEOUT, "AT+CFUN=1,0"));
                return 0;
            }
        }

        if (csd_.registered() && psd_.sticky() && psd_.duration() >= timeout) {
            if (psd_.status() == CellularRegistrationStatus::NOT_REGISTERING && eps_.status() == psd_.status()) {
                LOG(TRACE, "Sticky not registering PSD state for %lu s, force GPRS attach", psd_.duration() / 1000);
                psd_.reset();
                registrationInterventions_++;
                CHECK_PARSER_OK(parser_.execCommand("AT+CGACT?"));
                int r = CHECK_PARSER(parser_.execCommand(3 * 60 * 1000, "AT+CGACT=1"));
                if (r != AtResponse::OK) {
                    csd_.reset();
                    psd_.reset();
                    eps_.reset();
                    LOG(TRACE, "GPRS attach failed, try PLMN reselection");
                    CHECK_PARSER(parser_.execCommand(QUECTEL_COPS_TIMEOUT, "AT+COPS=0,2"));
                }
            }
        }
    } else {
        if (eps_.sticky() && eps_.duration() >= timeout) {
            if (eps_.status() == CellularRegistrationStatus::NOT_REGISTERING) {
                LOG(TRACE, "Sticky not registering EPS state for %lu s, PLMN reselection", eps_.duration() / 1000);
                eps_.reset();
                registrationInterventions_++;
                CHECK_PARSER(parser_.execCommand(QUECTEL_COPS_TIMEOUT, "AT+COPS=0,2"));
                CHECK_PARSER(parser_.execCommand("AT+QCFG=\"nwscanmode\",3,1"));
                CHECK_PARSER(parser_.execCommand("AT+QCFG=\"iotopmode\",0,1"));
            } else if (eps_.status() == CellularRegistrationStatus::DENIED) {
                LOG(TRACE, "Sticky EPS denied state for %lu s, RF reset", eps_.duration() / 1000);
                eps_.reset();
                registrationInterventions_++;
                CHECK_PARSER_OK(parser_.execCommand(QUECTEL_CFUN_TIMEOUT, "AT+CFUN=0,0"));
                CHECK_PARSER_OK(parser_.execCommand(QUECTEL_CFUN_TIMEOUT, "AT+CFUN=1,0"));
            }
        }
    }
    return 0;
}


int QuectelNcpClient::checkRunningImsi() {
    // Check current IMSI
    if (checkImsi_) {
        checkImsi_ = false;
        CHECK_PARSER(parser_.execCommand("AT+CIMI"));
    }
    return 0;
}

int QuectelNcpClient::processEventsImpl() {
    CHECK_TRUE(ncpState_ == NcpState::ON, SYSTEM_ERROR_INVALID_STATE);
    parser_.processUrc(); // Ignore errors
    checkRegistrationState();
    interveneRegistration();
    checkRunningImsi();
    if (connState_ != NcpConnectionState::CONNECTING || millis() - regCheckTime_ < REGISTRATION_CHECK_INTERVAL) {
        return SYSTEM_ERROR_NONE;
    }
    SCOPE_GUARD({ regCheckTime_ = millis(); });

    // Check GPRS, LET, NB-IOT network registration status
    if (ncpId() != PLATFORM_NCP_QUECTEL_BG95_M1) {
        CHECK_PARSER(parser_.execCommand("AT+CEER"));  // Seems to stall the modem on BG95-MF
        CHECK_PARSER(parser_.execCommand("AT+CMEE?")); // Seems to stall the modem on BG95-MF
        CHECK_PARSER_OK(parser_.execCommand("AT+CREG?"));
    }
    //CHECK_PARSER_OK(parser_.execCommand("AT+CGREG?"));
    CHECK_PARSER_OK(parser_.execCommand("AT+CEREG?"));
    // Check the signal seen by the module while trying to register
    // Do not need to check for an OK, as this is just for debugging purpose
    CHECK_PARSER(parser_.execCommand("AT+QCSQ"));

    if (connState_ == NcpConnectionState::CONNECTING && millis() - regStartTime_ >= registrationTimeout_) {
        LOG(WARN, "Resetting the modem due to the network registration timeout");
        // We are going into an OFF state immediately before stopping the muxer
        // otherwise the muxer channel state callback will disable us unnecessarily.
        ncpState(NcpState::OFF);
        muxer_.stop();
        int rv = modemPowerOff();
        if (rv != 0) {
            modemHardReset(true);
        }
        return SYSTEM_ERROR_TIMEOUT;
    }

    return SYSTEM_ERROR_NONE;
}

int QuectelNcpClient::modemInit() const {
    hal_gpio_config_t conf = {
        .size = sizeof(conf),
        .version = HAL_GPIO_VERSION,
        .mode = INPUT_PULLUP,
        .set_value = false,
        .value = 0,
        .drive_strength = HAL_GPIO_DRIVE_DEFAULT
    };
    // Configure VINT as Input for modem power state monitoring
    // NOTE: The BGVINT pin is inverted
    conf.mode = INPUT_PULLUP;
    CHECK(hal_gpio_configure(BGVINT, &conf, nullptr));

    if (modemPowerState() == 1) {
        LOG(TRACE, "Startup: Modem is on");
    } else {
        LOG(TRACE, "Startup: Modem is off");
    }

    // Configure PWR_ON and RESET_N pins as OUTPUT and set to high by default
    conf.mode = OUTPUT;
    conf.set_value = true;
    // NOTE: The BGPWR/BGRST pins are inverted
    conf.value = 0;
    CHECK(hal_gpio_configure(BGPWR, &conf, nullptr));
    CHECK(hal_gpio_configure(BGRST, &conf, nullptr));

    // DTR=0: normal mode, DTR=1: sleep mode
    // NOTE: The BGDTR pins is inverted
    conf.value = 1; 
    CHECK(hal_gpio_configure(BGDTR, &conf, nullptr));

    LOG(TRACE, "Modem low level initialization OK");

    return SYSTEM_ERROR_NONE;
}

bool QuectelNcpClient::waitModemPowerState(bool onOff, system_tick_t timeout) {
    system_tick_t now = HAL_Timer_Get_Milli_Seconds();
    while (HAL_Timer_Get_Milli_Seconds() - now < timeout) {
        if (modemPowerState() == onOff) {
            if (onOff) {
                ncpPowerState(NcpPowerState::ON);
            } else {
                ncpPowerState(NcpPowerState::OFF);
            }
            return true;
        }
        HAL_Delay_Milliseconds(5);
    }
    return false;
}

int QuectelNcpClient::modemPowerOn() {
    if (!serial_->on()) {
        CHECK(serial_->on(true));
    }
    if (!modemPowerState()) {
        ncpPowerState(NcpPowerState::TRANSIENT_ON);

<<<<<<< HEAD
        // Power on, power on pulse >= 100ms
        // NOTE: The BGPWR pin is inverted
        hal_gpio_write(BGPWR, 1);
        HAL_Delay_Milliseconds(200);
        hal_gpio_write(BGPWR, 0);
=======
        if (ncpId() != PLATFORM_NCP_QUECTEL_BG95_M1 && ncpId() != PLATFORM_NCP_QUECTEL_BG95_MF) {
            // Power on, power on pulse >= 100ms
            // NOTE: The BGPWR pin is inverted
            HAL_GPIO_Write(BGPWR, 1);
            HAL_Delay_Milliseconds(200);
            HAL_GPIO_Write(BGPWR, 0);
        } else {
            // Power on, power on pulse 500ms - 1000ms
            // XXX: Keeping it halfway between 500ms and 650ms, to avoid the power OFF timing of >=650ms
            // NOTE: The BGPWR pin is inverted
            HAL_GPIO_Write(BGPWR, 1);
            HAL_Delay_Milliseconds(575);
            HAL_GPIO_Write(BGPWR, 0);
        }
>>>>>>> 05f5c241

        // After power on the device, we can't assume the device is ready for operation:
        // BG95: status pin ready requires >= 2.1s, uart ready requires >= 2.5s
        // BG96: status pin ready requires >= 4.8s, uart ready requires >= 4.9s
        // EG91: status pin ready requires >= 10s, uart ready requires >= 12s
        if (waitModemPowerState(1, 15000)) {
            LOG(TRACE, "Modem powered on");
        } else {
            LOG(ERROR, "Failed to power on modem, try hard reset");
            modemHardReset(false);
        }
    } else {
        LOG(TRACE, "Modem already on");
        // FIXME:
        return SYSTEM_ERROR_ALREADY_EXISTS;
    }
    CHECK_TRUE(modemPowerState(), SYSTEM_ERROR_TIMEOUT);

    return SYSTEM_ERROR_NONE;
}

int QuectelNcpClient::modemPowerOff() {
    if (modemPowerState()) {
        ncpPowerState(NcpPowerState::TRANSIENT_OFF);

        LOG(TRACE, "Powering modem off");
<<<<<<< HEAD
        // Power off, power off pulse >= 650ms
        // NOTE: The BGRST pin is inverted
        hal_gpio_write(BGPWR, 1);
        HAL_Delay_Milliseconds(650);
        hal_gpio_write(BGPWR, 0);
=======

        if (ncpId() != PLATFORM_NCP_QUECTEL_BG95_M1 && ncpId() != PLATFORM_NCP_QUECTEL_BG95_MF) {
            // Power off, power off pulse >= 650ms
            // NOTE: The BGRST pin is inverted
            HAL_GPIO_Write(BGPWR, 1);
            HAL_Delay_Milliseconds(650);
            HAL_GPIO_Write(BGPWR, 0);
        } else {
            // Power off, power off pulse >= 650ms
            // NOTE: The BGRST pin is inverted
            HAL_GPIO_Write(BGPWR, 1);
            HAL_Delay_Milliseconds(650);
            HAL_GPIO_Write(BGPWR, 0);
        }
>>>>>>> 05f5c241

        // Verify that the module was powered down by checking the status pin (BGVINT)
        // BG95: >=1.3s
        // BG96: >=2s
        // EG91: >=30s
        if (waitModemPowerState(0, 30000)) {
            LOG(TRACE, "Modem powered off");
        } else {
            LOG(ERROR, "Failed to power off modem, try hard reset");
            modemHardReset(true);
        }
    } else {
        LOG(TRACE, "Modem already off");
    }

    CHECK_TRUE(!modemPowerState(), SYSTEM_ERROR_INVALID_STATE);
    return SYSTEM_ERROR_NONE;
}

int QuectelNcpClient::modemSoftPowerOff() {
    if (modemPowerState()) {
        ncpPowerState(NcpPowerState::TRANSIENT_OFF);

        LOG(TRACE, "Try powering modem off using AT command");
        if (!ready_) {
            LOG(ERROR, "NCP client is not ready");
            return SYSTEM_ERROR_INVALID_STATE;
        }
        // Re-try in case that the modem is just powered up and refuse to execute the power down command.
        int r = AtResponse::ERROR;
        for (uint8_t i = 0; i < 6; i++) {
            r = CHECK_PARSER(parser_.execCommand("AT+QPOWD"));
            if (r == AtResponse::OK) {
                break;
            }
            HAL_Delay_Milliseconds(500);
        }
        if (r != AtResponse::OK) {
            LOG(ERROR, "AT+QPOWD command is not responding");
            return SYSTEM_ERROR_AT_NOT_OK;
        }
        system_tick_t now = HAL_Timer_Get_Milli_Seconds();
        LOG(TRACE, "Waiting the modem to be turned off...");
        // Verify that the module was powered down by checking the VINT pin up to 30 sec
        if (waitModemPowerState(0, 30000)) {
            LOG(TRACE, "It takes %d ms to power off the modem.", HAL_Timer_Get_Milli_Seconds() - now);
        } else {
            LOG(ERROR, "Failed to power off modem using AT command");
        }
    } else {
        LOG(TRACE, "Modem already off");
    }

    CHECK_TRUE(!modemPowerState(), SYSTEM_ERROR_INVALID_STATE);
    return SYSTEM_ERROR_NONE;
}

int QuectelNcpClient::modemHardReset(bool powerOff) {
    LOG(TRACE, "Hard resetting the modem");

<<<<<<< HEAD
    // BG96 reset, 150ms <= reset pulse <= 460ms
    // NOTE: The BGRST pin is inverted
    hal_gpio_write(BGRST, 1);
    HAL_Delay_Milliseconds(400);
    hal_gpio_write(BGRST, 0);
=======
    if (ncpId() != PLATFORM_NCP_QUECTEL_BG95_M1 && ncpId() != PLATFORM_NCP_QUECTEL_BG95_MF) {
        // BG96 reset, 150ms <= reset pulse <= 460ms
        // NOTE: The BGRST pin is inverted
        HAL_GPIO_Write(BGRST, 1);
        HAL_Delay_Milliseconds(400);
        HAL_GPIO_Write(BGRST, 0);
    } else {
        // BG95 reset, 2s <= reset pulse <= 3.8s
        // NOTE: The BGRST pin is inverted
        HAL_GPIO_Write(BGRST, 1);
        HAL_Delay_Milliseconds(2900);
        HAL_GPIO_Write(BGRST, 0);
    }
>>>>>>> 05f5c241

    LOG(TRACE, "Waiting the modem to restart.");
    if (waitModemPowerState(1, 30000)) {
        LOG(TRACE, "Successfully reset the modem.");
    } else {
        LOG(ERROR, "Failed to reset the modem.");
    }

    // The modem restarts automatically after hard reset.
    if (powerOff) {
        ncpPowerState(NcpPowerState::TRANSIENT_OFF);

        // Need to delay at least 5s, otherwise, the modem cannot be powered off.
        HAL_Delay_Milliseconds(5000);
        LOG(TRACE, "Powering modem off");
        // Power off, power off pulse >= 650ms
        // NOTE: The BGPWR pin is inverted
        hal_gpio_write(BGPWR, 1);
        HAL_Delay_Milliseconds(650);
        hal_gpio_write(BGPWR, 0);

        // Verify that the module was powered down by checking the status pin (BGVINT)
        // BG96: >=2s
        // EG91: >=30s
        if (waitModemPowerState(0, 30000)) {
            LOG(TRACE, "Modem powered off");
        } else {
            LOG(ERROR, "Failed to power off modem");
        }
    }

    return SYSTEM_ERROR_NONE;
}

bool QuectelNcpClient::modemPowerState() const {
    // LOG(TRACE, "BGVINT: %d", hal_gpio_read(BGVINT));
    // NOTE: The BGVINT pin is inverted
    return !hal_gpio_read(BGVINT);
}

uint32_t QuectelNcpClient::getDefaultSerialConfig() const {
    uint32_t sconf = SERIAL_8N1 | SERIAL_FLOW_CONTROL_RTS_CTS;

    // Our first board reversed RTS and CTS pin, we gave them the hwVersion 0x00,
    // Disabling hwfc should not only depend on hwVersion but also platform
#if PLATFORM_ID == PLATFORM_B5SOM
    uint32_t hwVersion = HW_VERSION_UNDEFINED;
    auto ret = hal_get_device_hw_version(&hwVersion, nullptr);
    if (ret == SYSTEM_ERROR_NONE && hwVersion == HAL_VERSION_B5SOM_V003) {
        sconf = SERIAL_8N1;
        LOG(TRACE, "Disable Hardware Flow control!");
    }
#endif // PLATFORM_ID == PLATFORM_B5SOM

    return sconf;
}

void QuectelNcpClient::exitDataModeWithDtr() const {
    hal_gpio_write(BGDTR, 0);
    HAL_Delay_Milliseconds(1);
    hal_gpio_write(BGDTR, 1);
    HAL_Delay_Milliseconds(1);
}

} // namespace particle<|MERGE_RESOLUTION|>--- conflicted
+++ resolved
@@ -1878,28 +1878,20 @@
     if (!modemPowerState()) {
         ncpPowerState(NcpPowerState::TRANSIENT_ON);
 
-<<<<<<< HEAD
-        // Power on, power on pulse >= 100ms
-        // NOTE: The BGPWR pin is inverted
-        hal_gpio_write(BGPWR, 1);
-        HAL_Delay_Milliseconds(200);
-        hal_gpio_write(BGPWR, 0);
-=======
         if (ncpId() != PLATFORM_NCP_QUECTEL_BG95_M1 && ncpId() != PLATFORM_NCP_QUECTEL_BG95_MF) {
             // Power on, power on pulse >= 100ms
             // NOTE: The BGPWR pin is inverted
-            HAL_GPIO_Write(BGPWR, 1);
+            hal_gpio_write(BGPWR, 1);
             HAL_Delay_Milliseconds(200);
-            HAL_GPIO_Write(BGPWR, 0);
+            hal_gpio_write(BGPWR, 0);
         } else {
             // Power on, power on pulse 500ms - 1000ms
             // XXX: Keeping it halfway between 500ms and 650ms, to avoid the power OFF timing of >=650ms
             // NOTE: The BGPWR pin is inverted
-            HAL_GPIO_Write(BGPWR, 1);
+            hal_gpio_write(BGPWR, 1);
             HAL_Delay_Milliseconds(575);
-            HAL_GPIO_Write(BGPWR, 0);
-        }
->>>>>>> 05f5c241
+            hal_gpio_write(BGPWR, 0);
+        }
 
         // After power on the device, we can't assume the device is ready for operation:
         // BG95: status pin ready requires >= 2.1s, uart ready requires >= 2.5s
@@ -1926,28 +1918,20 @@
         ncpPowerState(NcpPowerState::TRANSIENT_OFF);
 
         LOG(TRACE, "Powering modem off");
-<<<<<<< HEAD
-        // Power off, power off pulse >= 650ms
-        // NOTE: The BGRST pin is inverted
-        hal_gpio_write(BGPWR, 1);
-        HAL_Delay_Milliseconds(650);
-        hal_gpio_write(BGPWR, 0);
-=======
 
         if (ncpId() != PLATFORM_NCP_QUECTEL_BG95_M1 && ncpId() != PLATFORM_NCP_QUECTEL_BG95_MF) {
             // Power off, power off pulse >= 650ms
             // NOTE: The BGRST pin is inverted
-            HAL_GPIO_Write(BGPWR, 1);
+            hal_gpio_write(BGPWR, 1);
             HAL_Delay_Milliseconds(650);
-            HAL_GPIO_Write(BGPWR, 0);
+            hal_gpio_write(BGPWR, 0);
         } else {
             // Power off, power off pulse >= 650ms
             // NOTE: The BGRST pin is inverted
-            HAL_GPIO_Write(BGPWR, 1);
+            hal_gpio_write(BGPWR, 1);
             HAL_Delay_Milliseconds(650);
-            HAL_GPIO_Write(BGPWR, 0);
-        }
->>>>>>> 05f5c241
+            hal_gpio_write(BGPWR, 0);
+        }
 
         // Verify that the module was powered down by checking the status pin (BGVINT)
         // BG95: >=1.3s
@@ -2008,27 +1992,19 @@
 int QuectelNcpClient::modemHardReset(bool powerOff) {
     LOG(TRACE, "Hard resetting the modem");
 
-<<<<<<< HEAD
-    // BG96 reset, 150ms <= reset pulse <= 460ms
-    // NOTE: The BGRST pin is inverted
-    hal_gpio_write(BGRST, 1);
-    HAL_Delay_Milliseconds(400);
-    hal_gpio_write(BGRST, 0);
-=======
     if (ncpId() != PLATFORM_NCP_QUECTEL_BG95_M1 && ncpId() != PLATFORM_NCP_QUECTEL_BG95_MF) {
         // BG96 reset, 150ms <= reset pulse <= 460ms
         // NOTE: The BGRST pin is inverted
-        HAL_GPIO_Write(BGRST, 1);
+        hal_gpio_write(BGRST, 1);
         HAL_Delay_Milliseconds(400);
-        HAL_GPIO_Write(BGRST, 0);
+        hal_gpio_write(BGRST, 0);
     } else {
         // BG95 reset, 2s <= reset pulse <= 3.8s
         // NOTE: The BGRST pin is inverted
-        HAL_GPIO_Write(BGRST, 1);
+        hal_gpio_write(BGRST, 1);
         HAL_Delay_Milliseconds(2900);
-        HAL_GPIO_Write(BGRST, 0);
-    }
->>>>>>> 05f5c241
+        hal_gpio_write(BGRST, 0);
+    }
 
     LOG(TRACE, "Waiting the modem to restart.");
     if (waitModemPowerState(1, 30000)) {
