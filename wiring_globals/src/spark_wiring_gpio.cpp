/**
 ******************************************************************************
 * @file    spark_wiring.cpp
 * @authors Satish Nair, Zachary Crockett, Zach Supalla, Mohit Bhoite and
 *          Brett Walach
 * @version V1.0.0
 * @date    13-March-2013
 * @brief
 ******************************************************************************
  Copyright (c) 2013-2015 Particle Industries, Inc.  All rights reserved.

  This library is free software; you can redistribute it and/or
  modify it under the terms of the GNU Lesser General Public
  License as published by the Free Software Foundation, either
  version 3 of the License, or (at your option) any later version.

  This library is distributed in the hope that it will be useful,
  but WITHOUT ANY WARRANTY; without even the implied warranty of
  MERCHANTABILITY or FITNESS FOR A PARTICULAR PURPOSE.  See the GNU
  Lesser General Public License for more details.

  You should have received a copy of the GNU Lesser General Public
  License along with this library; if not, see <http://www.gnu.org/licenses/>.
  ******************************************************************************
 */

/* Includes ------------------------------------------------------------------*/
#include "spark_wiring.h"
#include "spark_wiring_interrupts.h"
#include "spark_wiring_usartserial.h"
#include "spark_wiring_spi.h"
#include "spark_wiring_i2c.h"
#include "watchdog_hal.h"
#include "delay_hal.h"
#include "pinmap_hal.h"
#include "system_task.h"
#include "enumclass.h"

/*
 * @brief Set the mode of the pin to OUTPUT, INPUT, INPUT_PULLUP,
 * or INPUT_PULLDOWN
 */
void pinMode(uint16_t pin, PinMode setMode)
{

  if(pin >= TOTAL_PINS || setMode == PIN_MODE_NONE )
  {
    return;
  }

  // Safety check
  if( !pinAvailable(pin) ) {
    return;
  }

  hal_gpio_mode(pin, setMode);
}

/*
 * @brief Returns the mode of the selected pin as type PinMode
 *
 * OUTPUT = 0
 * INPUT = 1
 * INPUT_PULLUP = 2
 * INPUT_PULLDOWN = 3
 * AF_OUTPUT_PUSHPULL = 4
 * AF_OUTPUT_DRAIN = 5
 * AN_INPUT = 6
 * AN_OUTPUT = 7
 * PIN_MODE_NONE = 255
 */
PinMode getPinMode(uint16_t pin)
{
  return hal_gpio_get_mode(pin);
}


#if HAL_PLATFORM_GEN == 3
/*
 * @brief Set the drive strength of the pin for OUTPUT modes
 */
int pinSetDriveStrength(hal_pin_t pin, DriveStrength drive)
{
  if (pin >= TOTAL_PINS) {
    return SYSTEM_ERROR_INVALID_ARGUMENT;
  }

  // Safety check
  if (!pinAvailable(pin)) {
    return SYSTEM_ERROR_INVALID_STATE;
  }

  auto mode = getPinMode(pin);

  if (mode != OUTPUT && mode != OUTPUT_OPEN_DRAIN) {
    return SYSTEM_ERROR_INVALID_STATE;
  }

  const hal_gpio_config_t conf = {
    .size = sizeof(hal_gpio_config_t),
    .version = HAL_GPIO_VERSION,
    .mode = mode,
    .set_value = 0,
    .value = 0,
    .drive_strength = particle::to_underlying(drive)
  };
  return hal_gpio_configure(pin, &conf, nullptr);
}
#endif // HAL_PLATFORM_GEN == 3

/*
 * @brief Perform safety check on desired pin to see if it's already
 * being used.  Return 0 if used, otherwise return 1 if available.
 */
bool pinAvailable(uint16_t pin) {
  if (pin >= TOTAL_PINS) {
    return false;
  }

  // SPI safety check
#ifndef SPARK_WIRING_NO_SPI
  if((pin == SCK || pin == MOSI || pin == MISO) && hal_spi_is_enabled(SPI.interface()) == true)
  {
    return false; // 'pin' is used
  }
#endif
  // I2C safety check
#ifndef SPARK_WIRING_NO_I2C
  if((pin == SCL || pin == SDA) && hal_i2c_is_enabled(Wire.interface(), nullptr) == true)
  {
    return false; // 'pin' is used
  }
#endif
#ifndef SPARK_WIRING_NO_USART_SERIAL
  // Serial1 safety check
  if((pin == RX || pin == TX) && hal_usart_is_enabled(Serial1.interface()) == true)
  {
    return false; // 'pin' is used
  }
#endif

  return true; // 'pin' is available
}

inline bool is_input_mode(PinMode mode) {
    return  mode == INPUT ||
            mode == INPUT_PULLUP ||
            mode == INPUT_PULLDOWN ||
            mode == AN_INPUT;
}

/*
 * @brief Sets a GPIO pin to HIGH or LOW.
 */
void digitalWrite(hal_pin_t pin, uint8_t value)
{
    PinMode mode = hal_gpio_get_mode(pin);
    if (mode==PIN_MODE_NONE || is_input_mode(mode))
        return;
  // Safety check
  if( !pinAvailable(pin) ) {
    return;
  }

  hal_gpio_write(pin, value);
}

inline bool is_af_output_mode(PinMode mode) {
    return mode == AF_OUTPUT_PUSHPULL ||
           mode == AF_OUTPUT_DRAIN;
}

/*
 * @brief Reads the value of a GPIO pin. Should return either 1 (HIGH) or 0 (LOW).
 */
int32_t digitalRead(hal_pin_t pin)
{
    PinMode mode = hal_gpio_get_mode(pin);
    if (is_af_output_mode(mode))
        return LOW;

    // Safety check
    if( !pinAvailable(pin) ) {
      return LOW;
    }

    return hal_gpio_read(pin);
}

/*
 * @brief Read the analog value of a pin.
 * Should return a 16-bit value, 0-65536 (0 = LOW, 65536 = HIGH)
 * Note: ADC is 12-bit. Currently it returns 0-4095
 */
int32_t analogRead(hal_pin_t pin)
{
#if PLATFORM_ID != PLATFORM_P2
  // Allow people to use 0-7 to define analog pins by checking to see if the values are too low.
#if defined(FIRST_ANALOG_PIN) && FIRST_ANALOG_PIN > 0
  if(pin < FIRST_ANALOG_PIN)
  {
    pin = pin + FIRST_ANALOG_PIN;
  }
<<<<<<< HEAD
#endif // defined(FIRST_ANALOG_PIN) && FIRST_ANALOG_PIN > 0
=======
#endif
>>>>>>> 3ae0116d

  // Safety check
  if( !pinAvailable(pin) ) {
    return LOW;
  }

  if(hal_pin_validate_function(pin, PF_ADC)!=PF_ADC)
  {
    return LOW;
  }

  return hal_adc_read(pin);
}

/*
 * @brief Should take an integer 0-255 and create a 500Hz PWM signal with a duty cycle from 0-100%.
 * On Photon, DAC1 and DAC2 act as true analog outputs(values: 0 to 4095) using onchip DAC peripheral
 */
void analogWrite(hal_pin_t pin, uint32_t value)
{
    // Safety check
    if (!pinAvailable(pin))
    {
        return;
    }

    if (hal_pin_validate_function(pin, PF_DAC) == PF_DAC)
    {
        HAL_DAC_Write(pin, value);
    }
    else if (hal_pin_validate_function(pin, PF_TIMER) == PF_TIMER)
    {
        PinMode mode = hal_gpio_get_mode(pin);

        if (mode != OUTPUT && mode != AF_OUTPUT_PUSHPULL)
        {
            return;
        }

        hal_pwm_write_ext(pin, value);
    }
}


/*
 * @brief Should take an integer 0-255 and create a PWM signal with a duty cycle from 0-100%
 * and frequency from 1 to 65535 Hz.
 */
void analogWrite(hal_pin_t pin, uint32_t value, uint32_t pwm_frequency)
{
    // Safety check
    if (!pinAvailable(pin))
    {
        return;
    }

    if (hal_pin_validate_function(pin, PF_TIMER) == PF_TIMER)
    {
        PinMode mode = hal_gpio_get_mode(pin);

        if (mode != OUTPUT && mode != AF_OUTPUT_PUSHPULL)
        {
            return;
        }

        hal_pwm_write_with_frequency_ext(pin, value, pwm_frequency);
    }
}

uint8_t analogWriteResolution(hal_pin_t pin, uint8_t value)
{
  // Safety check
  if (!pinAvailable(pin))
  {
      return 0;
  }

  if (hal_pin_validate_function(pin, PF_DAC) == PF_DAC)
  {
    HAL_DAC_Set_Resolution(pin, value);
    return HAL_DAC_Get_Resolution(pin);
  }
  else if (hal_pin_validate_function(pin, PF_TIMER) == PF_TIMER)
  {
    hal_pwm_set_resolution(pin, value);
    return hal_pwm_get_resolution(pin);
  }
  

  return 0;
}

uint8_t analogWriteResolution(hal_pin_t pin)
{
  // Safety check
  if (!pinAvailable(pin))
  {
      return 0;
  }

  if (hal_pin_validate_function(pin, PF_DAC) == PF_DAC)
  {
    return HAL_DAC_Get_Resolution(pin);
  }
  else if (hal_pin_validate_function(pin, PF_TIMER) == PF_TIMER)
  {
    return hal_pwm_get_resolution(pin);
  }

  return 0;
}

uint32_t analogWriteMaxFrequency(hal_pin_t pin)
{
  // Safety check
  if (!pinAvailable(pin))
  {
      return 0;
  }

  return hal_pwm_get_max_frequency(pin);
}

uint8_t shiftIn(uint8_t dataPin, uint8_t clockPin, uint8_t bitOrder) {
  uint8_t value = 0;
  uint8_t i;

  for (i = 0; i < 8; ++i) {
    digitalWrite(clockPin, HIGH);
    if (bitOrder == LSBFIRST)
      value |= digitalRead(dataPin) << i;
    else
      value |= digitalRead(dataPin) << (7 - i);
    digitalWrite(clockPin, LOW);
  }
  return value;
}

void shiftOut(uint8_t dataPin, uint8_t clockPin, uint8_t bitOrder, uint8_t val)
{
  uint8_t i;

  for (i = 0; i < 8; i++)  {
    if (bitOrder == LSBFIRST)
      digitalWrite(dataPin, !!(val & (1 << i)));
    else
      digitalWrite(dataPin, !!(val & (1 << (7 - i))));

    digitalWrite(clockPin, HIGH);
    digitalWrite(clockPin, LOW);
  }
}

/*
 * @brief   blocking call to measure a high or low pulse
 * @returns uint32_t pulse width in microseconds up to 3 seconds,
 *          returns 0 on 3 second timeout error, or invalid pin.
 */
uint32_t pulseIn(hal_pin_t pin, uint16_t value) {

    // NO SAFETY CHECKS!!! WILD WILD WEST!!!

    return hal_gpio_pulse_in(pin, value);
}

void setDACBufferred(hal_pin_t pin, uint8_t state) {
  HAL_DAC_Enable_Buffer(pin, state);
}<|MERGE_RESOLUTION|>--- conflicted
+++ resolved
@@ -201,11 +201,8 @@
   {
     pin = pin + FIRST_ANALOG_PIN;
   }
-<<<<<<< HEAD
 #endif // defined(FIRST_ANALOG_PIN) && FIRST_ANALOG_PIN > 0
-=======
 #endif
->>>>>>> 3ae0116d
 
   // Safety check
   if( !pinAvailable(pin) ) {
