{
    "version": "1.0.0",
    "toolchains": [
        {
<<<<<<< HEAD
            "platforms": [6, 8, 10, 12, 13, 23, 25, 26, 32],
=======
            "platforms": [12, 13, 23, 25, 26],
>>>>>>> f6eeabac
            "firmware": "deviceOS@source",
            "compilers": "gcc-arm@10.2.1",
            "tools": "buildtools@1.1.1",
            "scripts": "buildscripts@1.10.0",
            "debuggers": "openocd@0.11.0-particle.4"
        }
<<<<<<< HEAD
    ],
    "debuggers": {
        "windows": {
            "x64": [
                {
                    "name": "openocd",
                    "version": "0.11.0-particle.4",
                    "main": "./bin",
                    "url": "https://binaries.particle.io/openocd/windows/x64/0.11.0-particle.4.tar.gz",
                    "sha256": "ab361ce38844c1e0e3a26a5c5d3d81369d7d535727bee666cbcac4e7b840cec8"
                }
            ],
            "x86": []
        },
        "darwin": {
            "x64": [
                {
                    "name": "openocd",
                    "version": "0.11.0-particle.4",
                    "main": "./bin",
                    "url": "https://binaries.particle.io/openocd/darwin/x64/0.11.0-particle.4.tar.gz",
                    "sha256": "18fb02b10b49d970897f60eebc15fb16d953888ac88bd98fe16341060f99cefa"
                }
            ],
            "x86": []
        },
        "linux": {
            "x64": [
                {
                    "name": "openocd",
                    "version": "0.11.0-particle.4",
                    "main": "./bin",
                    "url": "https://binaries.particle.io/openocd/linux/x64/0.11.0-particle.4.tar.gz",
                    "sha256": "dea873870d5cf8b981ae7ffc53b1f5b78ad135d48316ff99d689de91c0c4dc70"
                }
            ],
            "x86": []
        }
    }
=======
    ]
>>>>>>> f6eeabac
}<|MERGE_RESOLUTION|>--- conflicted
+++ resolved
@@ -2,18 +2,13 @@
     "version": "1.0.0",
     "toolchains": [
         {
-<<<<<<< HEAD
-            "platforms": [6, 8, 10, 12, 13, 23, 25, 26, 32],
-=======
-            "platforms": [12, 13, 23, 25, 26],
->>>>>>> f6eeabac
+            "platforms": [12, 13, 23, 25, 26, 32],
             "firmware": "deviceOS@source",
             "compilers": "gcc-arm@10.2.1",
             "tools": "buildtools@1.1.1",
             "scripts": "buildscripts@1.10.0",
             "debuggers": "openocd@0.11.0-particle.4"
         }
-<<<<<<< HEAD
     ],
     "debuggers": {
         "windows": {
@@ -53,7 +48,4 @@
             "x86": []
         }
     }
-=======
-    ]
->>>>>>> f6eeabac
 }