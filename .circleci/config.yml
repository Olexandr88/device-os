--- conflicted
+++ resolved
@@ -14,7 +14,7 @@
 
 aliases:
   - &tasks ["compile:all clean:all", "compile:user clean:user", "compile:debug clean:debug"]
-  - &platforms ["argon", "boron", "esomx", "bsom", "b5som", "tracker"]
+  - &platforms ["argon", "boron", "esomx", "bsom", "b5som", "tracker", "p2"]
 
 # Define a job to be invoked later in a workflow.
 # See: https://circleci.com/docs/2.0/configuration-reference/#jobs
@@ -472,11 +472,7 @@
             - particle-ci-private
           matrix:
             parameters:
-<<<<<<< HEAD
-              platform: ["argon", "boron", "bsom", "b5som", "tracker", "p2", "unit-test newhal gcc"]
-=======
-              platform: ["argon", "boron", "esomx", "bsom", "b5som", "tracker", "unit-test newhal gcc"]
->>>>>>> 05f5c241
+              platform: ["argon", "boron", "esomx", "bsom", "b5som", "tracker", "p2", "unit-test newhal gcc"]
       - combine-binaries:
           requires:
             - build-and-test
