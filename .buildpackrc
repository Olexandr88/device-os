--- conflicted
+++ resolved
@@ -15,17 +15,9 @@
 export RELEASE_PLATFORMS=( )
 
 # Platforms for which this firmware is considered experimental
-<<<<<<< HEAD
-export PRERELEASE_PLATFORMS=( photon p1 electron argon boron bsom b5som tracker p2 )
-=======
-export PRERELEASE_PLATFORMS=( argon boron bsom b5som tracker )
->>>>>>> f6eeabac
+export PRERELEASE_PLATFORMS=( argon boron bsom b5som tracker p2 )
 # Note: a single platform should be only in release or prerelease list. If
 # added to both it will be considered a prerelease
 
 # Platforms which require modules to be prebuilt
-<<<<<<< HEAD
-export MODULAR_PLATFORMS=( photon p1 electron argon boron bsom b5som tracker p2 )
-=======
-export MODULAR_PLATFORMS=( argon boron bsom b5som tracker )
->>>>>>> f6eeabac
+export MODULAR_PLATFORMS=( argon boron bsom b5som tracker p2 )
