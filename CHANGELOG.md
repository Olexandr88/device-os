<<<<<<< HEAD



## v0.6.0-rc.1

### FEATURES

- [Electron] Reduced data consumption connecting to the cloud with deep sleep. (NB: see the docs for how to gain the full data reduction.) [#953](https://github.com/spark/firmware/pull/953)
- Can set Claim Code via the Serial interface (for use by the CLI.) [#602](https://github.com/spark/firmware/issues/602) 


### ENHANCEMENTS

- Local build warns if crc32 is not present. [#941](https://github.com/spark/firmware/issues/941)

### BUGFIXES

- SoftAP mode persisting when setup complete if Wi-Fi was off. [#971](https://github.com/spark/firmware/issues/971) 
- Free memory allocated for previous system interrupt handler [#927](https://github.com/spark/firmware/issues/927)
- Fixes to I2C Slave mode implementation with clock stretching enabled [#931](https://github.com/spark/firmware/pull/931)


## v0.5.1
=======
## v0.5.1 (same as v0.5.1-rc.2)

### FEATURES

- [Electron] Added support in HAL for a SMS received callback handler.


## v0.5.1-rc.1
>>>>>>> a0791d1b

### FEATURES

- Wi-Fi Country Code can be set to configure the available channels and power transmission. [#942](https://github.com/spark/firmware/pull/942)

### ENHANCEMENTS

- ARM GCC 5.3.1 compiler support

### BUGFIXES

- [Photon/P1] Fix a timing-critical bug in WICED that causes system freeze. [#877](https://github.com/spark/firmware/issues/877)
- Tone not available on A7 after stop-mode sleep. [#938](https://github.com/spark/firmware/issues/938) 
- Regression in EEPROM emulation size. [#983](https://github.com/spark/firmware/pull/983)
- [Electron] Wrong bitmask is provided for 4208 setting in power management [#987](https://github.com/spark/firmware/pull/987)


## v0.5.0 (same as v0.5.0-rc.2)
<<<<<<< HEAD

## v0.5.0-rc.2
=======
>>>>>>> a0791d1b

### FEATURES

- Added SYSTEM_FLAG_WIFITEST_OVER_SERIAL1 which is disabled by default. Tinker enables this by default so that the Wi-Fi Tester is available during manufacturing.  Also ensures TX/RX pins are not used for Serial1 by default, in case you want to use these as GPIO. [945](https://github.com/spark/firmware/pull/945)

### ENHANCEMENTS

- Timer::isActive() function added [#950](https://github.com/spark/firmware/pull/950)
- mbedtls headers are private to the communications module now, so user applications can include their own version of mbedtls [](https://github.com/spark/firmware/pull/940)

### BUGFIXES

- Soft AP Claim code fix [#956](https://github.com/spark/firmware/pull/956)
- Variable template fix [#952](https://github.com/spark/firmware/pull/952)
- TCPClient on Electron not receiving all of the data for small files [#896](https://github.com/spark/firmware/issues/896) 

## v0.5.0-rc.1

### FEATURES

- [Electron] [SYSTEM_THREAD()](https://docs.particle.io/reference/firmware/electron/#system-thread) is supported (in Beta) [#884](https://github.com/spark/firmware/pull/884)
- [Electron] Cellular [Data Usage API](https://docs.particle.io/reference/firmware/electron/#getdatausage-) [#866](https://github.com/spark/firmware/pull/866)
- [Electron] Configurable keep-alive ping [#913](https://github.com/spark/firmware/pull/913) 
- [Electron] Cellular [Band Select API](https://docs.particle.io/reference/firmware/electron/#getbandavailable-) [#891](https://github.com/spark/firmware/pull/891)
- [Electron] Cellular [Local IP API](https://docs.particle.io/reference/firmware/electron/#localip-) [#850](https://github.com/spark/firmware/pull/850)
- [Photon/Electron] Stack overflow detection with SOS code [13-blinks](https://docs.particle.io/guide/getting-started/modes/photon/#red-flash-sos)
- [Photon/Electron] [SPI Slave support](https://docs.particle.io/reference/firmware/photon/#begin-spi_mode-uint16_t-) [#882](https://github.com/spark/firmware/pull/882) 
- Atomic writes in [EEPROM emulation](https://docs.particle.io/reference/firmware/electron/#eeprom) [#871](https://github.com/spark/firmware/pull/871)
- Software Watchdog [#860](https://github.com/spark/firmware/pull/860)
- [Serial.availableForWrite()](https://docs.particle.io/reference/firmware/photon/#availableforwrite-) and [Serial.blockOnOverrun()](https://docs.particle.io/reference/firmware/photon/#blockonoverrun-) [#798](https://github.com/spark/firmware/issues/798)
- [Photon] SoftAP HTTP server can serve application pages. [#906](https://github.com/spark/firmware/pull/906)

### ENHANCEMENTS

- Compiler error with variable/function names that are too long. [#883](https://github.com/spark/firmware/pull/883) 
- DFU writes are verified [#870](https://github.com/spark/firmware/pull/870) 
- [Electron] [NO_ACK flag](https://docs.particle.io/reference/firmware/electron/#particle-publish-) on `Particle.publish()` disables acknoweldgements reducing data use [#862](https://github.com/spark/firmware/pull/862)
- [Electron] Allow session to resume when IP changes. [#848](https://github.com/spark/firmware/pull/848)
- [Electron] Ensure published events are received by the cloud before sleeping. [#909](https://github.com/spark/firmware/pull/909)
- [Electron] [SLEEP_NETWORK_STANDBY on System.sleep()](https://docs.particle.io/reference/firmware/electron/#sleep-sleep-) [#845](https://github.com/spark/firmware/pull/845)
- Serial baudrate to select ymodem mode includes listening mode [#912](https://github.com/spark/firmware/pull/912) 
- Wi-Fi connection process forced to timeout after 60 seconds if unsuccessful [#898](https://github.com/spark/firmware/pull/898)
- Added write-verify-retry-fail logic to DFU writes [#870](https://github.com/spark/firmware/pull/870)
- Support for USART (Serial1/2/4/5) [data bits, parity and stop bits](https://docs.particle.io/reference/firmware/electron/#begin-) [#757](https://github.com/spark/firmware/pull/757)

### BUGFIXES

- targets `program-cloud`, `program-dfu` can be used without requiring `all` and will built the firmware correctly. [#899](https://github.com/spark/firmware/issues/899)
- [Electron] Free socket when the socket is closed remotely [#885](https://github.com/spark/firmware/pull/885)
- Extended CAN filters [#857](https://github.com/spark/firmware/pull/857)
- I2C does not ensure a stop condition completes correctly in endTransmission [#856](https://github.com/spark/firmware/pull/856)
- DAC1/2 possible problem with `digitalWrite()` after `analogWrite()` [#855](https://github.com/spark/firmware/pull/855) 
- Servo HAL: Do not disable timer if some of its channels are still in use [#839](https://github.com/spark/firmware/pull/839)
- USB driver fixes and Serial.available() not returning values greater than 1 [#812](https://github.com/spark/firmware/pull/812) [#669](https://github.com/spark/firmware/issues/669) [#846](https://github.com/spark/firmware/issues/846) [#923](https://github.com/spark/firmware/issues/923)
- SOS During `WiFi.scan()` [#651](https://github.com/spark/firmware/issues/651)


### INTERNALS

- dynalib: compile-time check for certain types of ABI breaking changes [#895](https://github.com/spark/firmware/pull/895)


## v0.4.9

### FEATURES

- Support for CAN Bus [#790](https://github.com/spark/firmware/pull/790)
- [blockOnOverrun()]((https://docs.particle.io/reference/firmware/photon/#blockonoverrun-)) on hardware serial to allow applications to disable the default flow control. 
- [availableForWrite()]((https://docs.particle.io/reference/firmware/photon/#availableforwrite-)) on hardware serial to allow applications to implement flow control. [#798](https://github.com/spark/firmware/issues/798)
- [WiFi.BSSID()](https://docs.particle.io/reference/firmware/photon/#wifi-bssid-) to retrieve the 6-byte MAC address of the connected AP. [#816](https://github.com/spark/firmware/pull/816)
- [attachInterrupt()](https://docs.particle.io/reference/firmware/photon/#attachinterrupt-) configurable interrupt priority [#806](https://github.com/spark/firmware/issues/806)
- [Time.local()](https://docs.particle.io/reference/firmware/photon/#local-) retrieves the current time in the configured timezone. [#783](https://github.com/spark/firmware/issues/783)
- [photon] [WiFi.getCredentials()](https://docs.particle.io/reference/firmware/photon/#wifi-getcredentials-) lists configured credentials.  [#759](https://github.com/spark/firmware/issues/759)
- variable frequency PWM via [analogWrite(pin,value,hz)](https://docs.particle.io/reference/firmware/photon/#analogwrite-) [#756](https://github.com/spark/firmware/pull/756)
- [ATOMIC_BLOCK()](https://docs.particle.io/reference/firmware/photon/#atomic_block-) and [SINGLE_THREADED_BLOCK()](https://docs.particle.io/reference/firmware/photon/#single_threaded_block-) declarations for atomicity and thread scheduling control. [#758](https://github.com/spark/firmware/issues/758)
- [API](https://docs.particle.io/reference/firmware/photon/#synchronizing-access-to-shared-system-resources) for Guarding resources for use between threads. 
- System events for individual button clicks and a run of button clicks. [#818](https://github.com/spark/firmware/issues/818)

### ENHANCEMENTS

- [System.freeMemory()](https://docs.particle.io/reference/firmware/photon/#system-freememory-) shows an accurate value for free memory rather than the highwater mark for the heap. 
- [threading] Entering listening mode does not block the system thread. [#788](https://github.com/spark/firmware/issues/788)
- [threading] System times out waiting for unresponsive application when attempting to reset. [#763](https://github.com/spark/firmware/issues/763)
- [threading] `Particle.publish()` doesn't block when in listening mode.  [#761](https://github.com/spark/firmware/issues/761)  
- [threading]. `delay()`/`Particle.process()` pumps application events.
- Serial, Serial1, SPI and EEPROM global objects guaranteed to be initialized before use. (Prevents White breathing LED if Serial used in a global instance constructor.)
- [Software Timers]((https://docs.particle.io/reference/firmware/photon/#software-timers) have an option for one-shot timers, and support class member function callbacks. 

### BUGFIXES

- RSA key generation would sometimes produce invalid keys. [#779](https://github.com/spark/firmware/pull/779)
- Static IP configuration was not being used. 
- Interrupt on WKP with class method as an ISR [#819](https://github.com/spark/firmware/issues/819)
- Memory leak configuring WiFi credentials via SoftAP (TCP/HTTP)
- SPI DMA transfer callback invoked too early [#791](https://github.com/spark/firmware/issues/791)
- Unset `wiced_result_t` for tcp clients in `socket_send`.  [#773](https://github.com/spark/firmware/issues/773)
- Update bootloader to support `System.enterSafeMode()`. [#751](https://github.com/spark/firmware/issues/751)
- [threading] `WiFi.listen(false)` remains in listen mode. [#743](https://github.com/spark/firmware/issues/743)
- Factory Reset doesn't clear WiFi credentials until `network.connect()`. [#736](https://github.com/spark/firmware/issues/736)
- Comparison between `IPAddress` objects does not always work.  [#715](https://github.com/spark/firmware/issues/715)
- P1 dfu-util 0.8 does not read/write from External Flash. [#706](https://github.com/spark/firmware/issues/706)
- DFU errors writing to flash silently ignored. [#813](https://github.com/spark/firmware/pull/813) 
- [threading] heap allocation not thread-safe. [#826](https://github.com/spark/firmware/issues/826)
- System crash when button interrupt occurs during i2c transmission. [#709](https://github.com/spark/firmware/issues/709)
- [photon] 'analogWrite()` to DAC pins.  [#671](https://github.com/spark/firmware/issues/671)  
- [photon] `analogWrite()` to DAC pins requires `pinMode()` each time. [#662](https://github.com/spark/firmware/issues/662)  
- [photon] `System.sleep(pin,edge)` doesn't wake.  [#655](https://github.com/spark/firmware/issues/655)
  

## v0.4.8-rc.1

### FEATURE

- factory firmware uses full modular firmware [#749](https://github.com/spark/firmware/pull/749). No need for UpdateZero.

- `Timer.changePeriod()` [#720](https://github.com/spark/firmware/pull/720)

### BUGFIXES

- [photon] hang when UDP::stop() is called [#742](https://github.com/spark/firmware/issues/742)
- [photon] I2C hangs with no pullup resistors [#713](https://github.com/spark/firmware/issues/713)

## v0.4.7

### FEATURES

 - [Software Timers](https://docs.particle.io/reference/firmware/photon/#software-timers)
 - [pulseIn(pin, value)](https://docs.particle.io/reference/firmware/photon/#pulsein-) now available for all devices.
 - [WiFi.dnsServerIP()](https://docs.particle.io/reference/firmware/core/#wifi-dnsserverip-) and [WiFi.dhcpServerIP()](https://docs.particle.io/reference/firmware/core/#wifi-dhcpserverip-)
 - [serialEvent()](https://docs.particle.io/reference/firmware/core/#serialevent-)
 - [GCC virtual device](https://github.com/spark/firmware/tree/develop/hal/src/gcc#device-configuration)
 - [System.version()](https://docs.particle.io/reference/firmware/photon/#system-version-) to retrieve the version of system firmware [#688](https://github.com/spark/firmware/issues/688)
 - Firmware control of [OTA updates](https://docs.particle.io/reference/firmware/core/#ota-updates) can happen [#375](https://github.com/spark/firmware/issues/375)

### ENHANCEMENTS

 - [multithreading] Application thread continues to run in listening mode
 - [multithreading] `Particle.process()` called from the application thread pumps application messages [#659](https://github.com/spark/firmware/issues/659)
 - `Particle.variable()` supports `String`s [#657](https://github.com/spark/firmware/issues/657)
 - Simplified [Particle.variable()](https://docs.particle.io/reference/firmware/photon/#variables) API - variable type parameter is optional, and variables are passed by reference so  `&`'s are not required.
 - I2C will generate STOP and SW Reset immediately if Slave Acknowledge failure is detected (must use pull-up resistors), instead of taking 100ms. [commit](https://github.com/spark/firmware/commit/893aa523990752a2afcda4ffa5bba3f66e047014)

### BUGFIXES

 - TCPClient unstable [#672](https://github.com/spark/firmware/issues/672)
 - Photon frequently SOS's immediately following cloud re-connect [#663](https://github.com/spark/firmware/issues/663)
 - `String.toLower()` has no affect on string. [#665](https://github.com/spark/firmware/issues/665)
 - SOS due to WICED socket handlers being called when socket is disposed. [#663](https://github.com/spark/firmware/issues/663) [#672](https://github.com/spark/firmware/issues/672)
 - Application constructors executed after RTOS startup so that HAL_Delay_Milliseconds() can be called. This may mean that `STARTUP()` code executes just a little later than before, but
    can safely use all public APIs.
 - Ensure bootloader region is write protected.
 - White breathing LED on exiting listening mode. [#682](https://github.com/spark/firmware/issues/682)
 - WICED not resolving DNS names with 4 parts (it was trying to decode as an IP address.)
 - SoftAP via HTTP would fail on Safari due to request sent as multiple TCP packets. Fixed WICED HTTP server.  [#680](https://github.com/spark/firmware/issues/680)
 - Retained variables are not persisting, even without reset or deep sleep. [#661](https://github.com/spark/firmware/issues/661)
 - Backup RAM enabled for monolithic builds [#667](https://github.com/spark/firmware/issues/667)
 - Pure virtual call on creation of low priority std::thread [#652](https://github.com/spark/firmware/issues/652)


## v0.4.6

### FEATURES
 - [photon] separate [System Thread](https://docs.particle.io/reference/firmware/photon/#system-thread)
 - [core] Hooks to support FreeRTOS (optional library)
 - Variables stored in [Backup RAM](https://docs.particle.io/reference/firmware/photon/#backup-ram)
 - [printf/printlnf](https://docs.particle.io/reference/firmware/core/#printf-) on `Print` classes - `Serial`, `Serial1`, `TCP`, `UDP`
 - `String.format` for printf-style formatting of to as `String`.
 - [Wire.end()](https://docs.particle.io/reference/firmware/photon/#end-) to release the I2C pins. [#597](https://github.com/spark/firmware/issues/597)
 - [Wire.reset()](https://docs.particle.io/reference/firmware/photon/#reset-) to reset the I2C bus. Thanks @pomplesiegel [#598](https://github.com/spark/firmware/issues/598)
 - [System.ticks()](https://docs.particle.io/reference/firmware/core/#system-cycle-counter) to retrieve the current MCU cycle counter for precise timing.
 - [System.enterSafeMode()](https://docs.particle.io/reference/firmware/core/#system-entersafemode-) to restart the device in safe mode.

### ENHANCEMENTS

 - [photon] `WiFi.selectAntenna()` setting is persistent, so the last selected antenna is used when the
device is in safe mode. [#618]
 - Detect when the cloud hasn't been serviced for 15s and disconnect, so device LED state accurately
reflects the connection state when the application loop has stalled. [#626](https://github.com/spark/firmwarwe/issues/626)
 - Compile-time checks for `Particle.variable()` [#619](https://github.com/spark/firmwarwe/issues/619)
- [photon] Increased retry count when connecting to WiFi. [#620](https://github.com/spark/firmware/issues/620)
- Setup button events [#611](https://github.com/spark/firmware/pull/611)

### BUGFIXES

 - `UDP.receivePacket()` would fail if `UDP.setBuffer()` hadn't been called first. Thanks @r2jitu.
 - [photon] Default SS pin for SPI1 now set to D5. [#623](https://github.com/spark/firmware/issues/623)
 - [photon] Long delay entering listening mode. [#566](https://github.com/spark/firmware/issues/566)
 - [photon] Solid green LED when WiFi network cannot be connected to due to invalid key. (The LED now blinks.)
 - [photon] Storing more than 2 Wi-Fi credentials would sometimes give unpredictable results.
 - [photon] TX/RX pins did not work after entering listening mode. [#632](https://github.com/spark/firmware/issues/632)
 - [photon] Improvements to I2C for MCP23017 / Adafruit RGBLCDShield. [#626](https://github.com/spark/firmware/pull/626)


## v0.4.5

### FEATURES
- `SPI.setClockDividerReference`, `SPI.setClockSpeed` to set clock speed in a more portable manner. [#454](https://github.com/spark/firmware/issues/454)
- `WiFi.scan` function to retrieve details of local access points. [#567](https://github.com/spark/firmware/pull/567)
- `UDP.sendPacket`/`UDP.receivePacket` to send/receive a packet directly to an application-supplied buffer. [#452](https://github.com/spark/firmware/pull/452)
- Static IP Support [photon] - [#451](https://github.com/spark/firmware/pull/451)
- [photon] UDP multicast support via `UDP.joinMulticast`/`UDP.leaveMulticast`. Many thanks @stevie67!
- `waitFor(WiFi.ready)` syntax to make it easier to wait for system events. [#415](https://github.com/spark/firmware/issues/415)
- Flexible time output with `Time.format()` [#572](https://github.com/spark/firmware/issues/572)

### ENHANCEMENTS

- [Recipes and Tips](docs/build.md#recipes-and-tips) section in the build documentation.
- `Particle.function`, `Particle.subscribe` and `attachInterrupt` can take a C++ method and instance pointer. [#534](https://github.com/spark/firmware/pull/534) Thanks to @monkbroc!
- `UDP.setBuffer` to set the buffer a UDP instance uses for `read`/`write`. [#224](https://github.com/spark/firmware/pull/224) and [#452](https://github.com/spark/firmware/pull/452)
- `WiFi.setCredentials()` can take a Cipher type to allow full specification of an AP's credentials. [#574](https://github.com/spark/firmware/pull/574)
- TCPClient (from TCPServer) reports remote IP address. [#551](https://github.com/spark/firmware/pull/551)
- Configurable format in `Time.timeStr()`, including ISO 8601. [#455](https://github.com/spark/firmware/issues/455)
- `Servo.trim(adjust)` to allow small adjustments to the stationary point. [#120](https://github.com/spark/firmware/issues/120)
- Time set from the cloud accounts for network latency. [#581](https://github.com/spark/firmware/issues/581)
- `String(Printable)` constructor so any `Printable` can be converted to a string. [example](https://community.particle.io/t/convert-ipaddress-to-string-for-use-with-spark-publish/14885/4?u=mdma)
- Fluent API on `String` - many methods return `*this` so method calls can be chained.
- Small values passed to `delay(1)` result in more accurate delays. [#260](https://github.com/spark/firmware/issues/260)
- Bootloader does not show factory reset modes if a factory reset image is not available. [#557](https://github.com/spark/firmware/issues/557)

### BUGFIXES

- Listening mode re-enters listening mode after credentials are given. [#558](https://github.com/spark/firmware/pull/558)
- String function dtoa() has problems with larger numbers. [#563](https://github.com/spark/firmware/pull/563)
- System doesn't set color of RGB LED when `RGB.control(true)` is called. [#362](https://github.com/spark/firmware/pull/362), [#472](https://github.com/spark/firmware/pull/472) and [#544](https://github.com/spark/firmware/pull/544)
- WiFi.SSID() may not return previous network when switching. [#560](https://github.com/spark/firmware/pull/560)
- [photon] System.sleep(5) not turning Wi-Fi back on after 5 seconds. [#480](https://github.com/spark/firmware/pull/480)
- regression: floating point support in sprintf not compiled in. [#576](https://github.com/spark/firmware/issues/576)
- [photon] SPI1 default clock speed was 7.5MHz, changed to 15MHz, same as for `SPI`.
- TCPClient::connected() doesn't detect when the socket is closed [#542](https://github.com/spark/firmware/issues/542)
- dfu-util: error during downlod get_status msg removed when using :leave option [#599](https://github.com/spark/firmware/issues/599)
- [Core] A0 could not be used as an output [#595](https://github.com/spark/firmware/issues/595)
- Reinstate CFOD handling on the Photon.

## v0.4.4

### FEATURES
 - logging output [documentation](docs/debugging.md)
 - pressing 'v' in SoftAP mode displays the system version. FIRM-128
 - P1: API (compatible with Core) to access the 1MByte external flash. [#498](https://github.com/spark/firmware/pull/498)
 - Arduino compatibility macros for PROGMEM and more.
 - `RGB.onChange` handler receives notification of the current LED color when it changes. Can be used to match an external LED to the onboard led. [#518](https://github.com/spark/firmware/pull/518) Thanks to @monkbroc!
 - Serial2 available on P1 and Photon (note: this also requires above RGB.onChange handler and two resistors would need to be removed on the Photon)
 - `Spark.connected()` et al. is now `Particle.connected()`. The former `Spark` library is still available but is deprecated.
 - `System.freeMemory()` API to determine the amount of available RAM.
 - `STARTUP()` macro to define blocks of code that execute at startup.

### ENHANCEMENTS
 - Retrieve the LED brightness via `RGB.brightness()`
 - More prominent color change on the RGB LED when there is a cloud connection error.
 - System.sleep() - 2nd parameter changed to `InterruptMode` from uint16_t to
 ensure the correct types are used. [#499](https://github.com/spark/firmware/pull/499)
 - Less aggressive exponential backoff when the re-establishing the cloud connection. [FIRM-177]
 - I2C Wire.endTransmission() returns unique values and [I2C docs updated](https://docs.particle.io/reference/firmware/photon/#endtransmission-)
 - Generate I2C STOP after slave addr NACK, I2C software reset all timeouts -  [commit](https://github.com/spark/firmware/commit/53914d809cc17a3802b879fbb4fddcaa7d264680)
 - Improved I2C Master receive method and implemented error handler - [commit](https://github.com/spark/firmware/commit/1bc00ea480ef1fcdbd8ef9ba3df12b121183aeae) -  [commit](https://github.com/spark/firmware/commit/5359f19985756182ff6511217cbcb588b3341a87)
 - `WiFi.selectAntenna()` default antenna is now INTERNAL. Can be called at startup (before WiFi is initialized to select the desired antenna.


### BUGFIXES

 - [Regression] System connects WiFi when Spark.connect() is called after WiFi.on() [#484](https://github.com/spark/firmware/issues/484)
 - [Debug build](https://github.com/spark/firmware/blob/develop/docs/debugging.md) now working.
 - PWM issue fixed - 500Hz output on all channels [#492](https://github.com/spark/firmware/issues/492)
 - Tone issue fixed on D2,D3,RX,TX [#483](https://github.com/spark/firmware/issues/483)
 - SOS when registering more than 2 subscription handlers, and allow 4 subscription handlers to be successfully registered. [#531](https://github.com/spark/firmware/issues/531)
 - SOS on TCPClient.connect() when DNS resolution failed or when connection fails [#490](https://github.com/spark/firmware/issues/490)
 - `TCPClient::stop()` does not work on first connection [#536](https://github.com/spark/firmware/issues/536)
 - `TCPClient::connect()` does not close an existing socket. [#538](https://github.com/spark/firmware/issues/538)
 - TX/RX PWM randomly inverted [#545](https://github.com/spark/firmware/issues/545)
 - UDP.begin/write return values [#552](https://github.com/spark/firmware/issues/552)

## v0.4.3

### FEATURES
 - Half-duplex mode on Serial1 via `Serial1.halfdupliex()`. Thanks to @prices.
 - `WiFi.connect(WIFI_CONNECT_SKIP_LISTEN)` allows application firmware to skip listen mode when there is no credentials.
 - System events

### ENHANCEMENTS
 - I2C methods now use `micros()` for timeouts rather than `millis()`, so I2C functions can be used in an interrupt handler. [#460](https://github.com/spark/firmware/issues/460)
 - `WiFi.listen(false)` to programmatically exit WiFi listening mode.
 - make is verbose by default. To silence, add `-s` to the command line.
 - `WiFi.connect(WIFI_CONNECT_SKIP_LISTEN)` starts connection but does not enter listening mode if no credentials are found.
 - Setup/Mode button now starts listening mode when WiFi is off.
 - `WiFi.listen(false)` can be used to exit listening mode (from an interrupt.)
 - LED flashes high-speed green when requesting an IP address via DHCP.

### BUGFIXES

 - [Photon/TCPServer] - `TCPClient.connected()` was not returning `false` when the socket was asynchronously disconnected.
 - Fix time being reset on wakeup. (removed WICED RTC init code that resets to default preset time in platform_mcu_powersave_init() within photon-wiced repo.) [#440](https://github.com/spark/firmware/issues/440)
 - `TCPClient.connected()` was not returning `false` when the socket was disconnected from the other end.
 - `strdup()` was returning garbage [#457](https://github.com/spark/firmware/issues/457)
 - `attachInterrupt()` should work on all interrupt pins now except D0 & A5. Please note there are shared lines as per the following issue comment : [#443] (https://github.com/spark/firmware/issues/443#issuecomment-114389744)
 - I2C bus lockup when no slave devices are present by issuing a STOP condition after sLave send address fails.
 - `spark/` events not propagated to application handlers. [#481](https://github.com/spark/firmware/issues/481)
 - `sprintf` calls not linking correctly. [#471](https://github.com/spark/firmware/issues/471)
 - Photon/P1 sometimes did not start without hitting reset after a cold boot.
 - Disable LTO compile for user firmware since it causes linking problems (see `sprintf` above.)

## v0.4.2

### FEATURES
 - EEPROM storage of custom data types via `EEPROM.put()` and `EEPROM.get()'
 - When the device is in safe mode, the LED breathes magenta
 - `attachSystemInterrupt()` allows hooking key system interrupts in user code.
 - [DMA-driven SPI master](https://github.com/spark/docs/pull/49)
 - `UDP.sendPacket()` method avoids buffering data when the user can supply the entire buffer at once.
 - [Photon] SoftAP setup can be done over HTTP
 - platform-neutral fast pin access [449](https://github.com/spark/firmware/pull/449)
 - [P1] Serial2 support

### ENHANCEMENTS

 - [Photon] The system firmware updates the bootloader to latest version
 - [Photon] The system write protects the bootloader region.
 - UDP uses dynamically allocated buffers
 - `PRODUCT_ID` and `PRODUCT_VERSION` place these details at a known place in the firmware image
 - DFU mode and serial firmware update can be triggered by setting the line rate.

### BUGFIXES

 - `Serial1.end()` [hangs the system](https://community.particle.io/t/changing-serial-baud-rate-inside-setup-code-causes-core-freezing-afterwards/10314/6)
 - Malformed CoAP acknowledgement message in cloud protocol.
 - `SPARK_WLAN_Loop()` was not linked. (Workaround was to use `Spark.process()`)
 - UDP doesn't send anything to the device until `UDP.write()` [#407](https://github.com/spark/firmware/issues/407)
 - Divide by zero now caught and causes a SOS.
 - Floating-point support for `sprintf()` reinstated
 - Fixed WICED DCT becoming unmodifiable
 - Fix UDP.parsePacket() not receiving any data on the Photon [#468](https://github.com/spark/firmware/issues/468)

## v0.4.1

### ENHANCEMENTS

- Signed Photon USB Driver for use with Windows 8.1


### BUGFIXES

 - `Spark.syncTime()` was not linked. [#426](https://github.com/spark/firmware/issues/426)
 - Wire.setSpeed(CLOCK_SPEED_100KHZ) was not linked. [#432](https://github.com/spark/firmware/issues/432)
 - WiFi.selectAntenna() was not linked.

## v0.4.0

### NEW PLATFORMS
- PHOTON!!!!


### ENHANCEMENTS

 - `loop()` iteration rate increased by 1000 times - from 200 Hz to over 200 kHz!
 - Compiler: Removed all warnings from the compile (and made warnings as errors) so compiler output is minimal.
 - Debugging: SWD Support, thanks to Elco Jacobs. [#337](https://github.com/spark/core-firmware/pull/337)
 - `Spark.publish()` returns a success value - [#388](https://github.com/spark/firmware/issues/388)
 - `Spark.process()` as the public API for running the system loop. [#347](https://github.com/spark/firmware/issues/347)
 - Sleep no longer resets (on the Photon) [#283](https://github.com/spark/firmware/issues/283)
 - Support for application code outside of the firmware repo. [#374](https://github.com/spark/firmware/issues/374)
 - MAC Address available in setup via 'm' key. [#352](https://github.com/spark/firmware/issues/352)
 - SoftAP setup on the Photon
 - `Spark.sleep()` changed to `System.sleep()` and similarly for `deviceID()` [#390](https://github.com/spark/firmware/issues/390)
 - Listening mode uses existing serial connection if already opened. [#384](https://github.com/spark/firmware/issues/384)
 - `Spark.publish("event", PRIVATE)` shorthand - [#376](https://github.com/spark/firmware/issues/376)
 - Improved integrity checks for firmware images
 - Added additional safe/recovery mode in bootloader (> 6.5 sec : restore factory code without clearing wifi credentials)
 - Enabled CRC verification in bootloader before restoring/copying the firmware image from factory reset, ota downloaded area etc.
 - Added 'program-serial' to build target to enter serial ymodem protocol for flashing user firmware (Testing pending...)
 - Cloud string variables can be re-defined [#241](https://github.com/spark/firmware/issues/241)
 - Removed hard-coded limit on number of functions and variables [#111](https://github.com/spark/firmware/issues/111)
 - Parameterized function callbacks, lambda support for functions [#311](https://github.com/spark/firmware/issues/313)
 - C++ STL headers supported
- Can duplicate the onboard RGB LED color in firmware. [#302](https://github.com/spark/firmware/issues/302)
- `WiFi.selectAntenna()` - select between internal (chip) and external (u.FL) antenna on Photon: [#394](https://github.com/spark/firmware/issues/394)
- `WiFi.resolve()` to look up an IP address from a domain name. [#91](https://github.com/spark/firmware/issues/91)
- `System.dfu()` to reboot the core in dfu mode, until next reset or next DFU update is received.


### BUGFIXES

- SOS calling `Spark.publish()` in `SEMI_AUTOMATIC`/`MANUAL` mode
- Subscriptions maintained when cloud disconnected. [#278](https://github.com/spark/firmware/issues/278)
- Fix for events with composite names. [#382](https://github.com/spark/firmware/issues/382)
- `WiFi.ready()` returning true after `WiFi.off()` in manual mode. [#378](https://github.com/spark/firmware/issues/378)
- `Serial.peek()` implemented. [#387](https://github.com/spark/firmware/issues/387)
- Mode button not working in semi-automatic or manual mode. [#343](https://github.com/spark/firmware/issues/343)
- `Time.timeStr()` had a newline at the end. [#336](https://github.com/spark/firmware/issues/336)
- `WiFi.RSSI()` caused panic in some cases. [#377](https://github.com/spark/firmware/issues/377)
- `Spark.publish()` caused SOS when cloud disconnected. [#322](https://github.com/spark/firmware/issues/332)
- `TCPClient.flush()` discards data in the socket layer also. [#416](https://github.com/spark/firmware/issues/416)


### UNDER THE HOOD

 - Platform: hardware dependencies are factored out from wiring into a hardware abstraction layer
 - Repo: all 3 spark repos (core-common-lib, core-communication-lib, core-firmware) are combined into this repo.
 - Modularization: factored common-lib into `platform`, `services` and `hal` modules.
 - Modularization: factored core-firmware into `wiring`, `system`, 'main' and `user` modules.
 - Modularization: user code compiled as a separate library in the 'user' module
 - Build system: fancy new build system - [build/readme.md](build/readme.md)
 - Modularization: modules folder containing dynamically linked modules for the Photon



## v0.3.4

### FEATURES

- Local Build: Specify custom toolchain with `GCC_PREFIX` environment variable ([firmware](https://github.com/spark/firmware/pull/328), [core-common-lib](https://github.com/spark/core-common-lib/pull/39), [core-communication-lib](https://github.com/spark/core-communication-lib/pull/29))

### ENHANCEMENTS

- Wiring: More efficient and reliable `print(String)` (fix issue [#281](https://github.com/spark/firmware/issues/281)) [#305](https://github.com/spark/firmware/pull/305)
- DFU: Add DFU suffix to .bin file [#323](https://github.com/spark/firmware/pull/323)

### BUGFIXES

- I2C: Use I2C polling mode by default [#322](https://github.com/spark/firmware/pull/322)
- Listening Mode: Fix hard fault when Wi-Fi is off [#320](https://github.com/spark/firmware/pull/320)
- LED Interaction: Fix breathing blue that should be blinking green [#315](https://github.com/spark/firmware/pull/315)


## v0.3.3

### FEATURES

 - Cloud: [Secure random seed](https://github.com/spark/core-communication-lib/pull/25). When the spark does a handshake with the cloud, it receives a random number that is set as a seed for `rand()`
 - Wiring: Arduino-compatible `random()` and `randomSeed()` functions. [#289](https://github.com/spark/core-firmware/pull/289)
 - Wiring: Arduino-compatible functions like `isAlpha()` and `toLowerCase()`. [#293](https://github.com/spark/core-firmware/pull/293)

### ENHANCEMENTS

 - Wire: added missing Slave mode using DMA/Interrupts and updated Master mode using DMA. New APIs `Wire.setSpeed()` and `Wire.strechClock()`. [#284](https://github.com/spark/core-firmware/issues/284)
 - Sleep: `Spark.sleep()` supports wakeup on pin change. [#265](https://github.com/spark/core-firmware/issues/265)

### BUGFIXES

 - RGB: calling `RGB.brightness()` doesn't change the LED brightness immediately [#261](https://github.com/spark/core-firmware/issues/261)
 - Wiring: `pinMode()` `INPUT` and `OUTPUT` constants had reversed values compared to Arduino. [#282](https://github.com/spark/core-firmware/issues/282)
 - Wiring: compiler error using `HEX` with `String`. [#210](https://github.com/spark/core-firmware/pull/210)
 - System Mode: MANUAL mode breaks OTA update [#294](https://github.com/spark/core-firmware/issues/294)

## pre v0.3.3 versions

See https://github.com/spark/core-firmware/releases<|MERGE_RESOLUTION|>--- conflicted
+++ resolved
@@ -1,6 +1,3 @@
-<<<<<<< HEAD
-
-
 
 ## v0.6.0-rc.1
 
@@ -21,8 +18,8 @@
 - Fixes to I2C Slave mode implementation with clock stretching enabled [#931](https://github.com/spark/firmware/pull/931)
 
 
-## v0.5.1
-=======
+
+
 ## v0.5.1 (same as v0.5.1-rc.2)
 
 ### FEATURES
@@ -31,7 +28,6 @@
 
 
 ## v0.5.1-rc.1
->>>>>>> a0791d1b
 
 ### FEATURES
 
@@ -50,11 +46,6 @@
 
 
 ## v0.5.0 (same as v0.5.0-rc.2)
-<<<<<<< HEAD
-
-## v0.5.0-rc.2
-=======
->>>>>>> a0791d1b
 
 ### FEATURES
 
