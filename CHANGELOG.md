--- conflicted
+++ resolved
@@ -1,4 +1,3 @@
-<<<<<<< HEAD
 ## 1.0.1
 
 ### BUGFIXES
@@ -13,8 +12,6 @@
 - Bypass git dependency in build [#1664](https://github.com/particle-iot/device-os/pull/1664)
 - Refactor release scripts [#1687](https://github.com/particle-iot/device-os/pull/1687)
 
-## 0.9.0-rc.3
-=======
 ## 0.9.0 (same as 0.9.0-rc.1, 0.9.0-rc.2, 0.9.0-rc.3)
 
 ### BUGFIXES
@@ -52,7 +49,6 @@
 - Fixed an assertion failure (SOS 10) with Mesh.subscribe() and threading enabled (#1652)
 
 ## 0.9.0-rc.3 (internal only)
->>>>>>> 0ed72da1
 
 ### BUGFIXES
 - [Gen 3] Fixes system-dynalib incompatibility introduced in 0.9.0-rc.1, causing pre-0.9.0-rc.1 user applications that call certain system-dynalib functions to crash the device [#1692]
