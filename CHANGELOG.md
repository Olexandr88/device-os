<<<<<<< HEAD
## 3.3.0

### FEATURES

- [Gen3] BLE Provisioning Mode [#2382](https://github.com/particle-iot/device-os/pull/2382) [#2379](https://github.com/particle-iot/device-os/pull/2379) [#2405](https://github.com/particle-iot/device-os/pull/2405)
- System.off() API support for unsubscribing from system events/handlers [#2390](https://github.com/particle-iot/device-os/pull/2390)
- CoAP Blockwise transfer for Describe messages [#2377](https://github.com/particle-iot/device-os/pull/2377) [#2417](https://github.com/particle-iot/device-os/pull/2417)

### ENHANCEMENTS

- Enables stack overflow detection in all builds [#2392](https://github.com/particle-iot/device-os/pull/2392)
- Adds LOG_C_VARG() logging macro to support vargs from user apps [#2393](https://github.com/particle-iot/device-os/pull/2393)
- Adds os_thread_dump* introspection functions to wrap the FreeRTOS functions [#2394](https://github.com/particle-iot/device-os/pull/2394)
- [ci] Migration to CircleCI [#2395](https://github.com/particle-iot/device-os/pull/2395)
- Adds ability to override the panic handler in user applications [#2384](https://github.com/particle-iot/device-os/pull/2384)
- [gen3] SystemPowerConfiguration::socBitPrecision(uint8_t bits)) API added [#2401](https://github.com/particle-iot/device-os/pull/2401)

### BUGFIXES

- Thread/interrupt safety for system_event_t subscriptions [#2390](https://github.com/particle-iot/device-os/pull/2390)
- [gen3] BLE: introduce wiring APIs to change ATT MTU [#2398](https://github.com/particle-iot/device-os/pull/2398)
- [gen3] Dummy setup code should not return error [#2411](https://github.com/particle-iot/device-os/pull/2411)

### INTERNAL

- Removes WiFiTesting mode and Setup over Serial1 [#2386](https://github.com/particle-iot/device-os/pull/2386)
- [gen3] Add GCC feature 'build-id' into the system part1, monolithic and user apps [#2391](https://github.com/particle-iot/device-os/pull/2391) [#2400](https://github.com/particle-iot/device-os/pull/2400)
- Moves legacy makefile-based unit tests to CMake [#2396](https://github.com/particle-iot/device-os/pull/2396)
- Makes system_version.h compliant with C; Coalesce FreeRTOS task list internals into single location [#2399](https://github.com/particle-iot/device-os/pull/2399)
- Improves reliability of a few tests [#2406](https://github.com/particle-iot/device-os/pull/2406)
- [test] fixes integration slo/connect_time [#2412](https://github.com/particle-iot/device-os/pull/2412)
- [ci] fixes gcovr report generation [#2409](https://github.com/particle-iot/device-os/pull/2409)
- Updates C++ standard version to C++17 (gnu variant) [#2414](https://github.com/particle-iot/device-os/pull/2414)
- [test] improves wiring/no_fixture_long_running NETWORK_XX test timing [#2415](https://github.com/particle-iot/device-os/pull/2415)
- [test] improves wiring/no_fixture LISTENING & NETWORK test timing [#2416](https://github.com/particle-iot/device-os/pull/2416)

## 3.3.0-rc.1

### FEATURES

- [Gen3] BLE Provisioning Mode [#2382](https://github.com/particle-iot/device-os/pull/2382) [#2379](https://github.com/particle-iot/device-os/pull/2379) [#2405](https://github.com/particle-iot/device-os/pull/2405)
- System.off() API support for unsubscribing from system events/handlers [#2390](https://github.com/particle-iot/device-os/pull/2390)

### ENHANCEMENTS

- Enables stack overflow detection in all builds [#2392](https://github.com/particle-iot/device-os/pull/2392)
- Adds LOG_C_VARG() logging macro to support vargs from user apps [#2393](https://github.com/particle-iot/device-os/pull/2393)
- Adds os_thread_dump* introspection functions to wrap the FreeRTOS functions [#2394](https://github.com/particle-iot/device-os/pull/2394)
- [ci] Migration to CircleCI [#2395](https://github.com/particle-iot/device-os/pull/2395)
- Adds ability to override the panic handler in user applications [#2384](https://github.com/particle-iot/device-os/pull/2384)
- [gen3] SystemPowerConfiguration::socBitPrecision(uint8_t bits)) API added [#2401](https://github.com/particle-iot/device-os/pull/2401)

### BUGFIXES

- Thread/interrupt safety for system_event_t subscriptions [#2390](https://github.com/particle-iot/device-os/pull/2390)

### INTERNAL

- Removes WiFiTesting mode and Setup over Serial1 [#2386](https://github.com/particle-iot/device-os/pull/2386)
- [gen3] Add GCC feature 'build-id' into the system part1, monolithic and user apps [#2391](https://github.com/particle-iot/device-os/pull/2391) [#2400](https://github.com/particle-iot/device-os/pull/2400)
- Moves legacy makefile-based unit tests to CMake [#2396](https://github.com/particle-iot/device-os/pull/2396)
- Makes system_version.h compliant with C; Coalesce FreeRTOS task list internals into single location [#2399](https://github.com/particle-iot/device-os/pull/2399)
- Improves reliability of a few tests [#2406](https://github.com/particle-iot/device-os/pull/2406)
=======
## 3.2.1-p2.4

### BUGFIXES
- Fix overlapping OTA/system-part1/user app sections [#385](https://github.com/particle-iot/firmware-private/pull/385)
- Fix exflash_hal for bootloader usage; remove reentrant libc functions from ROM imports to avoid interference with newlib [#383](https://github.com/particle-iot/firmware-private/pull/383)
- Connecting to unsecured wifi would cause bus fault [#377](https://github.com/particle-iot/firmware-private/pull/377)
- [test] minor fix for P2 [#375](https://github.com/particle-iot/firmware-private/pull/375)
- [rtl872x] hal: i2c thread safe [#361](https://github.com/particle-iot/firmware-private/pull/361)

### ENHANCEMENTS
- [rtl872x] hal: support accessing the OTP built in the external flash [#379](https://github.com/particle-iot/firmware-private/pull/379)
- [rtl872x] hal: add ADC calibration. [#380](https://github.com/particle-iot/firmware-private/pull/380)
- [rtl872x] hal: supports Serial3. [#362](https://github.com/particle-iot/firmware-private/pull/362)

### INTERNAL
- Add new openocd version [#366](https://github.com/particle-iot/firmware-private/pull/366)
>>>>>>> 37a482b5

## 3.2.0

### BUGFIXES

- Fix hardfault handler to SOS again [#2381](https://github.com/particle-iot/device-os/pull/2381)
- [Gen 3] Fix LittleFS truncate causing file corruption [#268](https://github.com/littlefs-project/littlefs/issues/268) [#2385](https://github.com/particle-iot/device-os/pull/2385)
- [Gen 3] HAL - Only skip modules that fail integrity check from module info [#2387](https://github.com/particle-iot/device-os/pull/2387)

### INTERNAL

- Fix compilation errors on recent Linux distros with GCC 11 and updated system header files [#2383](https://github.com/particle-iot/device-os/pull/2383)

## 3.2.0-rc.1

### FEATURES

- [wiring] `acquireSerialXBuffer()` API support for UART [#2375](https://github.com/particle-iot/device-os/pull/2375)
- [Boron / B SoM ] Support for SARA R510 [#2359](https://github.com/particle-iot/device-os/pull/2359) [#2365](https://github.com/particle-iot/device-os/pull/2365)
- [Electron] Optional feature to use HSE/LSI as RTC clock source instead of LSE (external 32KHz XTAL) [#2354](https://github.com/particle-iot/device-os/pull/2354)
- [Gen 3] BLE: Add ability to set and scan extended advertisement size (when using Coded PHY) [#2331](https://github.com/particle-iot/device-os/pull/2331)

### ENHANCEMENTS

- Enable GCC `-Wextra` when building Device OS to enable additional diagnostics provided by GCC. Fix issues uncovered [#2340](https://github.com/particle-iot/device-os/pull/2340)
- Refactor system describe/info JSON generation to reduce size and remove invalid modules from it [#2347](https://github.com/particle-iot/device-os/pull/2347) [#2349](https://github.com/particle-iot/device-os/pull/2349)
- [Boron / B SoM / R510] Add additional modem responsiveness check on warm boot to avoid triggering R510-specific initialization issue [#2373](https://github.com/particle-iot/device-os/pull/2373)

### BUGFIXES

- [Gen 3] BLE: fix unintialized `scan_phys` in default scan parameters, preventing scanning from working unless `BLE.setScanPhy()` is manually set [#2338](https://github.com/particle-iot/device-os/pull/2338) [#2345](https://github.com/particle-iot/device-os/pull/2345)
- [Argon / Tracker] Avoid power leakage through ESP32 `ESPBOOT` pin [#2342](https://github.com/particle-iot/device-os/pull/2342)
- Fix parsing of JSON strings with more than 127 tokens [#2348](https://github.com/particle-iot/device-os/pull/2348)
- Clear module slots in DCT when preparing for an OTA update [#2346](https://github.com/particle-iot/device-os/pull/2346)
- [Gen 3] Increase BLE operation timeout to ensure that BLE events are correctly handled and do not trigger an assertion [#2371](https://github.com/particle-iot/device-os/pull/2371)
- [Argon] Fix occasional WiFI setup issue over BLE [#2372](https://github.com/particle-iot/device-os/pull/2372)
- [Gen 3] Ensure that invalid modules are not presented to the cloud in System Describe message [#2374](https://github.com/particle-iot/device-os/pull/2374)
- [Gen 3] BLE: Fix copy-constructor and assignment operator issues in wiring APIs [#2376](https://github.com/particle-iot/device-os/pull/2376)

### INTERNAL

- [Photon / P1] system part 2 size optimizations [#2349](https://github.com/particle-iot/device-os/pull/2349)
- Fix `gcovr` installation on CI [#2361](https://github.com/particle-iot/device-os/pull/2361) [#2364](https://github.com/particle-iot/device-os/pull/2364)
- [test] Increase cloud connection timeout to 9 min for on-device tests where applicable [#2369](https://github.com/particle-iot/device-os/pull/2369)
- [test] Enable `wiring/ble_central_peripheral` and `wiring/ble_scanner_broadcaster` tests to be run under `device-os-test-runner` [#2376](https://github.com/particle-iot/device-os/pull/2376)

## 3.1.0

### FEATURES

- [Gen 3] 256KB application support [#2322](https://github.com/particle-iot/device-os/pull/2322)
- Support for DTLS connection IDs [#2249](https://github.com/particle-iot/device-os/pull/2249)
- GCC 10 support [#2288](https://github.com/particle-iot/device-os/pull/2288)
- [Gen 3] BLE LESC support [#2262](https://github.com/particle-iot/device-os/pull/2262)
- [Gen 3] BLE 5 PHY_CODED (long range) scanning and advertising support [#2287](https://github.com/particle-iot/device-os/pull/2287) [#2298](https://github.com/particle-iot/device-os/pull/2298) [#2321](https://github.com/particle-iot/device-os/pull/2321)
- [Tracker] AB1805 native watchdog support [#2316](https://github.com/particle-iot/device-os/pull/2316)
- [Boron / B SoM / Electron] Support for SARA R410 05.12 modem firmware [#2317](https://github.com/particle-iot/device-os/pull/2317) [#2319](https://github.com/particle-iot/device-os/pull/2319) [#2318](https://github.com/particle-iot/device-os/pull/2318)
- Add an API to get the maximum supported size of event data [#2315](https://github.com/particle-iot/device-os/pull/2315)

### ENHANCEMENTS

- [Argon] Cache ESP32 MAC address in persistent storage to improve boot-up times [#2327](https://github.com/particle-iot/device-os/pull/2327)
- [Cellular] Inhibit Cellular URCs before going into sleep to prevent them from triggering wake-up [#2295](https://github.com/particle-iot/device-os/pull/2295) [#2321](https://github.com/particle-iot/device-os/pull/2321)
- [Gen 3] Remove XIP support for accessing the external flash [#2302](https://github.com/particle-iot/device-os/pull/2302) [#2321](https://github.com/particle-iot/device-os/pull/2321)
- [Photon / P1] Enable LTO [#2288](https://github.com/particle-iot/device-os/pull/2288)
- Trigger a compiler error when a function returning a value does not do so [#2323](https://github.com/particle-iot/device-os/pull/2323)
- [Gen 3] Fix non-MBR-based bootloader updates [#2327](https://github.com/particle-iot/device-os/pull/2327)

### BUGFIXES

- Do not reset the DTLS session on socket errors [#2335](https://github.com/particle-iot/device-os/pull/2335) [#2337](https://github.com/particle-iot/device-os/pull/2337)
- [Cellular] Prevent ICCID querying errors when not connected to a cellular network by using airplane mode `CFUN=4` [#2328](https://github.com/particle-iot/device-os/pull/2328)
- [Photon / P1] Make sure to close all sockets when deinitializing WICED WLAN connectivity subsystem [#2313](https://github.com/particle-iot/device-os/pull/2313) [#2321](https://github.com/particle-iot/device-os/pull/2321)
- [Gen 2] Fix unexpected network connection establishment after exiting sleep mode when only `Network.on()` was called [#2309](https://github.com/particle-iot/device-os/pull/2309)
- [Gen 2] Fix unexpected network connection establishment when the modem or WiFi initialization failes, but only `Network.on()` was called [#2309](https://github.com/particle-iot/device-os/pull/2309)
- Correctly restore network interface power state after waking up from `STOP` or `ULTRA_LOW_POWER` sleep modes [#2308](https://github.com/particle-iot/device-os/pull/2308)
- Fix the issue that the Particle.disconnect() doesn't clear the auto-connect flag [#2306](https://github.com/particle-iot/device-os/pull/2306)
- [Electron] Fix unintended modem reset after an ongoing network registartion attempt is actively cancelled by the application [#2307](https://github.com/particle-iot/device-os/pull/2307)
- Fix `Particle.unsubscribe()` not preserving system subscriptions [#2293](https://github.com/particle-iot/device-os/pull/2293)
- Querying the value of an empty string variable causes an error [#2297](https://github.com/particle-iot/device-os/pull/2297)

### INTERNAL

- [ci] Remove build directory after finishing the build job [#2311](https://github.com/particle-iot/device-os/pull/2311)
- [ci] Fix MarkupSafe weirdness [#2314](https://github.com/particle-iot/device-os/pull/2314)
- Add an integration test to validate network/cloud connection time SLOs [#2312](https://github.com/particle-iot/device-os/pull/2312) [#2320](https://github.com/particle-iot/device-os/pull/2320) [#2321](https://github.com/particle-iot/device-os/pull/2321)
- Allow clearing session data and running custom setup code in integration tests [#2280](https://github.com/particle-iot/device-os/pull/2280)
- Add `.bundleignore` for Workbench Device OS source code bundles [#2326](https://github.com/particle-iot/device-os/pull/2326)
- Manage GCC dependencies with `.workbench/manifest.json` [d94f08030](https://github.com/particle-iot/device-os/commit/d94f0803068026d0b2aa0af426ba80c8b62299c7)

## 3.1.0-rc.1

### FEATURES

- [Gen 3] 256KB application support [#2322](https://github.com/particle-iot/device-os/pull/2322)
- Support for DTLS connection IDs [#2249](https://github.com/particle-iot/device-os/pull/2249)
- GCC 10 support [#2288](https://github.com/particle-iot/device-os/pull/2288)
- [Gen 3] BLE LESC support [#2262](https://github.com/particle-iot/device-os/pull/2262)
- [Gen 3] BLE 5 PHY_CODED (long range) scanning and advertising support [#2287](https://github.com/particle-iot/device-os/pull/2287) [#2298](https://github.com/particle-iot/device-os/pull/2298) [#2321](https://github.com/particle-iot/device-os/pull/2321)
- [Tracker] AB1805 native watchdog support [#2316](https://github.com/particle-iot/device-os/pull/2316)
- [Boron / B SoM / Electron] Support for SARA R410 05.12 modem firmware [#2317](https://github.com/particle-iot/device-os/pull/2317) [#2319](https://github.com/particle-iot/device-os/pull/2319) [#2318](https://github.com/particle-iot/device-os/pull/2318)
- Add an API to get the maximum supported size of event data [#2315](https://github.com/particle-iot/device-os/pull/2315)

### ENHANCEMENTS

- [Argon] Cache ESP32 MAC address in persistent storage to improve boot-up times [#2327](https://github.com/particle-iot/device-os/pull/2327)
- [Cellular] Inhibit Cellular URCs before going into sleep to prevent them from triggering wake-up [#2295](https://github.com/particle-iot/device-os/pull/2295) [#2321](https://github.com/particle-iot/device-os/pull/2321)
- [Gen 3] Remove XIP support for accessing the external flash [#2302](https://github.com/particle-iot/device-os/pull/2302) [#2321](https://github.com/particle-iot/device-os/pull/2321)
- [Photon / P1] Enable LTO [#2288](https://github.com/particle-iot/device-os/pull/2288)
- Trigger a compiler error when a function returning a value does not do so [#2323](https://github.com/particle-iot/device-os/pull/2323)
- [Gen 3] Fix non-MBR-based bootloader updates [#2327](https://github.com/particle-iot/device-os/pull/2327)

### BUGFIXES

- [Cellular] Prevent ICCID querying errors when not connected to a cellular network by using airplane mode `CFUN=4` [#2328](https://github.com/particle-iot/device-os/pull/2328)
- [Photon / P1] Make sure to close all sockets when deinitializing WICED WLAN connectivity subsystem [#2313](https://github.com/particle-iot/device-os/pull/2313) [#2321](https://github.com/particle-iot/device-os/pull/2321)
- [Gen 2] Fix unexpected network connection establishment after exiting sleep mode when only `Network.on()` was called [#2309](https://github.com/particle-iot/device-os/pull/2309)
- [Gen 2] Fix unexpected network connection establishment when the modem or WiFi initialization failes, but only `Network.on()` was called [#2309](https://github.com/particle-iot/device-os/pull/2309)
- Correctly restore network interface power state after waking up from `STOP` or `ULTRA_LOW_POWER` sleep modes [#2308](https://github.com/particle-iot/device-os/pull/2308)
- Fix the issue that the Particle.disconnect() doesn't clear the auto-connect flag [#2306](https://github.com/particle-iot/device-os/pull/2306)
- [Electron] Fix unintended modem reset after an ongoing network registartion attempt is actively cancelled by the application [#2307](https://github.com/particle-iot/device-os/pull/2307)
- Fix `Particle.unsubscribe()` not preserving system subscriptions [#2293](https://github.com/particle-iot/device-os/pull/2293)
- Querying the value of an empty string variable causes an error [#2297](https://github.com/particle-iot/device-os/pull/2297)

### INTERNAL

- [ci] Remove build directory after finishing the build job [#2311](https://github.com/particle-iot/device-os/pull/2311)
- [ci] Fix MarkupSafe weirdness [#2314](https://github.com/particle-iot/device-os/pull/2314)
- Add an integration test to validate network/cloud connection time SLOs [#2312](https://github.com/particle-iot/device-os/pull/2312) [#2320](https://github.com/particle-iot/device-os/pull/2320) [#2321](https://github.com/particle-iot/device-os/pull/2321)
- Allow clearing session data and running custom setup code in integration tests [#2280](https://github.com/particle-iot/device-os/pull/2280)
- Add `.bundleignore` for Workbench Device OS source code bundles [#2326](https://github.com/particle-iot/device-os/pull/2326)
- Manage GCC dependencies with `.workbench/manifest.json` [d94f08030](https://github.com/particle-iot/device-os/commit/d94f0803068026d0b2aa0af426ba80c8b62299c7)

## 3.0.0

### BREAKING CHANGES

- [Cellular] Remove `rssi` and `qual` from `Cellular.RSSI()` [#2212](https://github.com/particle-iot/device-os/pull/2212)
- [Gen 3] BLE API consistency enhancements [#2222](https://github.com/particle-iot/device-os/pull/2222)

### FEATURES

- [Electron] Proactively attempt to recover from a number of failed cellular registration states [#2301](https://github.com/particle-iot/device-os/pull/2301)
- [Cellular] Battery presence detection when charging is disabled [#2272](https://github.com/particle-iot/device-os/pull/2272)
- Increase the maximum DTLS packet size and payload of the cloud primitives [#2260](https://github.com/particle-iot/device-os/pull/2260)
- [Cellular] Send modem firmware version to the cloud as part of the system describe message [#2265](https://github.com/particle-iot/device-os/pull/2265)
- [Gen 3] OTAv3 protocol [#2199](https://github.com/particle-iot/device-os/pull/2199)
- [Tracker] ESP32 WiFi scanning support [#2250](https://github.com/particle-iot/device-os/pull/2250)
- [Cellular] `SystemPowerFeature::DISABLE_CHARGING` configuration option to enable or disable charging [#2257](https://github.com/particle-iot/device-os/pull/2257)
- `Network.isOn()` and `Network.isOff()` APIs to query the network interface power state [#2205](https://github.com/particle-iot/device-os/pull/2205)
- [Gen 3] BLE legacy pairing [#2237](https://github.com/particle-iot/device-os/pull/2237)
- [Cellular] Query cellular signal while trying to register on a network [#2232](https://github.com/particle-iot/device-os/pull/2232)
- [Tracker] WiFi/GNSS/FuelGauge sleep wake-up sources [#2200](https://github.com/particle-iot/device-os/pull/2200)
- Configure multiple pins as wakeup source at a time [#2228](https://github.com/particle-iot/device-os/pull/2228) [#2231](https://github.com/particle-iot/device-os/pull/2231)

### ENHANCEMENTS

- [Argon] Reduce cloud keep-alive timeout to 25 seconds from 30 seconds [#2304](https://github.com/particle-iot/device-os/pull/2304)
- Improve I2C reset procedure to be less destructive and issue STOP condition as soon as possible [#2303](https://github.com/particle-iot/device-os/pull/2303)
- [Cellular] Perform PMIC/FuelGauge/RTC I2C bus reset on boot to avoid accidental writes after a non-graceful reset [#2303](https://github.com/particle-iot/device-os/pull/2303)
- [Cellular] System power management improvements [#2272](https://github.com/particle-iot/device-os/pull/2272) [#2290](https://github.com/particle-iot/device-os/pull/2290)
- [Cellular] Update ICCID/IMSI to APN map with a new Kore ICCID prefix [#2276](https://github.com/particle-iot/device-os/pull/2276)
- Disable some of the elliptic-curves not in use to save flash space [#2273](https://github.com/particle-iot/device-os/pull/2273)
- [Cellular] Update LTE signal strength/quality parameters (RSRP/RSRQ) mapping to percentages [#2285](https://github.com/particle-iot/device-os/pull/2285)
- [B5 SoM / Quectel] Improve warm and cold boot behavior [#2300](https://github.com/particle-iot/device-os/pull/2300)
- [Gen 3] Custom logging categories for AT parser and GSM 07.10 multiplexer to differentiate between cellular modem and ESP32 on Tracker platforms [#2267](https://github.com/particle-iot/device-os/pull/2267)
- [Tracker] Reduce code size of GSM 07.10 multiplexer implementation making sure that ESP32 and cellular NCP client use the same template variant of it [#2267](https://github.com/particle-iot/device-os/pull/2267)
- [Electron] Speed up modem power-on [#2268](https://github.com/particle-iot/device-os/pull/2268)
- [Tracker] Cache ESP32 NCP firmware version in non-volatile memory [#2269](https://github.com/particle-iot/device-os/pull/2269)
- [Gen 3] Network interface management improvements [#2217](https://github.com/particle-iot/device-os/pull/2217)
- [Gen 3] `SPI.transfer()` support for constant buffers residing in flash [#2196](https://github.com/particle-iot/device-os/pull/2196)
- [Gen 3] Add characteristic discovery to `BleService` [#2203](https://github.com/particle-iot/device-os/pull/2203)
- [Gen 3] BLE Scanned/Connected/Disconnected/Data Received callbacks in C++ style [#2224](https://github.com/particle-iot/device-os/pull/2224)
- [Gen 3] BLE scanning filter [#2223](https://github.com/particle-iot/device-os/pull/2223)
- [Electron] Build system parts with LTO enabled [#2235](https://github.com/particle-iot/device-os/pull/2235)
- Add more operators for `BleAddress`, `BleUuid` and `IPAddress`[#2216](https://github.com/particle-iot/device-os/pull/2216)
- Upate MbedTLS to 2.22.0 [#2117](https://github.com/particle-iot/device-os/pull/2117)
- [Tracker] ESP32 NCP firmware updated to version 0.0.7
- Use `PARTICLE_` prefix for LED defines in order not to pollute global namespace [#2247](https://github.com/particle-iot/device-os/pull/2247)
- [Gen 3] Ethernet FeatherWing power state management [#2258](https://github.com/particle-iot/device-os/pull/2258)
- [Cellular] Changes how signal strength and quality percentages are calculated to provide a more accurate representation of signal conditions [#2236](https://github.com/particle-iot/device-os/pull/2236)

### BUGFIXES

- [Gen 3] Add workaround for Nordic nRF52840 anomaly 219 (TWIM: I2C timing spec is violated at 400 kHz) [#2303](https://github.com/particle-iot/device-os/pull/2303)
- [Gen 3] Fix micros/millis/unixtime becoming non-monotonic [2a4fcb82b](https://github.com/particle-iot/device-os/commit/2a4fcb82b0968300b8a0227f665ffe94203f9f38) [#2303](https://github.com/particle-iot/device-os/pull/2303)
- [Gen 3] Use `PIN_INVALID` when initializing SPI peripheral to avoid overriding the pin mode of the default CS pin on reinitialization [#2275](https://github.com/particle-iot/device-os/pull/2275)
- [Argon / Tracker] Make sure that ESP32 NCP power state is correctly initialized on boot [#2279](https://github.com/particle-iot/device-os/pull/2279)
- [Electron] Increase `AT+COPS` timeout to 5 minutes [#2281](https://github.com/particle-iot/device-os/pull/2281)
- [Electron] Fix Sleep 2.0 APIs taking up to 10 minutes to power-off the cellular modem while it's attempting network registration [#2284](https://github.com/particle-iot/device-os/pull/2284)
- [B5 SoM / Tracker] Fix warm boot sometimes requiring modem reset [#2289](https://github.com/particle-iot/device-os/pull/2289)
- [Boron / B SoM] Fix external SIM getting stuck in initialization [#2263](https://github.com/particle-iot/device-os/pull/2263)
- [BLE] Return `false` in `BlePeerDevice::getCharacteristicByDescription()` if expected characteristic was not found [#2266](https://github.com/particle-iot/device-os/pull/2266)
- [Gen 3] Fix UART DMA RX transfer size issues causing DMA writes outside of the RX buffer [#2264](https://github.com/particle-iot/device-os/pull/2264)
- [Gen 3] Fix `ChannelStream::waitEvent()` timeout calculation [#2267](https://github.com/particle-iot/device-os/pull/2267)
- [Gen 3] Fix warm boot feature regression introduced in 3.0.0-beta.1 [#2269](https://github.com/particle-iot/device-os/pull/2269)
- [Gen 3] Disconnect from the server on OTAv3 update errors [#2270](https://github.com/particle-iot/device-os/pull/2270)
- [Gen 2] Fix D0 alternate-function being unconditionally reset when calling `Serial1.end()` [#2256](https://github.com/particle-iot/device-os/pull/2256)
- [Gen 3] Fix an issue with `BLE.scan()` deadlocking [#2220](https://github.com/particle-iot/device-os/pull/2220)

### INTERNAL

- Startup SLO automated tests [#2277](https://github.com/particle-iot/device-os/pull/2277) [#2274](https://github.com/particle-iot/device-os/pull/2274)

## 3.0.0-rc.2

### FEATURES

- [Cellular] Battery presence detection when charging is disabled [#2272](https://github.com/particle-iot/device-os/pull/2272)
- Increase the maximum DTLS packet size and payload of the cloud primitives [#2260](https://github.com/particle-iot/device-os/pull/2260)

### ENHANCEMENTS

- [Cellular] Update ICCID/IMSI to APN map with a new Kore ICCID prefix [#2276](https://github.com/particle-iot/device-os/pull/2276)
- Disable some of the elliptic-curves not in use to save flash space [#2273](https://github.com/particle-iot/device-os/pull/2273)
- [Cellular] Update LTE signal strength/quality parameters (RSRP/RSRQ) mapping to percentages [#2285](https://github.com/particle-iot/device-os/pull/2285)
- [Cellular] System power management improvements [#2272](https://github.com/particle-iot/device-os/pull/2272)
- [B5 SoM / Quectel] Improve warm and cold boot behavior [#2300](https://github.com/particle-iot/device-os/pull/2300)

### BUGFIXES

- [Gen 3] Use `PIN_INVALID` when initializing SPI peripheral to avoid overriding the pin mode of the default CS pin on reinitialization [#2275](https://github.com/particle-iot/device-os/pull/2275)
- [Argon / Tracker] Make sure that ESP32 NCP power state is correctly initialized on boot [#2279](https://github.com/particle-iot/device-os/pull/2279)
- [Electron] Increase `AT+COPS` timeout to 5 minutes [#2281](https://github.com/particle-iot/device-os/pull/2281)
- [Electron] Fix Sleep 2.0 APIs taking up to 10 minutes to power-off the cellular modem while it's attempting network registration [#2284](https://github.com/particle-iot/device-os/pull/2284)
- [B5 SoM / Tracker] Fix warm boot sometimes requiring modem reset [#2289](https://github.com/particle-iot/device-os/pull/2289)
- [Gen 3] Fix micros/millis/unixtime becoming non-monotonic when RTC overflow event occurs [2a4fcb82b](https://github.com/particle-iot/device-os/commit/2a4fcb82b0968300b8a0227f665ffe94203f9f38)

### INTERNAL

- Startup SLO automated tests [#2277](https://github.com/particle-iot/device-os/pull/2277) [#2274](https://github.com/particle-iot/device-os/pull/2274)

## 3.0.0-rc.1

### FEATURES

- [Cellular] Send modem firmware version to the cloud as part of the system describe message [#2265](https://github.com/particle-iot/device-os/pull/2265)

### ENHANCEMENTS

- [Gen 3] Custom logging categories for AT parser and GSM 07.10 multiplexer to differentiate between cellular modem and ESP32 on Tracker platforms [#2267](https://github.com/particle-iot/device-os/pull/2267)
- [Tracker] Reduce code size of GSM 07.10 multiplexer implementation making sure that ESP32 and cellular NCP client use the same template variant of it [#2267](https://github.com/particle-iot/device-os/pull/2267)
- [Electron] Speed up modem power-on [#2268](https://github.com/particle-iot/device-os/pull/2268)
- [Tracker] Cache ESP32 NCP firmware version in non-volatile memory [#2269](https://github.com/particle-iot/device-os/pull/2269)

### BUGFIXES

- [Boron / B SoM] Fix external SIM getting stuck in initialization [#2263](https://github.com/particle-iot/device-os/pull/2263)
- [BLE] Return `false` in `BlePeerDevice::getCharacteristicByDescription()` if expected characteristic was not found [#2266](https://github.com/particle-iot/device-os/pull/2266)
- [Gen 3] Fix UART DMA RX transfer size issues causing DMA writes outside of the RX buffer [#2264](https://github.com/particle-iot/device-os/pull/2264)
- [Gen 3] Fix `ChannelStream::waitEvent()` timeout calculation [#2267](https://github.com/particle-iot/device-os/pull/2267)
- [Gen 3] Fix warm boot feature regression introduced in 3.0.0-beta.1 [#2269](https://github.com/particle-iot/device-os/pull/2269)
- [Gen 3] Disconnect from the server on OTAv3 update errors [#2270](https://github.com/particle-iot/device-os/pull/2270)

## 3.0.0-beta.1

### BREAKING CHANGES

- [Cellular] Remove `rssi` and `qual` from `Cellular.RSSI()` [#2212](https://github.com/particle-iot/device-os/pull/2212)

### FEATURES

- [Gen 3] OTAv3 protocol [#2199](https://github.com/particle-iot/device-os/pull/2199)
- [Tracker] ESP32 WiFi scanning support [#2250](https://github.com/particle-iot/device-os/pull/2250)
- [Cellular] `SystemPowerFeature::DISABLE_CHARGING` configuration option to enable or disable charging [#2257](https://github.com/particle-iot/device-os/pull/2257)
- `Network.isOn()` and `Network.isOff()` APIs to query the network interface power state [#2205](https://github.com/particle-iot/device-os/pull/2205)
- [Gen 3] BLE legacy pairing [#2237](https://github.com/particle-iot/device-os/pull/2237)
- [Cellular] Query cellular signal while trying to register on a network [#2232](https://github.com/particle-iot/device-os/pull/2232)
- [Tracker] WiFi/GNSS/FuelGauge sleep wake-up sources [#2200](https://github.com/particle-iot/device-os/pull/2200)
- Configure multiple pins as wakeup source at a time [#2228](https://github.com/particle-iot/device-os/pull/2228) [#2231](https://github.com/particle-iot/device-os/pull/2231)

### ENHANCEMENTS

- [Gen 3] Network interface management improvements [#2217](https://github.com/particle-iot/device-os/pull/2217)
- [Gen 3] `SPI.transfer()` support for constant buffers residing in flash [#2196](https://github.com/particle-iot/device-os/pull/2196)
- [Gen 3] Add characteristic discovery to `BleService` [#2203](https://github.com/particle-iot/device-os/pull/2203)
- [Gen 3] BLE Scanned/Connected/Disconnected/Data Received callbacks in C++ style [#2224](https://github.com/particle-iot/device-os/pull/2224)
- [Gen 3] BLE scanning filter [#2223](https://github.com/particle-iot/device-os/pull/2223)
- [Gen 3] BLE API consistency enhancements [#2222](https://github.com/particle-iot/device-os/pull/2222)
- [Electron] Build system parts with LTO enabled [#2235](https://github.com/particle-iot/device-os/pull/2235)
- Add more operators for `BleAddress`, `BleUuid` and `IPAddress`[#2216](https://github.com/particle-iot/device-os/pull/2216)
- Upate MbedTLS to 2.22.0 [#2117](https://github.com/particle-iot/device-os/pull/2117)
- [Tracker] ESP32 NCP firmware updated to version 0.0.7
- Use `PARTICLE_` prefix for LED defines in order not to pollute global namespace [#2247](https://github.com/particle-iot/device-os/pull/2247)
- [Gen 3] Ethernet FeatherWing power state management [#2258](https://github.com/particle-iot/device-os/pull/2258)
- [Cellular] Changes how signal strength and quality percentages are calculated to provide a more accurate representation of signal conditions [#2236](https://github.com/particle-iot/device-os/pull/2236)

### BUGFIXES

- [Gen 2] Fix D0 alternate-function being unconditionally reset when calling `Serial1.end()` [#2256](https://github.com/particle-iot/device-os/pull/2256)
- [Gen 3] Fix an issue with `BLE.scan()` deadlocking [#2220](https://github.com/particle-iot/device-os/pull/2220)

## 2.3.0

### FEATURES

- [Boron / B SoM ] Support for SARA R510 [#2359](https://github.com/particle-iot/device-os/pull/2359) [#2365](https://github.com/particle-iot/device-os/pull/2365)
- [Electron] Optional feature to use HSE/LSI as RTC clock source instead of LSE (external 32KHz XTAL) [#2354](https://github.com/particle-iot/device-os/pull/2354)

### ENHANCEMENTS

- [Boron / B SoM / R510] Add additional modem responsiveness check on warm boot to avoid triggering R510-specific initialization issue [#2373](https://github.com/particle-iot/device-os/pull/2373)

### INTERNAL

- Fix gcov installation [#2361](https://github.com/particle-iot/device-os/pull/2361)

## 2.3.0-rc.1

### FEATURES

- [Boron / B SoM ] Support for SARA R510 [#2359](https://github.com/particle-iot/device-os/pull/2359) [#2365](https://github.com/particle-iot/device-os/pull/2365)
- [Electron] Optional feature to use HSE/LSI as RTC clock source instead of LSE (external 32KHz XTAL) [#2354](https://github.com/particle-iot/device-os/pull/2354)

### INTERNAL

- Fix gcov installation [#2361](https://github.com/particle-iot/device-os/pull/2361)

## 2.2.0

### FEATURES

- [Boron / B SoM / Electron] Support for SARA R410 05.12 modem firmware [#2317](https://github.com/particle-iot/device-os/pull/2317) [#2319](https://github.com/particle-iot/device-os/pull/2319) [#2318](https://github.com/particle-iot/device-os/pull/2318)

### ENHANCEMENTS

- [Gen 3] Remove XIP support for accessing the external flash [#2302](https://github.com/particle-iot/device-os/pull/2302) [#2321](https://github.com/particle-iot/device-os/pull/2321)
- Trigger a compiler error when a function returning a value does not do so [#2323](https://github.com/particle-iot/device-os/pull/2323)
- [Argon] Cache ESP32 MAC address in persistent storage to improve boot-up times [#2327](https://github.com/particle-iot/device-os/pull/2327)
- [Cellular] Add `CellularSignal::isValid()` and `CellularSignal::operator bool()` APIs [#2212](https://github.com/particle-iot/device-os/pull/2212)
- Refactor system describe/info JSON generation to reduce size and remove invalid modules from it [#2347](https://github.com/particle-iot/device-os/pull/2347) [#2349](https://github.com/particle-iot/device-os/pull/2349)

### BUGFIXES

- [Gen 2] Fix unexpected network connection establishment after exiting sleep mode when only `Network.on()` was called [#2309](https://github.com/particle-iot/device-os/pull/2309)
- [Gen 2] Fix unexpected network connection establishment when the modem or WiFi initialization failes, but only `Network.on()` was called [#2309](https://github.com/particle-iot/device-os/pull/2309)
- [Photon / P1] Make sure to close all sockets when deinitializing WICED WLAN connectivity subsystem [#2313](https://github.com/particle-iot/device-os/pull/2313) [#2321](https://github.com/particle-iot/device-os/pull/2321)
- [B5 SoM / Tracker] Fixes external flash DFU definition on in bootloader to use 4KB sectors [399b8a0](https://github.com/particle-iot/device-os/pull/2321/commits/399b8a085898101adcf396ef03ef7bb9bbbf479c) [#2321](https://github.com/particle-iot/device-os/pull/2321)
- Fix non-MBR-based bootloader updates [#2327]((https://github.com/particle-iot/device-os/pull/2327))
- Clear module slots in DCT when preparing for an OTA update [#2346](https://github.com/particle-iot/device-os/pull/2346)
- Do not reset the DTLS session on socket errors [#2335](https://github.com/particle-iot/device-os/pull/2335) [#2337](https://github.com/particle-iot/device-os/pull/2337)
- [Argon / Tracker] Avoid power leakage through ESP32 `ESPBOOT` pin [#2342](https://github.com/particle-iot/device-os/pull/2342)
- Fix parsing of JSON strings with more than 127 tokens [#2348](https://github.com/particle-iot/device-os/pull/2348)

### INTERNAL

- Add an integration test to validate network/cloud connection time SLOs [#2312](https://github.com/particle-iot/device-os/pull/2312) [#2320](https://github.com/particle-iot/device-os/pull/2320) [#2321](https://github.com/particle-iot/device-os/pull/2321)
- [ci] Fix MarkupSafe weirdness [#2317](https://github.com/particle-iot/device-os/pull/2317)
- Add `.bundleignore` for Workbench Device OS source code bundles [#2326](https://github.com/particle-iot/device-os/pull/2326)
- Manage GCC dependencies with `.workbench/manifest.json` [d94f08030](https://github.com/particle-iot/device-os/commit/d94f0803068026d0b2aa0af426ba80c8b62299c7)
- [CI] Generate public Codefresh URL in Slack notifications [#2333](https://github.com/particle-iot/device-os/pull/2333)
- [Photon / P1] system part 2 size optimizations [#2349](https://github.com/particle-iot/device-os/pull/2349)
- [Electron] Increase `MBEDTLS_SSL_MAX_CONTENT_LEN` to 900 [#2349](https://github.com/particle-iot/device-os/pull/2349)


## 2.2.0-rc.2

### ENHANCEMENTS

- Refactor system describe/info JSON generation to reduce size and remove invalid modules from it [#2347](https://github.com/particle-iot/device-os/pull/2347) [#2349](https://github.com/particle-iot/device-os/pull/2349)

### BUGFIXES

- Clear module slots in DCT when preparing for an OTA update [#2346](https://github.com/particle-iot/device-os/pull/2346)
- Do not reset the DTLS session on socket errors [#2335](https://github.com/particle-iot/device-os/pull/2335) [#2337](https://github.com/particle-iot/device-os/pull/2337)
- [Argon / Tracker] Avoid power leakage through ESP32 `ESPBOOT` pin [#2342](https://github.com/particle-iot/device-os/pull/2342)
- Fix parsing of JSON strings with more than 127 tokens [#2348](https://github.com/particle-iot/device-os/pull/2348)

### INTERNAL

- [CI] Generate public Codefresh URL in Slack notifications [#2333](https://github.com/particle-iot/device-os/pull/2333)
- [Photon / P1] system part 2 size optimizations [#2349](https://github.com/particle-iot/device-os/pull/2349)
- [Electron] Increase `MBEDTLS_SSL_MAX_CONTENT_LEN` to 900 [#2349](https://github.com/particle-iot/device-os/pull/2349)

## 2.2.0-rc.1

### FEATURES

- [Boron / B SoM / Electron] Support for SARA R410 05.12 modem firmware [#2317](https://github.com/particle-iot/device-os/pull/2317) [#2319](https://github.com/particle-iot/device-os/pull/2319) [#2318](https://github.com/particle-iot/device-os/pull/2318)

### ENHANCEMENTS

- [Gen 3] Remove XIP support for accessing the external flash [#2302](https://github.com/particle-iot/device-os/pull/2302) [#2321](https://github.com/particle-iot/device-os/pull/2321)
- Trigger a compiler error when a function returning a value does not do so [#2323](https://github.com/particle-iot/device-os/pull/2323)
- [Argon] Cache ESP32 MAC address in persistent storage to improve boot-up times [#2327](https://github.com/particle-iot/device-os/pull/2327)
- [Cellular] Add `CellularSignal::isValid()` and `CellularSignal::operator bool()` APIs [#2212](https://github.com/particle-iot/device-os/pull/2212)

### BUGFIXES

- [Gen 2] Fix unexpected network connection establishment after exiting sleep mode when only `Network.on()` was called [#2309](https://github.com/particle-iot/device-os/pull/2309)
- [Gen 2] Fix unexpected network connection establishment when the modem or WiFi initialization failes, but only `Network.on()` was called [#2309](https://github.com/particle-iot/device-os/pull/2309)
- [Photon / P1] Make sure to close all sockets when deinitializing WICED WLAN connectivity subsystem [#2313](https://github.com/particle-iot/device-os/pull/2313) [#2321](https://github.com/particle-iot/device-os/pull/2321)
- [B5 SoM / Tracker] Fixes external flash DFU definition on in bootloader to use 4KB sectors [399b8a0](https://github.com/particle-iot/device-os/pull/2321/commits/399b8a085898101adcf396ef03ef7bb9bbbf479c) [#2321](https://github.com/particle-iot/device-os/pull/2321)
- Fix non-MBR-based bootloader updates [#2327]((https://github.com/particle-iot/device-os/pull/2327))

### INTERNAL

- Add an integration test to validate network/cloud connection time SLOs [#2312](https://github.com/particle-iot/device-os/pull/2312) [#2320](https://github.com/particle-iot/device-os/pull/2320) [#2321](https://github.com/particle-iot/device-os/pull/2321)
- [ci] Fix MarkupSafe weirdness [#2317](https://github.com/particle-iot/device-os/pull/2317)
- Add `.bundleignore` for Workbench Device OS source code bundles [#2326](https://github.com/particle-iot/device-os/pull/2326)
- Manage GCC dependencies with `.workbench/manifest.json` [d94f08030](https://github.com/particle-iot/device-os/commit/d94f0803068026d0b2aa0af426ba80c8b62299c7)

## 2.1.0

### FEATURES

- [Cellular] Send modem firmware version to the cloud as part of the system describe message [#2265](https://github.com/particle-iot/device-os/pull/2265)
- `Network.isOn()` and `Network.isOff()` APIs to query the network interface power state [#2205](https://github.com/particle-iot/device-os/pull/2205)
- [Electron] Proactively attempt to recover from a number of failed cellular registration states [#2301](https://github.com/particle-iot/device-os/pull/2301)

### ENHANCEMENTS

- [Cellular] Update ICCID/IMSI to APN map with a new Kore ICCID prefix [#2276](https://github.com/particle-iot/device-os/pull/2276)
- [B5 SoM / Quectel] Improve warm and cold boot behavior [#2300](https://github.com/particle-iot/device-os/pull/2300)
- Update Workbench dependencies [#2299](https://github.com/particle-iot/device-os/pull/2299)
- Improve I2C reset procedure to be less destructive and issue STOP condition as soon as possible [#2303](https://github.com/particle-iot/device-os/pull/2303)
- [Cellular] Perform PMIC/FuelGauge/RTC I2C bus reset on boot to avoid accidental writes after a non-graceful reset [#2303](https://github.com/particle-iot/device-os/pull/2303)
- [Argon] Reduce cloud keep-alive timeout to 25 seconds from 30 seconds [#2304](https://github.com/particle-iot/device-os/pull/2304)
- [Electron] Build system parts with LTO enabled [#2235](https://github.com/particle-iot/device-os/pull/2235)
- Upate MbedTLS to 2.22.0 [#2117](https://github.com/particle-iot/device-os/pull/2117)
- [Gen 3] Ethernet FeatherWing power state management [#2258](https://github.com/particle-iot/device-os/pull/2258)

### BUGFIXES

- [Electron] Fix unintended modem reset after an ongoing network registartion attempt is actively cancelled by the application [#2307](https://github.com/particle-iot/device-os/pull/2307)
- Correctly restore network interface power state after waking up from `STOP` or `ULTRA_LOW_POWER` sleep modes [#2308](https://github.com/particle-iot/device-os/pull/2308)
- [Gen 2] Fix D0 alternate-function being unconditionally reset when calling `Serial1.end()` [#2256](https://github.com/particle-iot/device-os/pull/2256)
- [Boron / B SoM] Fix external SIM getting stuck in initialization [#2263](https://github.com/particle-iot/device-os/pull/2263)
- [BLE] Return `false` in `BlePeerDevice::getCharacteristicByDescription()` if expected characteristic was not found [#2266](https://github.com/particle-iot/device-os/pull/2266)
- [Gen 3] Fix UART DMA RX transfer size issues causing DMA writes outside of the RX buffer [#2264](https://github.com/particle-iot/device-os/pull/2264)
- [Gen 3] Fix `ChannelStream::waitEvent()` timeout calculation [#2267](https://github.com/particle-iot/device-os/pull/2267)
- [Gen 3] Use `PIN_INVALID` when initializing SPI peripheral to avoid overriding the pin mode of the default CS pin on reinitialization [#2275](https://github.com/particle-iot/device-os/pull/2275)
- [Electron] Increase `AT+COPS` timeout to 5 minutes [#2281](https://github.com/particle-iot/device-os/pull/2281)
- [Electron] Fix Sleep 2.0 APIs taking up to 10 minutes to power-off the cellular modem while it's attempting network registration [#2284](https://github.com/particle-iot/device-os/pull/2284)
- [B5 SoM / Tracker] Fix warm boot sometimes requiring modem reset [#2289](https://github.com/particle-iot/device-os/pull/2289)
- Fix `Particle.unsubscribe()` not preserving system subscriptions [#2293](https://github.com/particle-iot/device-os/pull/2293)
- Querying the value of an empty string variable causes an error [#2297](https://github.com/particle-iot/device-os/pull/2297)
- [Gen 3] Add workaround for Nordic nRF52840 anomaly 219 (TWIM: I2C timing spec is violated at 400 kHz) [#2303](https://github.com/particle-iot/device-os/pull/2303)
- [Gen 3] Fix micros/millis/unixtime becoming non-monotonic [2a4fcb82b](https://github.com/particle-iot/device-os/commit/2a4fcb82b0968300b8a0227f665ffe94203f9f38) [#2303](https://github.com/particle-iot/device-os/pull/2303)
- Fix the issue that the Particle.disconnect() doesn't clear the auto-connect flag [#2306](https://github.com/particle-iot/device-os/pull/2306)

### INTERNAL

- [ci] Remove build directory after finishing the build job [#2311](https://github.com/particle-iot/device-os/pull/2311)
- Startup SLO automated tests [#2277](https://github.com/particle-iot/device-os/pull/2277) [#2274](https://github.com/particle-iot/device-os/pull/2274)
- Allow clearing session data and running custom setup code in integration tests [#2280](https://github.com/particle-iot/device-os/pull/2280)

## 2.1.0-rc.1

### FEATURES

- [Cellular] Send modem firmware version to the cloud as part of the system describe message [#2265](https://github.com/particle-iot/device-os/pull/2265)
- `Network.isOn()` and `Network.isOff()` APIs to query the network interface power state [#2205](https://github.com/particle-iot/device-os/pull/2205)
- [Electron] Proactively attempt to recover from a number of failed cellular registration states [#2301](https://github.com/particle-iot/device-os/pull/2301)

### ENHANCEMENTS

- [Cellular] Update ICCID/IMSI to APN map with a new Kore ICCID prefix [#2276](https://github.com/particle-iot/device-os/pull/2276)
- [B5 SoM / Quectel] Improve warm and cold boot behavior [#2300](https://github.com/particle-iot/device-os/pull/2300)
- Update Workbench dependencies [#2299](https://github.com/particle-iot/device-os/pull/2299)
- Improve I2C reset procedure to be less destructive and issue STOP condition as soon as possible [#2303](https://github.com/particle-iot/device-os/pull/2303)
- [Cellular] Perform PMIC/FuelGauge/RTC I2C bus reset on boot to avoid accidental writes after a non-graceful reset [#2303](https://github.com/particle-iot/device-os/pull/2303)
- [Argon] Reduce cloud keep-alive timeout to 25 seconds from 30 seconds [#2304](https://github.com/particle-iot/device-os/pull/2304)
- [Electron] Build system parts with LTO enabled [#2235](https://github.com/particle-iot/device-os/pull/2235)
- Upate MbedTLS to 2.22.0 [#2117](https://github.com/particle-iot/device-os/pull/2117)
- [Gen 3] Ethernet FeatherWing power state management [#2258](https://github.com/particle-iot/device-os/pull/2258)

### BUGFIXES

- [Gen 2] Fix D0 alternate-function being unconditionally reset when calling `Serial1.end()` [#2256](https://github.com/particle-iot/device-os/pull/2256)
- [Boron / B SoM] Fix external SIM getting stuck in initialization [#2263](https://github.com/particle-iot/device-os/pull/2263)
- [BLE] Return `false` in `BlePeerDevice::getCharacteristicByDescription()` if expected characteristic was not found [#2266](https://github.com/particle-iot/device-os/pull/2266)
- [Gen 3] Fix UART DMA RX transfer size issues causing DMA writes outside of the RX buffer [#2264](https://github.com/particle-iot/device-os/pull/2264)
- [Gen 3] Fix `ChannelStream::waitEvent()` timeout calculation [#2267](https://github.com/particle-iot/device-os/pull/2267)
- [Gen 3] Use `PIN_INVALID` when initializing SPI peripheral to avoid overriding the pin mode of the default CS pin on reinitialization [#2275](https://github.com/particle-iot/device-os/pull/2275)
- [Electron] Increase `AT+COPS` timeout to 5 minutes [#2281](https://github.com/particle-iot/device-os/pull/2281)
- [Electron] Fix Sleep 2.0 APIs taking up to 10 minutes to power-off the cellular modem while it's attempting network registration [#2284](https://github.com/particle-iot/device-os/pull/2284)
- [B5 SoM / Tracker] Fix warm boot sometimes requiring modem reset [#2289](https://github.com/particle-iot/device-os/pull/2289)
- Fix `Particle.unsubscribe()` not preserving system subscriptions [#2293](https://github.com/particle-iot/device-os/pull/2293)
- Querying the value of an empty string variable causes an error [#2297](https://github.com/particle-iot/device-os/pull/2297)
- [Gen 3] Add workaround for Nordic nRF52840 anomaly 219 (TWIM: I2C timing spec is violated at 400 kHz) [#2303](https://github.com/particle-iot/device-os/pull/2303)
- [Gen 3] Fix micros/millis/unixtime becoming non-monotonic [2a4fcb82b](https://github.com/particle-iot/device-os/commit/2a4fcb82b0968300b8a0227f665ffe94203f9f38) [#2303](https://github.com/particle-iot/device-os/pull/2303)
- Fix the issue that the Particle.disconnect() doesn't clear the auto-connect flag [#2306](https://github.com/particle-iot/device-os/pull/2306)

### INTERNAL

- Startup SLO automated tests [#2277](https://github.com/particle-iot/device-os/pull/2277) [#2274](https://github.com/particle-iot/device-os/pull/2274)
- Allow clearing session data and running custom setup code in integration tests [#2280](https://github.com/particle-iot/device-os/pull/2280)

## 2.0.1

### ENHANCEMENTS

- [Gen 3] Remove incompatibility that required intermediate update through Device OS 1.1.0 [#2254](https://github.com/particle-iot/device-os/pull/2254)

### BUGFIXES

- [Gen 3] Fix processing of modules with `MODULE_DROP_MODULE_INFO` flag in the bootloader, when scheduled to be flashed by Device OS versions before 2.0.0-rc.1 [#2246](https://github.com/particle-iot/device-os/pull/2246)
- Allow `SystemSleepNetworkFlag::INACTIVE_STANDBY` to be specified when entering `HIBERNATE` sleep mode to keep the network coprocessor in its current state [#2248](https://github.com/particle-iot/device-os/pull/2248)
- Add inline optimization to speed up fast pin API calls [#2251](https://github.com/particle-iot/device-os/pull/2251)

## 2.0.0

### BREAKING CHANGES

- Mesh support removed. 2.x+ DeviceOS releases no longer have Mesh capabilities [#2068](https://github.com/particle-iot/device-os/pull/2068)
- Xenon platform support removed. 2.x+ DeviceOS releases no longer support Xenons [#2068](https://github.com/particle-iot/device-os/pull/2068)
- Minimum ARM GCC version required increased to 9.2.1 [#2123](https://github.com/particle-iot/device-os/pull/2123)
- `SPISettings` class is always available even if compiling without Arduino compatibility [#2138](https://github.com/particle-iot/device-os/pull/2138)
- Add deprecation notices for some of the renamed HAL APIs (with appropriate replacements) [#2148](https://github.com/particle-iot/device-os/pull/2148)

### DEPRECATION

- [Cellular] Mark `CellularSignal::rssi` and `CellularSignal::qual` as deprecated [#2182](https://github.com/particle-iot/device-os/pull/2182)

### FEATURES

- [Cellular] Read IMSI when multi-IMSI SIM performs the switch [#2174](https://github.com/particle-iot/device-os/pull/2174) [#2179](https://github.com/particle-iot/device-os/pull/2179)
- Allow UDP server public key to be set in DCT programmatically [#2178](https://github.com/particle-iot/device-os/pull/2178)
- [Gen 2] Wake-up by analog value [#2172](https://github.com/particle-iot/device-os/pull/2172)
- [Gen 2] Wake-up by USART [#2173](https://github.com/particle-iot/device-os/pull/2173)
- [Gen 3] Add `ftruncate()` and `truncate()` APIs [#2195](https://github.com/particle-iot/device-os/pull/2195)
- Expose functions to fetch serial / mobile secret from OTP-area [#2190](https://github.com/particle-iot/device-os/pull/2190)
- [Electron] Wake-up by cellular [#2186](https://github.com/particle-iot/device-os/pull/2186)
- [Gen 3] Wake up from STOP/ULP/Hibernate modes by analog pin [#2163](https://github.com/particle-iot/device-os/pull/2163)
- [Gen 3] Wake up from STOP/ULP modes by WiFi/Cellular and UART [#2162](https://github.com/particle-iot/device-os/pull/2162)
- [Gen 3] `pinSetDriveStrength()` API [#2157](https://github.com/particle-iot/device-os/pull/2157)
- Add `os_queue_peek()` and make sure that queues and semaphores can be accessed from ISRs [#2156](https://github.com/particle-iot/device-os/pull/2156) [#2074](https://github.com/particle-iot/device-os/pull/2074)
- [Gen 3 / Cellular] Proactively attempt to recover from a number of failed cellular registration states [#2150](https://github.com/particle-iot/device-os/pull/2150)
- [Gen 3 / Cellular] Reset cellular modem if failing to establish PPP session for over 5 minutes [#2150](https://github.com/particle-iot/device-os/pull/2150)
- [Gen 2] Blocking UDP socket reads with a timeout [#2150](https://github.com/particle-iot/device-os/pull/2150)
- Power-loss resistant bootloader updates through MBR [#2151](https://github.com/particle-iot/device-os/pull/2151)
- Ultra low power sleep mode [#2149](https://github.com/particle-iot/device-os/pull/2149) [#2133](https://github.com/particle-iot/device-os/pull/2133) [#2132](https://github.com/particle-iot/device-os/pull/2132) [#2129](https://github.com/particle-iot/device-os/pull/2129) [#2130](https://github.com/particle-iot/device-os/pull/2130) [#2125](https://github.com/particle-iot/device-os/pull/2125) [#2136](https://github.com/particle-iot/device-os/pull/2136)
- Additional APN settings based on ICCIDs [#2144](https://github.com/particle-iot/device-os/pull/2144)
- NTP-based internet test [#2118](https://github.com/particle-iot/device-os/pull/2118)
- [Gen 3] Warm bootup of cellular modems and cellular connectivity resumption [#2102](https://github.com/particle-iot/device-os/pull/2102) [#2146](https://github.com/particle-iot/device-os/pull/2146)
- Support for compressed / combined binaries in OTA updates [#2097](https://github.com/particle-iot/device-os/pull/2097)
- ARM GCC 9 support [#2103](https://github.com/particle-iot/device-os/pull/2103)
- Device-initiated describe messages [#2024](https://github.com/particle-iot/device-os/pull/2024)
- Notify the cloud about planned disconnections [#1899](https://github.com/particle-iot/device-os/pull/1899)

### ENHANCEMENTS

- [Gen 3] Enable Network Diagnostics/Vitals [#2230](https://github.com/particle-iot/device-os/pull/2230)
- Remove warning for publish and subscribe scope deprecation [#2209](https://github.com/particle-iot/device-os/pull/2209)
- Export some common standard C library functions through dynalib [#2225](https://github.com/particle-iot/device-os/pull/2225)
- [Electron] Monitor cellular modem for brown-outs and resets/crashes and perform reinitialization when required [#2219](https://github.com/particle-iot/device-os/pull/2219)
- Clear OTA slots after updating firmware modules to improve reliability of OTA updates [#2176](https://github.com/particle-iot/device-os/pull/2176)
- [Cellular] Replace `AT+COPS=2` with `AT+CFUN=0` or `AT+CFUN=4` to prevent longer registration times [#2177](https://github.com/particle-iot/device-os/pull/2177)
- [Cellular] IMSI-based operator lookup, operator-specific enhancements [#2185](https://github.com/particle-iot/device-os/pull/2185)
- [Electron] Recovery mechanics for cases when the modem becomes unresponsive [#2198](https://github.com/particle-iot/device-os/pull/2198)
- Add `printf` attributes to appopriate wiring functions to generate `-Wformat` warnings [#2201](https://github.com/particle-iot/device-os/pull/2201)
- Change `Time::now()` return type to 32-bit `time32_t` to reduce potential issues with `printf` formatting of 64-bit `time_t` [#2201](https://github.com/particle-iot/device-os/pull/2201)
- [Gen 3] Workaround when unable to obtain DNS servers from remote PPP peer [#2165](https://github.com/particle-iot/device-os/pull/2165)
- System power manager blocks access to FuelGauge for 500ms in its own thread, instead of system when waking up from STOP/ULP sleep mode [#2159](https://github.com/particle-iot/device-os/pull/2159)
- [wiring] Pin operations are not dependent on wiring C++ peripheral object initialization (e.g. `SPI`, `Wire` etc) [#2157](https://github.com/particle-iot/device-os/pull/2157)
- [Gen 3] Default SPI pin drive strength changed to high [#2157](https://github.com/particle-iot/device-os/pull/2157)
- [Gen 3] Restore original `BASEPRI` when exiting FreeRTOS critical section [#2150](https://github.com/particle-iot/device-os/pull/2150)
- [Gen 3 / Cellular] Do not use packet buffers from pool in TX path [#2150](https://github.com/particle-iot/device-os/pull/2150)
- [Gen 3 / Cellular] Reliable data mode entry when attempting to establish PPP connection [#2150](https://github.com/particle-iot/device-os/pull/2150)
- [Gen 3] Changes the implementation of Nordic SDK critical sections to use `BASEPRI` [#2101](https://github.com/particle-iot/device-os/pull/2101)
- Allow resetting the device and disconnecting from the cloud via low-level USB vendor requests [#2142](https://github.com/particle-iot/device-os/pull/2142)
- [Cellular] When resuming cellular connection, do not run `COPS=0` again to avoid triggering PLMN reselection [#2139](https://github.com/particle-iot/device-os/pull/2139)
- Reduce runtime RAM usage by sharing newlib `_impure_ptr` between modules [#2126](https://github.com/particle-iot/device-os/pull/2126)
- [Electron] Use `snprintf()` instead of `sprintf()` [#2122](https://github.com/particle-iot/device-os/pull/2122)
- [Gen 3] System thread wakeup on cloud data [#2113](https://github.com/particle-iot/device-os/pull/2113)
- [Argon] Hide unsupported WiFi wiring APIs [#2120](https://github.com/particle-iot/device-os/pull/2120)
- [B5 SoM / Tracker] Disable 2G fallback for BG96-based devices [#2112](https://github.com/particle-iot/device-os/pull/2112)
- [wiring] Changes default I2C timeouts when communicating with FuelGauge and PMIC to more manageable values [#2096](https://github.com/particle-iot/device-os/pull/2096)
- [wiring] Propagate low-level I2C errors in `FuelGauge` methods [#2094](https://github.com/particle-iot/device-os/pull/2094)
- [Gen 3] Network stack enhancements [#2079](https://github.com/particle-iot/device-os/pull/2079)
- Send describe messages as confirmable CoAP messages [#2024](https://github.com/particle-iot/device-os/pull/2024)
- [Argon] OTA adjustments [#2045](https://github.com/particle-iot/device-os/pull/2045)
- Remove support for unused control requests [#2064](https://github.com/particle-iot/device-os/pull/2064)
- RTC HAL refactoring to increase time-keeping precision [#2123](https://github.com/particle-iot/device-os/pull/2123)
- Y2k38 `time_t` size change adjustments [#2123](https://github.com/particle-iot/device-os/pull/2123)
- [wiring] Refactor wiring `Time` class to use reentrant versions of libc time functions [#2123](https://github.com/particle-iot/device-os/pull/2123)

### BUGFIXES

- [Gen 2] Fix an issue in Sleep 2.0 API with STOP and ULP sleep modes potentially blocking user application on wake-up [#2238](https://github.com/particle-iot/device-os/pull/2238)
- [Electron] Fix a regression in `+C*REG` URC parsing [#2239](https://github.com/particle-iot/device-os/pull/2239)
- [Gen 3] Fix a potential crash when using sleep with multiple pins specified as wake-up sources together with BLE [#2227](https://github.com/particle-iot/device-os/pull/2227)
- [Electron] 2G Electrons with uBlox G350 should use `AT+CPWROFF` exclusively for powering off the modem [#2229](https://github.com/particle-iot/device-os/pull/2229)
- [Cellular] Set `INPUT_PULLUP` pin mode for FuelGauge and PMIC interrupt pins [#2207](https://github.com/particle-iot/device-os/pull/2207)
- Disconnect from the cloud before going into sleep [#2206](https://github.com/particle-iot/device-os/pull/2206)
- Use `always_inline` attribute for deprecated HAL API [#2204](https://github.com/particle-iot/device-os/pull/2204)
- [Gen 3] Set SPI `MOSI` drive strength as high by default [#2214](https://github.com/particle-iot/device-os/pull/2214) [nrf5_sdk#12](https://github.com/particle-iot/nrf5_sdk/pull/12)
- [Gen 3] Fix LED behavior in case of network loss before cloud connection is established [#2210](https://github.com/particle-iot/device-os/pull/2210)
- [Gen 3 / Cellular] Allow Software Default MNO profile to be used when chosen by SIM ICCID-based selection [#2211](https://github.com/particle-iot/device-os/pull/2211)
- [Cellular] Allow Software Default MNO profile to be used with certain version of SARA R410 modem firmware, where MNO profile 100 is not supported [#2213](https://github.com/particle-iot/device-os/pull/2213)
- [Boron / B SoM] Workaround for SARA R410 PPP ConfReq behavior [#2208](https://github.com/particle-iot/device-os/pull/2208) [lwip#8](https://github.com/particle-iot/lwip/pull/8)
- Fix `CellularSignal` deprecation messages [#2221](https://github.com/particle-iot/device-os/pull/2221)
- [Cellular] Fix PMIC reducing current on warm boot and causing modem brownouts [#2215](https://github.com/particle-iot/device-os/pull/2215)
- [Electron] Workaround for modem HAL relying on system networking code to re-attempt initialization [#2218](https://github.com/particle-iot/device-os/pull/2218)
- [Electron] Fix modem log timestamps starting with a high number on boot [#2169](https://github.com/particle-iot/device-os/pull/2169)
- [Cellular] Make sure 2G fallback stays disabled on Quectel BG96-based platforms [#2175](https://github.com/particle-iot/device-os/pull/2175)
- [Gen 3] Fix USART wake-up source configuration in Ultra Low Power mode, causing immediate sleep mode exit [#2180](https://github.com/particle-iot/device-os/pull/2180)
- [Gen 3] Fix tone generation behavior with zero duration (infinite) [#2183](https://github.com/particle-iot/device-os/pull/2183)
- Exclude printable objects from `Print` overload taking integral and unsigned integer convertible types [#2181](https://github.com/particle-iot/device-os/pull/2181)
- [Boron / B SoM] Fix warm bootup on uBlox SARA R4-based devices [#2188](https://github.com/particle-iot/device-os/pull/2188)
- [Gen 2] Support repeated-START between WRITE and READ operations in I2C Slave mode [#2184](https://github.com/particle-iot/device-os/pull/2184) [#2193](https://github.com/particle-iot/device-os/pull/2193)
- Fastpin functions should not depend on the object initialization order [#2194](https://github.com/particle-iot/device-os/pull/2194)
- [Electron] Fix modem power leakage when the modem is in an unknown state when going into a sleep mode [#2197](https://github.com/particle-iot/device-os/pull/2197)
- [BLE] Fix issue with `.serviceUUID()` not returning UUID when there is an array [#2202](https://github.com/particle-iot/device-os/pull/2202)
- [Gen 3] Default SPI pin drive strength changed to high [7f2e8a711bd14abd1e094679f1cc6d26742cb6c9](https://github.com/particle-iot/device-os/commit/7f2e8a711bd14abd1e094679f1cc6d26742cb6c9)
- [wiring] `Servo` object should deinit its pin when destructed [#2150](https://github.com/particle-iot/device-os/pull/2150)
- Fix an issue with `loop()` not being executed in `SEMI_AUTOMATIC` modem when network interfaces are down [#2150](https://github.com/particle-iot/device-os/pull/2150)
- [Gen 3] Fix cycle counter synchronization when processing RTC overflow events [#2150](https://github.com/particle-iot/device-os/pull/2150)
- [Electron] Increase default AT command timeouts [#2150](https://github.com/particle-iot/device-os/pull/2150)
- [Gen 3] Move PWM-capable pins from the PWM peripheral shared with RGB pins when possible [#2150](https://github.com/particle-iot/device-os/pull/2150)
- [Gen 3 / Cellular] Call into LwIP PPP code to indicate `PPP_IP` protocol is finished [#2150](https://github.com/particle-iot/device-os/pull/2150)
- [Gen 3] Fix BLE event processing while in STOP/ULP sleep mode [#2155](https://github.com/particle-iot/device-os/pull/2155)
- [Gen 3] `Cellular.command()` should check NCP state before attempting to execute command [#2110](https://github.com/particle-iot/device-os/pull/2110) [#2153](https://github.com/particle-iot/device-os/pull/2153)
- [Gen 2] Fix RTC thread-safety issues when accessing RTC peripheral [#2154](https://github.com/particle-iot/device-os/pull/2154)
- Workaround for Gen 3 devices not connecting to the cloud in non-automatic threaded mode [#2152](https://github.com/particle-iot/device-os/pull/2152)
- Enable PMIC buck converter on boot by default [#2147](https://github.com/particle-iot/device-os/pull/2147)
- [Gen 3] Reliably turn off the cellular modem when going into sleep mode to reduce current consumption [#2110](https://github.com/particle-iot/device-os/pull/2110)
- [Gen 3] Fixes the behavior when the USB host puts the device into suspended state [#2101](https://github.com/particle-iot/device-os/pull/2101)
- [Gen 3] Fixes potential deadlock in SPI HAL [#2101](https://github.com/particle-iot/device-os/pull/2101) [#2091](https://github.com/particle-iot/device-os/pull/2091)
- [Gen 3] Filter out non-vendor requests in USB control request handler [#2101](https://github.com/particle-iot/device-os/pull/2101)
- [Gen 3] SOF-based USB Serial port state detection [#2101](https://github.com/particle-iot/device-os/pull/2101)
- [Gen 3] Fixes an issue with devices not waking up by RTC from STOP sleep mode [#2134](https://github.com/particle-iot/device-os/pull/2134)
- [Gen 3] Fix `rename()` filesystem call [#2141](https://github.com/particle-iot/device-os/pull/2141)
- [Gen 3] Treat failure to open data channel as critical error [#2139](https://github.com/particle-iot/device-os/pull/2139)
- [Photon] Fix WPA Enterprise X509 certificate parsing [#2126](https://github.com/particle-iot/device-os/commit/428940879f5fd1d5a3bdd658260ee45a9f7aca90)
- Use newlib-nano headers when compiling [#2126](https://github.com/particle-iot/device-os/pull/2126)
- [Gen 2] Reset the device after applying an update while in listening mode [#2127](https://github.com/particle-iot/device-os/pull/2127)
- [Electron] Process `CEREG: 0` URCs on R4-based devices to detect loss of cellular connectivity [#2119](https://github.com/particle-iot/device-os/pull/2119)
- [Cellular] Fixes the issue that FuelGauge doesn't work as expected after being woken up [#2116](https://github.com/particle-iot/device-os/pull/2116)
- [Electron] Fixes buffer overrun in modem hal [#2115](https://github.com/particle-iot/device-os/pull/2115)
- [WiFi] `WiFiCredentials::setSecurity()` should be taking wiring security type (e.g. `WPA2` instead of `WLAN_SEC_WPA2`) [#2098](https://github.com/particle-iot/device-os/pull/2098)
- [Boron] Fixes SARA R4 power on sequence where the default attempt should be made with runtime baudrate [#2107](https://github.com/particle-iot/device-os/pull/2107)
- [Gen 2] Fixes an issue with I2C bus pins driven low if building with JTAG/SWD enabled [#2080](https://github.com/particle-iot/device-os/pull/2080)
- [Boron] Fixes an issue with SARA R4 modems on LTE Borons becoming unresponsive when sending substantial amount of network data continuously [#2100](https://github.com/particle-iot/device-os/pull/2100)
- Fix session resumption in `AUTOMATIC` system mode [#2024](https://github.com/particle-iot/device-os/pull/2024)

### INTERNAL

- Run on-device tests under the DeviceOS test runner [#2140](https://github.com/particle-iot/device-os/pull/2140) [#2150](https://github.com/particle-iot/device-os/pull/2150)
- Remove old deprecated platforms [#2150](https://github.com/particle-iot/device-os/pull/2150)
- Addresses multiple issues in on-device no-fixture tests [#2150](https://github.com/particle-iot/device-os/pull/2150)

## 2.0.0-rc.4

### ENHANCEMENTS

- [Gen 3] Enable Network Diagnostics/Vitals [#2230](https://github.com/particle-iot/device-os/pull/2230)

### BUGFIXES

- [Gen 3] Fix a potential crash when using sleep with multiple pins specified as wake-up sources together with BLE [#2227](https://github.com/particle-iot/device-os/pull/2227)
- [Electron] 2G Electrons with uBlox G350 should use `AT+CPWROFF` exclusively for powering off the modem [#2229](https://github.com/particle-iot/device-os/pull/2229)

## 2.0.0-rc.3

### BUGFIXES

- [Cellular] Set `INPUT_PULLUP` pin mode for FuelGauge and PMIC interrupt pins [#2207](https://github.com/particle-iot/device-os/pull/2207)
- Disconnect from the cloud before going into sleep [#2206](https://github.com/particle-iot/device-os/pull/2206)
- Use `always_inline` attribute for deprecated HAL API [#2204](https://github.com/particle-iot/device-os/pull/2204)
- [Gen 3] Set SPI `MOSI` drive strength as high by default [#2214](https://github.com/particle-iot/device-os/pull/2214) [nrf5_sdk#12](https://github.com/particle-iot/nrf5_sdk/pull/12)
- [Gen 3] Fix LED behavior in case of network loss before cloud connection is established [#2210](https://github.com/particle-iot/device-os/pull/2210)
- [Gen 3 / Cellular] Allow Software Default MNO profile to be used when chosen by SIM ICCID-based selection [#2211](https://github.com/particle-iot/device-os/pull/2211)
- [Cellular] Allow Software Default MNO profile to be used with certain version of SARA R410 modem firmware, where MNO profile 100 is not supported [#2213](https://github.com/particle-iot/device-os/pull/2213)
- [Boron / B SoM] Workaround for SARA R410 PPP ConfReq behavior [#2208](https://github.com/particle-iot/device-os/pull/2208) [lwip#8](https://github.com/particle-iot/lwip/pull/8)
- Fix `CellularSignal` deprecation messages [#2221](https://github.com/particle-iot/device-os/pull/2221)
- [Cellular] Fix PMIC reducing current on warm boot and causing modem brownouts [#2215](https://github.com/particle-iot/device-os/pull/2215)
- [Electron] Workaround for modem HAL relying on system networking code to re-attempt initialization [#2218](https://github.com/particle-iot/device-os/pull/2218)

### ENHANCEMENTS

- Remove warning for publish and subscribe scope deprecation [#2209](https://github.com/particle-iot/device-os/pull/2209)
- Export some common standard C library functions through dynalib [#2225](https://github.com/particle-iot/device-os/pull/2225)
- [Electron] Monitor cellular modem for brown-outs and resets/crashes and perform reinitialization when required [#2219](https://github.com/particle-iot/device-os/pull/2219)

## 2.0.0-rc.2

### DEPRECATION

- [Cellular] Mark `CellularSignal::rssi` and `CellularSignal::qual` as deprecated [#2182](https://github.com/particle-iot/device-os/pull/2182)

### FEATURES

- [Cellular] Read IMSI when multi-IMSI SIM performs the switch [#2174](https://github.com/particle-iot/device-os/pull/2174) [#2179](https://github.com/particle-iot/device-os/pull/2179)
- Allow UDP server public key to be set in DCT programmatically [#2178](https://github.com/particle-iot/device-os/pull/2178)
- [Gen 2] Wake-up by analog value [#2172](https://github.com/particle-iot/device-os/pull/2172)
- [Gen 2] Wake-up by USART [#2173](https://github.com/particle-iot/device-os/pull/2173)
- [Gen 3] Add `ftruncate()` and `truncate()` APIs [#2195](https://github.com/particle-iot/device-os/pull/2195)
- Expose functions to fetch serial / mobile secret from OTP-area [#2190](https://github.com/particle-iot/device-os/pull/2190)
- [Electron] Wake-up by cellular [#2186](https://github.com/particle-iot/device-os/pull/2186)

### ENHANCEMENTS

- Clear OTA slots after updating firmware modules to improve reliability of OTA updates [#2176](https://github.com/particle-iot/device-os/pull/2176)
- [Cellular] Replace `AT+COPS=2` with `AT+CFUN=0` or `AT+CFUN=4` to prevent longer registration times [#2177](https://github.com/particle-iot/device-os/pull/2177)
- [Cellular] IMSI-based operator lookup, operator-specific enhancements [#2185](https://github.com/particle-iot/device-os/pull/2185)
- [Electron] Recovery mechanics for cases when the modem becomes unresponsive [#2198](https://github.com/particle-iot/device-os/pull/2198)
- Add `printf` attributes to appopriate wiring functions to generate `-Wformat` warnings [#2201](https://github.com/particle-iot/device-os/pull/2201)
- Change `Time::now()` return type to 32-bit `time32_t` to reduce potential issues with `printf` formatting of 64-bit `time_t` [#2201](https://github.com/particle-iot/device-os/pull/2201)

### BUGFIXES

- [Electron] Fix modem log timestamps starting with a high number on boot [#2169](https://github.com/particle-iot/device-os/pull/2169)
- [Cellular] Make sure 2G fallback stays disabled on Quectel BG96-based platforms [#2175](https://github.com/particle-iot/device-os/pull/2175)
- [Gen 3] Fix USART wake-up source configuration in Ultra Low Power mode, causing immediate sleep mode exit [#2180](https://github.com/particle-iot/device-os/pull/2180)
- [Gen 3] Fix tone generation behavior with zero duration (infinite) [#2183](https://github.com/particle-iot/device-os/pull/2183)
- Exclude printable objects from `Print` overload taking integral and unsigned integer convertible types [#2181](https://github.com/particle-iot/device-os/pull/2181)
- [Boron / B SoM] Fix warm bootup on uBlox SARA R4-based devices [#2188](https://github.com/particle-iot/device-os/pull/2188)
- [Gen 2] Support repeated-START between WRITE and READ operations in I2C Slave mode [#2184](https://github.com/particle-iot/device-os/pull/2184) [#2193](https://github.com/particle-iot/device-os/pull/2193)
- Fastpin functions should not depend on the object initialization order [#2194](https://github.com/particle-iot/device-os/pull/2194)
- [Electron] Fix modem power leakage when the modem is in an unknown state when going into a sleep mode [#2197](https://github.com/particle-iot/device-os/pull/2197)
- [BLE] Fix issue with `.serviceUUID()` not returning UUID when there is an array [#2202](https://github.com/particle-iot/device-os/pull/2202)
- [Gen 3] Default SPI pin drive strength changed to high [7f2e8a711bd14abd1e094679f1cc6d26742cb6c9](https://github.com/particle-iot/device-os/commit/7f2e8a711bd14abd1e094679f1cc6d26742cb6c9)

## 2.0.0-rc.1

### BREAKING CHANGES

- Mesh support removed. 2.x+ DeviceOS releases no longer have Mesh capabilities [#2068](https://github.com/particle-iot/device-os/pull/2068)
- Xenon platform support removed. 2.x+ DeviceOS releases no longer support Xenons [#2068](https://github.com/particle-iot/device-os/pull/2068)
- Minimum ARM GCC version required increased to 9.2.1 [#2123](https://github.com/particle-iot/device-os/pull/2123)
- `SPISettings` class is always available even if compiling without Arduino compatibility [#2138](https://github.com/particle-iot/device-os/pull/2138)
- Add deprecation notices for some of the renamed HAL APIs (with appropriate replacements) [#2148](https://github.com/particle-iot/device-os/pull/2148)

### FEATURES

- [Gen 3] Wake up from STOP/ULP/Hibernate modes by analog pin [#2163](https://github.com/particle-iot/device-os/pull/2163)
- [Gen 3] Wake up from STOP/ULP modes by WiFi/Cellular and UART [#2162](https://github.com/particle-iot/device-os/pull/2162)
- [Gen 3] `pinSetDriveStrength()` API [#2157](https://github.com/particle-iot/device-os/pull/2157)
- Add `os_queue_peek()` and make sure that queues and semaphores can be accessed from ISRs [#2156](https://github.com/particle-iot/device-os/pull/2156) [#2074](https://github.com/particle-iot/device-os/pull/2074)
- [Gen 3 / Cellular] Proactively attempt to recover from a number of failed cellular registration states [#2150](https://github.com/particle-iot/device-os/pull/2150)
- [Gen 3 / Cellular] Reset cellular modem if failing to establish PPP session for over 5 minutes [#2150](https://github.com/particle-iot/device-os/pull/2150)
- [Gen 2] Blocking UDP socket reads with a timeout [#2150](https://github.com/particle-iot/device-os/pull/2150)
- Power-loss resistant bootloader updates through MBR [#2151](https://github.com/particle-iot/device-os/pull/2151)
- Ultra low power sleep mode [#2149](https://github.com/particle-iot/device-os/pull/2149) [#2133](https://github.com/particle-iot/device-os/pull/2133) [#2132](https://github.com/particle-iot/device-os/pull/2132) [#2129](https://github.com/particle-iot/device-os/pull/2129) [#2130](https://github.com/particle-iot/device-os/pull/2130) [#2125](https://github.com/particle-iot/device-os/pull/2125) [#2136](https://github.com/particle-iot/device-os/pull/2136)
- Additional APN settings based on ICCIDs [#2144](https://github.com/particle-iot/device-os/pull/2144)
- NTP-based internet test [#2118](https://github.com/particle-iot/device-os/pull/2118)
- [Gen 3] Warm bootup of cellular modems and cellular connectivity resumption [#2102](https://github.com/particle-iot/device-os/pull/2102) [#2146](https://github.com/particle-iot/device-os/pull/2146)
- Support for compressed / combined binaries in OTA updates [#2097](https://github.com/particle-iot/device-os/pull/2097)
- ARM GCC 9 support [#2103](https://github.com/particle-iot/device-os/pull/2103)
- Device-initiated describe messages [#2024](https://github.com/particle-iot/device-os/pull/2024)
- Notify the cloud about planned disconnections [#1899](https://github.com/particle-iot/device-os/pull/1899)

### ENHANCEMENTS

- [Gen 3] Workaround when unable to obtain DNS servers from remote PPP peer [#2165](https://github.com/particle-iot/device-os/pull/2165)
- System power manager blocks access to FuelGauge for 500ms in its own thread, instead of system when waking up from STOP/ULP sleep mode [#2159](https://github.com/particle-iot/device-os/pull/2159)
- [wiring] Pin operations are not dependent on wiring C++ peripheral object initialization (e.g. `SPI`, `Wire` etc) [#2157](https://github.com/particle-iot/device-os/pull/2157)
- [Gen 3] Default SPI pin drive strength changed to high [#2157](https://github.com/particle-iot/device-os/pull/2157)
- [Gen 3] Restore original `BASEPRI` when exiting FreeRTOS critical section [#2150](https://github.com/particle-iot/device-os/pull/2150)
- [Gen 3 / Cellular] Do not use packet buffers from pool in TX path [#2150](https://github.com/particle-iot/device-os/pull/2150)
- [Gen 3 / Cellular] Reliable data mode entry when attempting to establish PPP connection [#2150](https://github.com/particle-iot/device-os/pull/2150)
- [Gen 3] Changes the implementation of Nordic SDK critical sections to use `BASEPRI` [#2101](https://github.com/particle-iot/device-os/pull/2101)
- Allow resetting the device and disconnecting from the cloud via low-level USB vendor requests [#2142](https://github.com/particle-iot/device-os/pull/2142)
- [Cellular] When resuming cellular connection, do not run `COPS=0` again to avoid triggering PLMN reselection [#2139](https://github.com/particle-iot/device-os/pull/2139)
- Reduce runtime RAM usage by sharing newlib `_impure_ptr` between modules [#2126](https://github.com/particle-iot/device-os/pull/2126)
- [Electron] Use `snprintf()` instead of `sprintf()` [#2122](https://github.com/particle-iot/device-os/pull/2122)
- [Gen 3] System thread wakeup on cloud data [#2113](https://github.com/particle-iot/device-os/pull/2113)
- [Argon] Hide unsupported WiFi wiring APIs [#2120](https://github.com/particle-iot/device-os/pull/2120)
- [B5 SoM / Tracker] Disable 2G fallback for BG96-based devices [#2112](https://github.com/particle-iot/device-os/pull/2112)
- [wiring] Changes default I2C timeouts when communicating with FuelGauge and PMIC to more manageable values [#2096](https://github.com/particle-iot/device-os/pull/2096)
- [wiring] Propagate low-level I2C errors in `FuelGauge` methods [#2094](https://github.com/particle-iot/device-os/pull/2094)
- [Gen 3] Network stack enhancements [#2079](https://github.com/particle-iot/device-os/pull/2079)
- Send describe messages as confirmable CoAP messages [#2024](https://github.com/particle-iot/device-os/pull/2024)
- [Argon] OTA adjustments [#2045](https://github.com/particle-iot/device-os/pull/2045)
- Remove support for unused control requests [#2064](https://github.com/particle-iot/device-os/pull/2064)
- RTC HAL refactoring to increase time-keeping precision [#2123](https://github.com/particle-iot/device-os/pull/2123)
- Y2k38 `time_t` size change adjustments [#2123](https://github.com/particle-iot/device-os/pull/2123)
- [wiring] Refactor wiring `Time` class to use reentrant versions of libc time functions [#2123](https://github.com/particle-iot/device-os/pull/2123)

### BUGFIXES

- [wiring] `Servo` object should deinit its pin when destructed [#2150](https://github.com/particle-iot/device-os/pull/2150)
- Fix an issue with `loop()` not being executed in `SEMI_AUTOMATIC` modem when network interfaces are down [#2150](https://github.com/particle-iot/device-os/pull/2150)
- [Gen 3] Fix cycle counter synchronization when processing RTC overflow events [#2150](https://github.com/particle-iot/device-os/pull/2150)
- [Electron] Increase default AT command timeouts [#2150](https://github.com/particle-iot/device-os/pull/2150)
- [Gen 3] Move PWM-capable pins from the PWM peripheral shared with RGB pins when possible [#2150](https://github.com/particle-iot/device-os/pull/2150)
- [Gen 3 / Cellular] Call into LwIP PPP code to indicate `PPP_IP` protocol is finished [#2150](https://github.com/particle-iot/device-os/pull/2150)
- [Gen 3] Fix BLE event processing while in STOP/ULP sleep mode [#2155](https://github.com/particle-iot/device-os/pull/2155)
- [Gen 3] `Cellular.command()` should check NCP state before attempting to execute command [#2110](https://github.com/particle-iot/device-os/pull/2110) [#2153](https://github.com/particle-iot/device-os/pull/2153)
- [Gen 2] Fix RTC thread-safety issues when accessing RTC peripheral [#2154](https://github.com/particle-iot/device-os/pull/2154)
- Workaround for Gen 3 devices not connecting to the cloud in non-automatic threaded mode [#2152](https://github.com/particle-iot/device-os/pull/2152)
- Enable PMIC buck converter on boot by default [#2147](https://github.com/particle-iot/device-os/pull/2147)
- [Gen 3] Reliably turn off the cellular modem when going into sleep mode to reduce current consumption [#2110](https://github.com/particle-iot/device-os/pull/2110)
- [Gen 3] Fixes the behavior when the USB host puts the device into suspended state [#2101](https://github.com/particle-iot/device-os/pull/2101)
- [Gen 3] Fixes potential deadlock in SPI HAL [#2101](https://github.com/particle-iot/device-os/pull/2101) [#2091](https://github.com/particle-iot/device-os/pull/2091)
- [Gen 3] Filter out non-vendor requests in USB control request handler [#2101](https://github.com/particle-iot/device-os/pull/2101)
- [Gen 3] SOF-based USB Serial port state detection [#2101](https://github.com/particle-iot/device-os/pull/2101)
- [Gen 3] Fixes an issue with devices not waking up by RTC from STOP sleep mode [#2134](https://github.com/particle-iot/device-os/pull/2134)
- [Gen 3] Fix `rename()` filesystem call [#2141](https://github.com/particle-iot/device-os/pull/2141)
- [Gen 3] Treat failure to open data channel as critical error [#2139](https://github.com/particle-iot/device-os/pull/2139)
- [Photon] Fix WPA Enterprise X509 certificate parsing [#2126](https://github.com/particle-iot/device-os/commit/428940879f5fd1d5a3bdd658260ee45a9f7aca90)
- Use newlib-nano headers when compiling [#2126](https://github.com/particle-iot/device-os/pull/2126)
- [Gen 2] Reset the device after applying an update while in listening mode [#2127](https://github.com/particle-iot/device-os/pull/2127)
- [Electron] Process `CEREG: 0` URCs on R4-based devices to detect loss of cellular connectivity [#2119](https://github.com/particle-iot/device-os/pull/2119)
- [Cellular] Fixes the issue that FuelGauge doesn't work as expected after being woken up [#2116](https://github.com/particle-iot/device-os/pull/2116)
- [Electron] Fixes buffer overrun in modem hal [#2115](https://github.com/particle-iot/device-os/pull/2115)
- [WiFi] `WiFiCredentials::setSecurity()` should be taking wiring security type (e.g. `WPA2` instead of `WLAN_SEC_WPA2`) [#2098](https://github.com/particle-iot/device-os/pull/2098)
- [Boron] Fixes SARA R4 power on sequence where the default attempt should be made with runtime baudrate [#2107](https://github.com/particle-iot/device-os/pull/2107)
- [Gen 2] Fixes an issue with I2C bus pins driven low if building with JTAG/SWD enabled [#2080](https://github.com/particle-iot/device-os/pull/2080)
- [Boron] Fixes an issue with SARA R4 modems on LTE Borons becoming unresponsive when sending substantial amount of network data continuously [#2100](https://github.com/particle-iot/device-os/pull/2100)
- Fix session resumption in `AUTOMATIC` system mode [#2024](https://github.com/particle-iot/device-os/pull/2024)

### INTERNAL

- Run on-device tests under the DeviceOS test runner [#2140](https://github.com/particle-iot/device-os/pull/2140) [#2150](https://github.com/particle-iot/device-os/pull/2150)
- Remove old deprecated platforms [#2150](https://github.com/particle-iot/device-os/pull/2150)
- Addresses multiple issues in on-device no-fixture tests [#2150](https://github.com/particle-iot/device-os/pull/2150)

## 1.5.4-rc.2

### BUGFIXES

- Configure PMIC and FuelGauge interrupt pins as `INPUT_PULLUP` [#2207](https://github.com/particle-iot/device-os/pull/2207)
- [Gen 3 / Cellular] Do not use packet buffers from pool in TX path [#2150](https://github.com/particle-iot/device-os/pull/2150)
- [Gen 3 / Cellular] Call into LwIP PPP code to indicate `PPP_IP` protocol is finished [#2150](https://github.com/particle-iot/device-os/pull/2150)
- [Gen 3] Workaround when unable to obtain DNS servers from remote PPP peer [#2165](https://github.com/particle-iot/device-os/pull/2165)
- [Cellular] When resuming cellular connection, do not run `COPS=0` again to avoid triggering PLMN reselection [#2139](https://github.com/particle-iot/device-os/pull/2139)


## 1.5.4-rc.1

### BUGFIXES

- [Electron] Fixes buffer overrun in modem HAL [#2115](https://github.com/particle-iot/device-os/pull/2115)
- [Electron] Process 'CEREG: 0' URCs on R410M [#2119](https://github.com/particle-iot/device-os/pull/2119)
- [Photon] Fix WPA Enterprise X509 certificate parsing [428940879f5fd1d5a3bdd658260ee45a9f7aca90](https://github.com/particle-iot/device-os/commit/428940879f5fd1d5a3bdd658260ee45a9f7aca90)

## 1.5.3-tracker.1

### FEATURES

- [Gen 3] Add API to read OTP hardware version and model information
- [Asset Tracker] Alternate I2C interface on D8/D9

### ENHANCEMENTS

- [Asset Tracker] Improve external RTC accuracy

### BUGFIXES

- [Asset Tracker] Hardware flow control should not be disable for revision 0 devices
- [Asset Tracker] Suspend program/erase opertion when QSPI flash init gives timeout error

## 1.5.2

### BUGFIXES

- [Boron / B SoM] LTE-M1 (SARA R4) radio unresponsive when sending certain amount of data within a period of time [#2100](https://github.com/particle-iot/device-os/pull/2100) [#2105](https://github.com/particle-iot/device-os/pull/2105)
- [B5 SoM] Suspend program/erase opertion when QSPI flash init gives timeout error

### ENHANCEMENTS

- [Boron/B SoM] Forward compatibility with 460800 baudrate on SARA R4-based devices to support >= 2.x downgrades [#2104](https://github.com/particle-iot/device-os/pull/2104)
- [Boron/B SoM] Enables hardware flow control on SARA R4-based devices with appropriate modem firmware version [#2079](https://github.com/particle-iot/device-os/pull/2079) [cc7adb7c46ea82383a5f948ea1dc898270a27a3c](https://github.com/particle-iot/device-os/commit/cc7adb7c46ea82383a5f948ea1dc898270a27a3c)

## 1.5.1

### ENHANCEMENTS

- [Argon] Increase the size of the ARP queue [#2075](https://github.com/particle-iot/device-os/pull/2075)
- [Cellular] Increase registration timeout to 10 minutes [#2072](https://github.com/particle-iot/device-os/pull/2072)
- [Electron / Boron] Make sure that SARA R4-based LTE devices report LTE Cat M1 access technology [#2083](https://github.com/particle-iot/device-os/pull/2083)
- [B5 SoM] Enable hardware flow control on Quectel modems earlier in the initialization process [#2069](https://github.com/particle-iot/device-os/pull/2069) [#2071](https://github.com/particle-iot/device-os/pull/2071)
- [Vitals] Add CoAP transmitted, retransmitted counter diagnostics [#2043](https://github.com/particle-iot/device-os/pull/2043)
- [Vitals] Add CoAP latency diagnostic [#2050](https://github.com/particle-iot/device-os/pull/2050)
- [Cellular] Increase registration timeout to 10 minutes [#2072](https://github.com/particle-iot/device-os/pull/2072)
- Remove locking in some of the SPI and I2C APIs. SPI perofrmance tests [#2088](https://github.com/particle-iot/device-os/pull/2088)
- `Particle.process()` no-op when called from custom threads [#2085](https://github.com/particle-iot/device-os/pull/2085)
- [Electron] Minor log message changes when the modem is not responsive [#2087](https://github.com/particle-iot/device-os/pull/2087)

### BUGFIXES

- [wiring] Resolves an incompatibility around usage of `SPIClass` [#2095](https://github.com/particle-iot/device-os/pull/2095)
- [Cellular] Fixes an issue with CGI (Cellular Global Identity) not available on some devices [#2067](https://github.com/particle-iot/device-os/pull/2067)
- [Electron] Compatibility CellularSignal `rssi` and `qual` values generation for LTE devices using `AT+UCGED` [#2070](https://github.com/particle-iot/device-os/pull/2070)
- [B5 SoM / Asset Tracker] Zero RSRP/RSRQ values from `AT+QCSQ` treated as errors [#2078](https://github.com/particle-iot/device-os/pull/2078)
- [wiring] BLE: use `delete` for objects allocated with `new` [#2081](https://github.com/particle-iot/device-os/pull/2081)
- [Gen 3] I2C HAL recovers the I2C bus on transmission errors [#2084](https://github.com/particle-iot/device-os/pull/2084)
- [Gen 3] Devices should be able to enter STANDBY / Hibernate sleep mode without specifying any wake-up sources [#2086](https://github.com/particle-iot/device-os/pull/2086)
- [Gen 3] Fix an issue with `platform_user_ram.ld` generation when the application path contains 'data' [#2090](https://github.com/particle-iot/device-os/pull/2090)
- [wiring] Fix `SPI` macros polluting global namespace [#2089](https://github.com/particle-iot/device-os/pull/2089)
- [system] `firmware_update_failed` and `firmware_update_complete` are mixed up [71a8eb56f8d34efbda46f5d547c92e32a42a2148](https://github.com/particle-iot/device-os/commit/71a8eb56f8d34efbda46f5d547c92e32a42a2148)
- [system] Do not propagate non-critical network errors to communication layer [ba6c9d863ed79cd036848329c3b89b3c0e84dbd0](https://github.com/particle-iot/device-os/commit/ba6c9d863ed79cd036848329c3b89b3c0e84dbd0)
- [Gen 3] Fix a crash in `netif_ext_callback_handler()` when parsing unset event fields [dd01b12ea6166b6b175c46348a2b4c180d779ead](https://github.com/particle-iot/device-os/commit/dd01b12ea6166b6b175c46348a2b4c180d779ead)


## 1.5.1-rc.1

### ENHANCEMENTS

- [Argon] Increase the size of the ARP queue [#2075](https://github.com/particle-iot/device-os/pull/2075)
- [Cellular] Increase registration timeout to 10 minutes [#2072](https://github.com/particle-iot/device-os/pull/2072)
- [Electron / Boron] Make sure that SARA R4-based LTE devices report LTE Cat M1 access technology [#2083](https://github.com/particle-iot/device-os/pull/2083)
- [B5 SoM] Enable hardware flow control on Quectel modems earlier in the initialization process [#2069](https://github.com/particle-iot/device-os/pull/2069) [#2071](https://github.com/particle-iot/device-os/pull/2071)
- [Vitals] Add CoAP transmitted, retransmitted counter diagnostics [#2043](https://github.com/particle-iot/device-os/pull/2043)
- [Vitals] Add CoAP latency diagnostic [#2050](https://github.com/particle-iot/device-os/pull/2050)
- [Cellular] Increase registration timeout to 10 minutes [#2072](https://github.com/particle-iot/device-os/pull/2072)
- Remove locking in some of the SPI and I2C APIs. SPI perofrmance tests [#2088](https://github.com/particle-iot/device-os/pull/2088)
- `Particle.process()` no-op when called from custom threads [#2085](https://github.com/particle-iot/device-os/pull/2085)
- [Electron] Minor log message changes when the modem is not responsive [#2087](https://github.com/particle-iot/device-os/pull/2087)

### BUGFIXES

- [Cellular] Fixes an issue with CGI (Cellular Global Identity) not available on some devices [#2067](https://github.com/particle-iot/device-os/pull/2067)
- [Electron] Compatibility CellularSignal `rssi` and `qual` values generation for LTE devices using `AT+UCGED` [#2070](https://github.com/particle-iot/device-os/pull/2070)
- [B5 SoM / Asset Tracker] Zero RSRP/RSRQ values from `AT+QCSQ` treated as errors [#2078](https://github.com/particle-iot/device-os/pull/2078)
- [wiring] BLE: use `delete` for objects allocated with `new` [#2081](https://github.com/particle-iot/device-os/pull/2081)
- [Gen 3] I2C HAL recovers the I2C bus on transmission errors [#2084](https://github.com/particle-iot/device-os/pull/2084)
- [Gen 3] Devices should be able to enter STANDBY / Hibernate sleep mode without specifying any wake-up sources [#2086](https://github.com/particle-iot/device-os/pull/2086)
- [Gen 3] Fix an issue with `platform_user_ram.ld` generation when the application path contains 'data' [#2090](https://github.com/particle-iot/device-os/pull/2090)
- [wiring] Fix `SPI` macros polluting global namespace [#2089](https://github.com/particle-iot/device-os/pull/2089)
- [system] `firmware_update_failed` and `firmware_update_complete` are mixed up [71a8eb56f8d34efbda46f5d547c92e32a42a2148](https://github.com/particle-iot/device-os/commit/71a8eb56f8d34efbda46f5d547c92e32a42a2148)
- [system] Do not propagate non-critical network errors to communication layer [ba6c9d863ed79cd036848329c3b89b3c0e84dbd0](https://github.com/particle-iot/device-os/commit/ba6c9d863ed79cd036848329c3b89b3c0e84dbd0)
- [Gen 3] Fix a crash in `netif_ext_callback_handler()` when parsing unset event fields [dd01b12ea6166b6b175c46348a2b4c180d779ead](https://github.com/particle-iot/device-os/commit/dd01b12ea6166b6b175c46348a2b4c180d779ead)

## 1.5.1-tracker.3

### BUGFIXES

- [Asset Tracker] Use `EXTERNAL_FLASH_SIZE` in address check used before erasing OTA region #287

## 1.5.1-tracker.2

### FEATURES

- [Asset Tracker] Persistent feature flag (`FEATURE_FLAG_LED_OVERRIDDEN`) for taking over control of the RGB LED from the system #285

### ENHANCEMENTS

- [Asset Tracker] Increase SPI clock speed for IO expander #281
- [Argon] Increase the size of the ARP queue [#2075](https://github.com/particle-iot/device-os/pull/2075)
- [Cellular] Increase registration timeout to 10 minutes [#2072](https://github.com/particle-iot/device-os/pull/2072)
- [Electron / Boron] Make sure that SARA R4-based LTE devices report LTE Cat M1 access technology [#2083](https://github.com/particle-iot/device-os/pull/2083)

### BUGFIXES

- [Asset Tracker] Update pinmap #282
- [Asset Tracker] Fix `analogRead()` not functioning #283
- [Asset Tracker] Fix OTA section and filesystem overlap #286
- [Cellular] Fixes an issue with CGI (Cellular Global Identity) not available on some devices [#2067](https://github.com/particle-iot/device-os/pull/2067)
- [Electron] Compatibility CellularSignal `rssi` and `qual` values generation for LTE devices using `AT+UCGED` [#2070](https://github.com/particle-iot/device-os/pull/2070)
- [B5 SoM / Asset Tracker] Zero RSRP/RSRQ values from `AT+QCSQ` treated as errors [#2078](https://github.com/particle-iot/device-os/pull/2078)
- [wiring] BLE: use `delete` for objects allocated with `new` [#2081](https://github.com/particle-iot/device-os/pull/2081)
- [Gen 3] I2C HAL recovers the I2C bus on transmission errors [#2084](https://github.com/particle-iot/device-os/pull/2084)
- [Gen 3] Devices should be able to enter STANDBY / Hibernate sleep mode without specifying any wake-up sources [#2086](https://github.com/particle-iot/device-os/pull/2086)

### INTERNAL

- [Asset Tracker] Add `SPI1` stress tests #284

## 1.5.1-tracker.1

### FEATURES

- Platform support for Asset Tracker SoM (`tracker` platform id 26)

## 1.5.0

### DEPRECATION

- Spark Core End-Of-Life. 1.5.x+ releases no longer support Spark Core [#2003](https://github.com/particle-iot/device-os/pull/2003)

### FEATURES

- Introduce configurable I2C buffer [#2022](https://github.com/particle-iot/device-os/pull/2022)
- Support for > 255 I2C buffers and transfers, configurable timeouts [#2035](https://github.com/particle-iot/device-os/pull/2035)
- Thread-safe cloud variables [#1998](https://github.com/particle-iot/device-os/pull/1998)
- Sleep 2.0 [#1986](https://github.com/particle-iot/device-os/pull/1986)
- Enables C++14 chrono string literals for wiring APIs [#1709](https://github.com/particle-iot/device-os/pull/1709)
- [Gen 3] Implements persistent antenna selection (`Mesh.selectAntenna()`) [#1933](https://github.com/particle-iot/device-os/pull/1933)
- GCC 8 support [#1971](https://github.com/particle-iot/device-os/pull/1971)
- [B5 SoM] B5 SoM platform support
- [Boron/Electron/B5 SoM] Reverts default PMIC settings changes, adds higher level power configuration API [#1992](https://github.com/particle-iot/device-os/pull/1992)

### ENHANCEMENTS

- Replace AT+CSQ usage on Quectel-based devices with AT+QCSQ [147f654](https://github.com/particle-iot/device-os/commit/147f65472596017176498db4edec2dcc72c67215)
- Replace AT+CSQ/CESQ usage on ublox-based LTE devices with AT+UCGED [#2033](https://github.com/particle-iot/device-os/pull/2033) [#2038](https://github.com/particle-iot/device-os/pull/2038)
- [wiring] Specify floating precision in JSON library [#2054](https://github.com/particle-iot/device-os/pull/2054)
- Expose full concurrent HAL APIs to the application [#2052](https://github.com/particle-iot/device-os/pull/2052)
- Close cloud socket on communication errors on all platforms except for Electron [#2056](https://github.com/particle-iot/device-os/pull/2056)
- [B5 SoM] Enable hardware flow control for Quectel modem during runtime and add support for EG91-EX [#2042](https://github.com/particle-iot/device-os/pull/2042)
- Enables Workbench DeviceOS local development (deviceOS@source) [#1957](https://github.com/particle-iot/device-os/pull/1957)
- [Gen 3/Cellular] Enables logging of modem AT commands and data transmissions by default in modular builds [#1994](https://github.com/particle-iot/device-os/pull/1994)
- [Gen 2] Removes write protection enforcement of system firmware on boot [#2009](https://github.com/particle-iot/device-os/pull/2009)
- [Cellular] Adds `SystemPowerFeature::DISABLE` to disable system power management [#2015](https://github.com/particle-iot/device-os/pull/2015)

### BUGFIXES

- [Boron/B SoM/B5 SoM] Fix Cellular Global Identity generation [#2062](https://github.com/particle-iot/device-os/pull/2062)
- [B5 SoM] Strip padding `F` from ICCID [4aa1746](https://github.com/particle-iot/device-os/commit/4aa1746dd0f8fbffbca4e1ca898e609a738a756d)
- Fix 3G signal strength calculation on ublox-based cellular devices [553af7b](https://github.com/particle-iot/device-os/commit/553af7b89d969517b02c8a3b3ef4875a31f2cf27)
- Only increment unacknowledged counter for requests, not acknowledgements [#2046](https://github.com/particle-iot/device-os/pull/2046)
- Fix YModem transfer regression introduced in 1.5.0-rc.2 [#2051](https://github.com/particle-iot/device-os/pull/2051)
- [wiring] Fixes a memory leakage in `Mutex` and `RecursiveMutex` classes [#2053](https://github.com/particle-iot/device-os/pull/2053)
- [B5 SoM] Fixes a hardfault when Ethernet is enabled [#2057](https://github.com/particle-iot/device-os/pull/2057)
- [P1] Enable power save clock (32KHz) only if not disabled by feature flag [#2058](https://github.com/particle-iot/device-os/pull/2058)
- [wiring] Fixes multiple conflicting candidates when calling `Wire.requestFrom()` [#2059](https://github.com/particle-iot/device-os/pull/2059)
- [Gen 2] Fix `SPI.beginTransaction()` deadlocking [#2060](https://github.com/particle-iot/device-os/pull/2060)
- [Gen 3] Fix a race condition in NCP client when the GSM0710 muxer connection to the NCP is abruptly broken [#2049](https://github.com/particle-iot/device-os/pull/2049)
- [Workbench] Workaround for failing Device OS builds on Windows [#2037](https://github.com/particle-iot/device-os/pull/2037)
- [Gen 2] platform: fix `FLASH_Update()` for unaligned writes [#2036](https://github.com/particle-iot/device-os/pull/2036)
- Fixes the issue with SPI default SS pin being not configured [#2039](https://github.com/particle-iot/device-os/pull/2039)
- [gcc] fixes builds on osx and enables usage of the latest gcc versions [#2041](https://github.com/particle-iot/device-os/pull/2041)
- [Gen 3] Fixes renegotiation of options and adds IPCP packet parsing [#2029](https://github.com/particle-iot/device-os/pull/2029)
- [Gen 3] Fix parsing of large AT command responses [#2017](https://github.com/particle-iot/device-os/pull/2017)
- String::substring() unnecessarily modifies the source buffer [#2026](https://github.com/particle-iot/device-os/pull/2026)
- [B5 SoM] Fix CGI for Quectel modems [#2019](https://github.com/particle-iot/device-os/pull/2019)
- [Gen 2] Fixes socket leak in `UDP.begin()` [#2031](https://github.com/particle-iot/device-os/pull/2031)
- [Gen 3] Fixes `Serial.read()` returning -1 instead of 0 when there's no data to read [#2034](https://github.com/particle-iot/device-os/pull/2034)
- [Gen 3] Fixes BLE UUID conversion issue [#1997](https://github.com/particle-iot/device-os/pull/1997)
- [wiring] Fixes a regression in SPI due to thread-safety additions from [#1879](https://github.com/particle-iot/device-os/pull/1879) [#2023](https://github.com/particle-iot/device-os/pull/2023)
- [Boron/BSoM] Enables advance SETUP/MODE button features (single click - RSSI, double click - soft poweroff) [#1918](https://github.com/particle-iot/device-os/pull/1918)
- Fixes a call to objdump when the compiler is not in PATH [#1961](https://github.com/particle-iot/device-os/pull/1961)
- [gcc] Ensure GPIO pinmap is initialized on first use [#1963](https://github.com/particle-iot/device-os/pull/1963)
- [Gen 3] Fixes too many connection attempts with deactivated SIM [#1969](https://github.com/particle-iot/device-os/pull/1969)
- [Gen 3] Fixes NCP issue with devices stuck in a seemingly connected state [#1980](https://github.com/particle-iot/device-os/pull/1980)
- [Photon/P1] Fixes a hardfault when calling certain `WiFI` class methods with WICED networking stack uninitialized [#1949](https://github.com/particle-iot/device-os/pull/1949)
- [Gen 3] Fixes `.particle/toolchains/gcc-arm/5.3.1/bin/objdump: not found` issues in Workbench [#1996](https://github.com/particle-iot/device-os/pull/1996)
- [B5 SoM] Temporarily disables hardware flow control [#1999](https://github.com/particle-iot/device-os/pull/1999)
- [Gen 3] Fixes retained variables first-time initialization [#2001](https://github.com/particle-iot/device-os/pull/2001)
- [B5 SoM] Removes unsupported `AT+CGDCONT` call with `CHAP:<APN>` [#2006](https://github.com/particle-iot/device-os/pull/2006)
- [Boron] Increases `AT+COPS=0` timeout, lowers baudrate to 115200 [#2008](https://github.com/particle-iot/device-os/pull/2008)
- Prevents expansion of `EXTRA_CFLAGS` variable [#2012](https://github.com/particle-iot/device-os/pull/2012)
- [Gen 3] Workaround for QSPI/XIP nRF52840 hardware anomaly 215 [#2010](https://github.com/particle-iot/device-os/pull/2010)
- Fixes a potential buffer overflow in `Time.format()` [#1973](https://github.com/particle-iot/device-os/pull/1973)
- [Gen 2] Clear WLAN_WD when `disconnect()` is called [#2016](https://github.com/particle-iot/device-os/pull/2016)
- [Gen 3] Fixes concurrency/thread-safety SPI issues with Ethernet Featherwing [#1879](https://github.com/particle-iot/device-os/pull/1879)

### INTERNAL

- [test] Removes A6 pin from PWM tests on B5 SoM [d9c859c](https://github.com/particle-iot/device-os/commit/d9c859c3b26b4d416104930e9c37ab95ec6112fa)
- Fix building of boost on macOS [#2044](https://github.com/particle-iot/device-os/pull/2044)
- [ci] Workaround GitHub rate limiting by using github.com/xxx/yyy/tarball instead of api.github.com
- [test] unit: fixes Print tests failing [#2027](https://github.com/particle-iot/device-os/pull/2027)
- [B5 SoM] Change the prefix of BLE broadcasting name for B5SoM [#2030](https://github.com/particle-iot/device-os/pull/2030)
- update workbench manifest with latest `buildscripts` dependency [#2020](https://github.com/particle-iot/device-os/pull/2020)
- Increase `VitalsPublisher` test coverage [#1920](https://github.com/particle-iot/device-os/pull/1920)
- Adds missing platforms to manifest.json [#1959](https://github.com/particle-iot/device-os/pull/1959)
- Add support for control requests sent by the test runner [#1987](https://github.com/particle-iot/device-os/pull/1987)
- Add support for chunked transfer of USB request/reply data [#1991](https://github.com/particle-iot/device-os/pull/1991)
- Implements `EnumFlags` class for bitwise operations on C++ enum classes [#1978](https://github.com/particle-iot/device-os/pull/1933)
- Improves cellular test coverage [#1930](https://github.com/particle-iot/device-os/pull/193)
- [Gen 3] Frees up some flash space in system-part1 [#2000](https://github.com/particle-iot/device-os/pull/2000)
- [Cellular] Internal function to modify cellular registration timeout [#2007](https://github.com/particle-iot/device-os/pull/2007) [#2014](https://github.com/particle-iot/device-os/pull/2014)
- Removes xsom platform [#2011](https://github.com/particle-iot/device-os/pull/2011)

## 1.5.0-rc.2

### FEATURES

- Introduce configurable I2C buffer [#2022](https://github.com/particle-iot/device-os/pull/2022)
- Support for > 255 I2C buffers and transfers, configurable timeouts [#2035](https://github.com/particle-iot/device-os/pull/2035)
- Thread-safe cloud variables [#1998](https://github.com/particle-iot/device-os/pull/1998)

### ENHANCEMENTS

- [B5 SoM] Enable hardware flow control for Quectel modem during runtime and add support for EG91-EX [#2042](https://github.com/particle-iot/device-os/pull/2042)

### BUGFIXES

- [Workbench] Workaround for failing Device OS builds on Windows [#2037](https://github.com/particle-iot/device-os/pull/2037)
- [Gen 2] platform: fix `FLASH_Update()` for unaligned writes [#2036](https://github.com/particle-iot/device-os/pull/2036)
- Fixes the issue with SPI default SS pin being not configured [#2039](https://github.com/particle-iot/device-os/pull/2039)
- [gcc] fixes builds on osx and enables usage of the latest gcc versions [#2041](https://github.com/particle-iot/device-os/pull/2041)
- [Gen 3] Fixes renegotiation of options and adds IPCP packet parsing [#2029](https://github.com/particle-iot/device-os/pull/2029)
- [Gen 3] Fix parsing of large AT command responses [#2017](https://github.com/particle-iot/device-os/pull/2017)
- String::substring() unnecessarily modifies the source buffer [#2026](https://github.com/particle-iot/device-os/pull/2026)
- [B5 SoM] Fix CGI for Quectel modems [#2019](https://github.com/particle-iot/device-os/pull/2019)
- [Gen 2] Fixes socket leak in `UDP.begin()` [#2031](https://github.com/particle-iot/device-os/pull/2031)
- [Gen 3] Fixes `Serial.read()` returning -1 instead of 0 when there's no data to read [#2034](https://github.com/particle-iot/device-os/pull/2034)
- [Gen 3] Fixes BLE UUID conversion issue [#1997](https://github.com/particle-iot/device-os/pull/1997)
- [wiring] Fixes a regression in SPI due to thread-safety additions from [#1879](https://github.com/particle-iot/device-os/pull/1879) [#2023](https://github.com/particle-iot/device-os/pull/2023)

### INTERNAL

- [test] unit: fixes Print tests failing [#2027](https://github.com/particle-iot/device-os/pull/2027)
- [B5 SoM] Change the prefix of BLE broadcasting name for B5SoM [#2030](https://github.com/particle-iot/device-os/pull/2030)
- update workbench manifest with latest `buildscripts` dependency [#2020](https://github.com/particle-iot/device-os/pull/2020)

## 1.5.0-rc.1

### DEPRECATION

- Spark Core End-Of-Life. 1.5.x+ releases no longer support Spark Core [#2003](https://github.com/particle-iot/device-os/pull/2003)

### FEATURES

- Sleep 2.0 [#1986](https://github.com/particle-iot/device-os/pull/1986)
- Enables C++14 chrono string literals for wiring APIs [#1709](https://github.com/particle-iot/device-os/pull/1709)
- [Gen 3] Implements persistent antenna selection (`Mesh.selectAntenna()`) [#1933](https://github.com/particle-iot/device-os/pull/1933)
- GCC 8 support [#1971](https://github.com/particle-iot/device-os/pull/1971)
- [B5 SoM] B5 SoM platform support
- [Boron/Electron/B5 SoM] Reverts default PMIC settings changes, adds higher level power configuration API [#1992](https://github.com/particle-iot/device-os/pull/1992)

### ENHANCEMENTS

- Enables Workbench DeviceOS local development (deviceOS@source) [#1957](https://github.com/particle-iot/device-os/pull/1957)
- [Gen 3/Cellular] Enables logging of modem AT commands and data transmissions by default in modular builds [#1994](https://github.com/particle-iot/device-os/pull/1994)
- [Gen 2] Removes write protection enforcement of system firmware on boot [#2009](https://github.com/particle-iot/device-os/pull/2009)
- [Cellular] Adds `SystemPowerFeature::DISABLE` to disable system power management [#2015](https://github.com/particle-iot/device-os/pull/2015)

### BUGFIXES

- [Boron/BSoM] Enables advance SETUP/MODE button features (single click - RSSI, double click - soft poweroff) [#1918](https://github.com/particle-iot/device-os/pull/1918)
- Fixes a call to objdump when the compiler is not in PATH [#1961](https://github.com/particle-iot/device-os/pull/1961)
- [gcc] Ensure GPIO pinmap is initialized on first use [#1963](https://github.com/particle-iot/device-os/pull/1963)
- [Gen 3] Fixes too many connection attempts with deactivated SIM [#1969](https://github.com/particle-iot/device-os/pull/1969)
- [Gen 3] Fixes NCP issue with devices stuck in a seemingly connected state [#1980](https://github.com/particle-iot/device-os/pull/1980)
- [Photon/P1] Fixes a hardfault when calling certain `WiFI` class methods with WICED networking stack uninitialized [#1949](https://github.com/particle-iot/device-os/pull/1949)
- [Gen 3] Fixes `.particle/toolchains/gcc-arm/5.3.1/bin/objdump: not found` issues in Workbench [#1996](https://github.com/particle-iot/device-os/pull/1996)
- [B5 SoM] Temporarily disables hardware flow control [#1999](https://github.com/particle-iot/device-os/pull/1999)
- [Gen 3] Fixes retained variables first-time initialization [#2001](https://github.com/particle-iot/device-os/pull/2001)
- [B5 SoM] Removes unsupported `AT+CGDCONT` call with `CHAP:<APN>` [#2006](https://github.com/particle-iot/device-os/pull/2006)
- [Boron] Increases `AT+COPS=0` timeout, lowers baudrate to 115200 [#2008](https://github.com/particle-iot/device-os/pull/2008)
- Prevents expansion of `EXTRA_CFLAGS` variable [#2012](https://github.com/particle-iot/device-os/pull/2012)
- [Gen 3] Workaround for QSPI/XIP nRF52840 hardware anomaly 215 [#2010](https://github.com/particle-iot/device-os/pull/2010)
- Fixes a potential buffer overflow in `Time.format()` [#1973](https://github.com/particle-iot/device-os/pull/1973)
- [Gen 2] Clear WLAN_WD when `disconnect()` is called [#2016](https://github.com/particle-iot/device-os/pull/2016)
- [Gen 3] Fixes concurrency/thread-safety SPI issues with Ethernet Featherwing [#1879](https://github.com/particle-iot/device-os/pull/1879)

### INTERNAL

- Increase `VitalsPublisher` test coverage [#1920](https://github.com/particle-iot/device-os/pull/1920)
- Adds missing platforms to manifest.json [#1959](https://github.com/particle-iot/device-os/pull/1959)
- Add support for control requests sent by the test runner [#1987](https://github.com/particle-iot/device-os/pull/1987)
- Add support for chunked transfer of USB request/reply data [#1991](https://github.com/particle-iot/device-os/pull/1991)
- Implements `EnumFlags` class for bitwise operations on C++ enum classes [#1978](https://github.com/particle-iot/device-os/pull/1933)
- Improves cellular test coverage [#1930](https://github.com/particle-iot/device-os/pull/193)
- [Gen 3] Frees up some flash space in system-part1 [#2000](https://github.com/particle-iot/device-os/pull/2000)
- [Cellular] Internal function to modify cellular registration timeout [#2007](https://github.com/particle-iot/device-os/pull/2007) [#2014](https://github.com/particle-iot/device-os/pull/2014)
- Removes xsom and asom platforms [#2011](https://github.com/particle-iot/device-os/pull/2011)

### DOCUMENTATION

- Documents adding custom CFLAGS during DeviceOS application build [#2004](https://github.com/particle-iot/device-os/pull/2004)

## 1.4.5-b5som.2

### BUGFIXES

- [B5SoM] ncp: lowers the baudrate to 115200 and explicitly enables flow control with AT+IFC=2,2

## 1.4.5-b5som.1

### FEATURES

- [B5SoM] Initial support for the platform.

## 1.4.4

>**Note:** If your Gen 2 Photon/P1 or Gen 3 device does not have a Cloud connection, it is recommended to update system firmware, and then the bootloader via CLI with `particle flash --serial bootloader.bin` (bootloaders found in Github release).
>**Note:** If your Gen 3 device does not have a Cloud connection, this release will also require manually updating the SoftDevice via CLI. The instructions are available in the release notes and the SoftDevice binaries are available in the Github release.
>
>This release contains v501 bootloaders.

### BUGFIXES

- [Photon/P1] Fixes handling of invalid WiFi access point config entries in DCT [#1976](https://github.com/particle-iot/device-os/pull/1976)


## 1.4.3

>**Note:** If your Gen 2 Photon/P1 or Gen 3 device does not have a Cloud connection, it is recommended to update system firmware, and then the bootloader via CLI with `particle flash --serial bootloader.bin` (bootloaders found in Github release).
>**Note:** If your Gen 3 device does not have a Cloud connection, this release will also require manually updating the SoftDevice via CLI. The instructions are available in the release notes and the SoftDevice binaries are available in the Github release.
>
>This release contains v501 bootloaders.

### BUGFIXES

- [Photon/P1/Electron] Fixes thread-safety issues with non-reentrant C standard library functions requiring temporary thread-local storage [#1970](https://github.com/particle-iot/device-os/pull/1970)


## 1.4.2

>**Note:** If your Gen 2 Photon/P1 or Gen 3 device does not have a Cloud connection, it is recommended to update system firmware, and then the bootloader via CLI with `particle flash --serial bootloader.bin` (bootloaders found in Github release).
>**Note:** If your Gen 3 device does not have a Cloud connection, this release will also require manually updating the SoftDevice via CLI. The instructions are available in the release notes and the SoftDevice binaries are available in the Github release.
>
>This release contains v501 bootloaders.

### BUGFIXES

- [Gen 3] Fixes a boot/crash-loop due to a `POWER_CLOCK_IRQn` firing in between the jump into the system firmware from the bootloader [#1948](https://github.com/particle-iot/device-os/pull/1948)

## 1.4.1

>**Note:** If your Gen 2 Photon/P1 or Gen 3 device does not have a Cloud connection, it is recommended to update system firmware, and then the bootloader via CLI with `particle flash --serial bootloader.bin` (bootloaders found in Github release).
>**Note:** If your Gen 3 device does not have a Cloud connection, this release will also require manually updating the SoftDevice via CLI. The instructions are available in the release notes and the SoftDevice binaries are available in the Github release.
>
>This release contains v500 bootloaders.

### FEATURES

- [Gen 2] Adds support for serial number, NCP type and mobile secret in STM32F2 OTP area [#1927](https://github.com/particle-iot/device-os/pull/1927) [#1931](https://github.com/particle-iot/device-os/pull/1931/files)

### ENHANCEMENTS

- Implements a command to reset all network interfaces of a device remotely [#1943](https://github.com/particle-iot/device-os/pull/1943)
- [Electron] Disables usage of `AT+UDNSRN` on 2G/3G Electrons in favor of a standalone socket-based DNS client [#1940](https://github.com/particle-iot/device-os/pull/1940)
- [Electron, Boron] Increase the PMIC input current limit from 900mA to 1500mA and limit charging current to 896mA to allow 2G/3G devices to function when powered by sufficient power supply through VIN without the battery [#1921](https://github.com/particle-iot/device-os/pull/1921)
- DTLS handshake timeout increased to 24 seconds to allow 3 retransmission attempts [#1914](https://github.com/particle-iot/device-os/pull/1914)
- [Electron] Enables modem logs in non-debug builds [#1941](https://github.com/particle-iot/device-os/pull/1941)

### BUGFIXES

- [Photon / P1] Limits maximum TLS version to TLS1.1 for WPA Enterprise authentication as TLS1.2 seems to be broken in WICED 3.7.0-7 [#1945](https://github.com/particle-iot/device-os/pull/1945)
- [Boron] Fixes `attachInterrupt(D7, ...)` not working due to a constraint introduced previously for cellular devices (Electron) [#1939](https://github.com/particle-iot/device-os/pull/1939) [#1944](https://github.com/particle-iot/device-os/pull/1944)
- Send safe mode event when the session is resumed [#1935](https://github.com/particle-iot/device-os/pull/1935)
- [LTE, u-blox] adds a mitigation to keep DNS Client responsive ch38990 [#1938](https://github.com/particle-iot/device-os/pull/1938)
- [Electron] Fixes RSSI failing due to Power Saving mode active [#1917](https://github.com/particle-iot/device-os/pull/1917) [#1892](https://github.com/particle-iot/device-os/pull/1892)
- [Gen 3] Fixes memory leak when scanning for BLE devices [#1929](https://github.com/particle-iot/device-os/pull/1929) [#1926](https://github.com/particle-iot/device-os/pull/1926)
- [Gen 3] Fixes reporting of discovered BLE peer characteristic descriptors [#1916](https://github.com/particle-iot/device-os/pull/1916)
- [Gen 3] Fixes `BleCharacteristic::setValue()` with default `BLeTxRxType` argument (`BleTxRxType::AUTO`) for characteristics with `WRITE` property [#1915](https://github.com/particle-iot/device-os/pull/1915) [#1913](https://github.com/particle-iot/device-os/issues/1913) [#1924](https://github.com/particle-iot/device-os/issues/1924)


### INTERNAL

- [test] i2c_mcp23017: implements HighPriorityInterruptInterferer for nRF52840-based platforms [#1947](https://github.com/particle-iot/device-os/pull/1947)
- [LTE] Removes log noise by closing only untracked socket handles that are open ch37610 [#1938](https://github.com/particle-iot/device-os/pull/1938)
- [ci] Buildpack builder updated to 0.0.8 to move buildpack builds off of Travis
- [docs] Adds Artifact Versioning and Tagging (1.0.0) artifacts.md [#1703](https://github.com/particle-iot/device-os/pull/1703)


## 1.4.1-rc.1

>**Note:** If your Gen 2 Photon/P1 or Gen 3 device does not have a Cloud connection, it is recommended to update system firmware, and then the bootloader via CLI with `particle flash --serial bootloader.bin` (bootloaders found in Github release).
>**Note:** If your Gen 3 device does not have a Cloud connection, this release will also require manually updating the SoftDevice via CLI. The instructions are available in the release notes and the SoftDevice binaries are available in the Github release.
>
>This release contains v500 bootloaders.

### FEATURES

- [Gen 2] Adds support for serial number, NCP type and mobile secret in STM32F2 OTP area [#1927](https://github.com/particle-iot/device-os/pull/1927) [#1931](https://github.com/particle-iot/device-os/pull/1931/files)

### ENHANCEMENTS

- [Electron, Boron] Increase the PMIC input current limit from 900mA to 1500mA and limit charging current to 896mA to allow 2G/3G devices to function when powered by sufficient power supply through VIN without the battery [#1921](https://github.com/particle-iot/device-os/pull/1921)
- DTLS handshake timeout increased to 24 seconds to allow 3 retransmission attempts [#1914](https://github.com/particle-iot/device-os/pull/1914)

### BUGFIXES

- [Electron] Fixes RSSI failing due to Power Saving mode active [#1917](https://github.com/particle-iot/device-os/pull/1917) [#1892](https://github.com/particle-iot/device-os/pull/1892)
- [Gen 3] Fixes memory leak when scanning for BLE devices [#1929](https://github.com/particle-iot/device-os/pull/1929) [#1926](https://github.com/particle-iot/device-os/pull/1926)
- [Gen 3] Fixes reporting of discovered BLE peer characteristic descriptors [#1916](https://github.com/particle-iot/device-os/pull/1916)
- [Gen 3] Fixes `BleCharacteristic::setValue()` with default `BLeTxRxType` argument (`BleTxRxType::AUTO`) for characteristics with `WRITE` property [#1915](https://github.com/particle-iot/device-os/pull/1915) [#1913](https://github.com/particle-iot/device-os/issues/1913) [#1924](https://github.com/particle-iot/device-os/issues/1924)

### INTERNAL

- [ci] Buildpack builder updated to unreleased branch `feature/buildpack-runnable-without-travis` to move buildpack builds off of Travis
- [docs] Adds Artifact Versioning and Tagging (1.0.0) artifacts.md [#1703](https://github.com/particle-iot/device-os/pull/1703)

## 1.4.0

>**Note:** If your Gen 2 Photon/P1 or Gen 3 device does not have a Cloud connection, it is recommended to update system firmware, and then the bootloader via CLI with `particle flash --serial bootloader.bin` (bootloaders found in Github release).
>**Note:** If your Gen 3 device does not have a Cloud connection, this release will also require manually updating the SoftDevice via CLI. The instructions are available in the release notes and the SoftDevice binaries are available in the Github release.
>
>This release contains v500 bootloaders.

### FEATURES

- [Gen 3] Introduces BLE.begin() and BLE.end() wiring APIs [#1890](https://github.com/particle-iot/device-os/pull/1890)
- [Gen 3] Exposes POSIX `select()` and `poll()` from socket HAL dynalib [#1895](https://github.com/particle-iot/device-os/pull/1895)

### ENHANCEMENTS

- [Gen 3] Adds `BleCharacteristic::setValue(..., BleTxRxType)` API to send data with or without acknowledgement [#1901](https://github.com/particle-iot/device-os/pull/1901)
- [Gen 3] Alternately broadcast user's and Particle-specific BLE advertising data when the device is in the Listening mode [#1882](https://github.com/particle-iot/device-os/pull/1882)
- Updates FreeRTOS from [10.0.1](https://github.com/particle-iot/freertos/commit/3feb84fee1840c0a8a3ea50810fb5f3e7527c6ce) to [10.2.1](https://github.com/particle-iot/freertos/commit/c4e1510c832f9467169f2ab7165ec49d3ce7428a). [Changelog](https://gist.github.com/avtolstoy/2f4b147f3a678bef75afde818a8ff77c) [#1864](https://github.com/particle-iot/device-os/pull/1864)
- Updates Catch2 from [2.4.2](https://github.com/particle-iot/catch2/commit/03d122a35c3f5c398c43095a87bc82ed44642516) to [2.9.1](https://github.com/particle-iot/catch2/commit/2f631bb8087a0355d2b23a75a28d936ce237659d). [Changelog](https://gist.github.com/avtolstoy/4b628c894798b4d0b3617860030de788) [#1864](https://github.com/particle-iot/device-os/pull/1864)
- Updates FakeIt from [2.0.5-7-g362271d](https://github.com/particle-iot/fakeit/commit/362271de8f59178aaf12fc0c27de1a814ee5a98d) to [2.0.5-13-g317419c](https://github.com/particle-iot/fakeit/317419c2e2f5a98e023a4d62628eb149fe3d3c3a). [Changelog](https://gist.github.com/avtolstoy/63742d7e03949a651bc74d240f903113) [#1864](https://github.com/particle-iot/device-os/pull/1864)
- Updates LittleFS from [1.6.0](https://github.com/particle-iot/littlefs/commit/9996634a148c68f6135318cce0f69b9debf73469) to [1.7.2](https://github.com/particle-iot/littlefs/commit/ed07f602fbfa5e9bd905829997436c607f10837a). [Changelog](https://gist.github.com/avtolstoy/1af0fb67f6e15d1b7711a49759cbdfb9). [Fork diff](https://github.com/particle-iot/littlefs/compare/7e110b44c0e796dc56e2fe86587762d685653029...ed07f602fbfa5e9bd905829997436c607f10837a) [#1864](https://github.com/particle-iot/device-os/pull/1864)
- Updates LwIP from [2.0.5](https://github.com/particle-iot/lwip/commit/362271de8f59178aaf12fc0c27de1a814ee5a98d) to [2.1.2](https://github.com/particle-iot/lwip/commit/4fe04959e5665dc58cb2552f750d82e257aab87d). [Changelog](https://gist.github.com/avtolstoy/1a5d6bf832451ce4329151eb2995ce0f). [Fork diff](https://github.com/particle-iot/lwip/compare/bd116cd6d9627ebdae41bb061a6e39cbd7909e60...4fe04959e5665dc58cb2552f750d82e257aab87d) [#1864](https://github.com/particle-iot/device-os/pull/1864)
- Updates LwIP Contrib from [2.0.0](https://github.com/particle-iot/lwip-contrib/commit/cce6cd11ffc1e0bddcb5a9c96674d1a7ae73e36f) to [2.1.2](https://github.com/particle-iot/lwip-contrib/commit/35b011d4cf4c4b480f8859c456587a884ec9d287). [Changelog](https://gist.github.com/avtolstoy/4cb3f7ae77ec359bc797528ab1a98412) [#1864](https://github.com/particle-iot/device-os/pull/1864)
- Updates MbedTLS from [2.9.0](https://github.com/particle-iot/mbedtls/commit/48fe5b1030039557c6a6340d22bb473fc8042920) to [2.16.2](https://github.com/particle-iot/mbedtls/commit/4e4e631f48e72448213ac340e172ea8442dc442b). [Changelog](https://gist.github.com/avtolstoy/50db3f7c10c5479f5fd9fa817b7df693). [Fork diff](https://github.com/particle-iot/mbedtls/compare/a8a2d73d794ff28b2079ca9ccbf98bb0e97cb3b3...4e4e631f48e72448213ac340e172ea8442dc442b) [#1864](https://github.com/particle-iot/device-os/pull/1864)
- Updates miniz from [2.0.7](https://github.com/particle-iot/miniz/commit/f07041c88cdbb5a85401a0f49366cac2143871d8) to [2.1.0](https://github.com/particle-iot/miniz/commit/af839bf788cec53c0d72f22e46cf58701498e264). [Changelog](https://gist.github.com/avtolstoy/c22df11f316203fc1857d039802525de). [Fork diff](https://github.com/particle-iot/miniz/compare/be54fea1c66154ad98a01b890a17043858837d26...af839bf788cec53c0d72f22e46cf58701498e264) [#1864](https://github.com/particle-iot/device-os/pull/1864)
- Updates nanopb from [0.3.9](https://github.com/particle-iot/nanopb/commit/2d40a90db76036458cf1150cdf5979e5e5fc77c6) to [0.3.9.3](https://github.com/particle-iot/nanopb/commit/6b91cc53dfb53ff5cd34bd2e057fbfc8ae7f12eb). [Changelog](https://gist.github.com/avtolstoy/96f3078e4076129a6cb62be69f62c287). [Fork diff](https://github.com/particle-iot/nanopb/compare/74171dee87de0c2465fd9cef1d8b296f8cb17746...6b91cc53dfb53ff5cd34bd2e057fbfc8ae7f12eb) [#1864](https://github.com/particle-iot/device-os/pull/1864)
- Updates OpenThread from [20190130](https://github.com/particle-iot/openthread/commit/0eab4ecddd8208741ae5856275e2dc2bee8e0838) to [20190709](https://github.com/particle-iot/openthread/commit/1bb328f93b7feba919e81f63ebe5a9745811239a). [Changelog](https://gist.github.com/avtolstoy/1408ced79f33291f51c2a0e9c9f94fdd). [Fork diff](https://github.com/particle-iot/openthread/compare/f2ea476c3afaa7bf51dc71d4a5713510e2b8c10d...1bb328f93b7feba919e81f63ebe5a9745811239a) [#1864](https://github.com/particle-iot/device-os/pull/1864)
- Updates WizNet Ethernet Driver from [20180515](https://github.com/particle-iot/ioLibrary_Driver/commit/53401b1d55b63641f60577e40e6996da59d71fd5) to [20190529](https://github.com/particle-iot/ioLibrary_Driver/commit/890a73fb8beb1ccbd5a43d1f6aee545bd883fb46). [Changelog](https://gist.github.com/avtolstoy/2c5d13ef00886136aefaaeca51af6a72). [Fork diff](https://github.com/particle-iot/ioLibrary_Driver/compare/b5592d446dbed91704d0fde88e7aff748df1887d...d4e78e46259069d02c3383e7792432e12b9c54c1) [#1864](https://github.com/particle-iot/device-os/pull/1864)

### BUGFIXES

- Fixes an issue in `IPAddress::operator bool()` causing the operator to return `false` for valid IPv6 addresses [#1912](https://github.com/particle-iot/device-os/pull/1912)
- Fixes [#1865](https://github.com/particle-iot/device-os/issues/1865), `TCPClient::connect()` return values [#1909](https://github.com/particle-iot/device-os/pull/1909)
- [Gen 2] [LTE] fixes slow to close TCP sockets on SARA-R410M-02B [ch35609] [#1909](https://github.com/particle-iot/device-os/pull/1909)
- [Gen 3] Subscribes both notification and indication if both properties are present in peer BLE characteristic [#1901](https://github.com/particle-iot/device-os/pull/1901)
- [Gen 3] Restricts `BleCharacteristic` templated `getValue()` and `setValue()` arguments to be standard layout [#1901](https://github.com/particle-iot/device-os/pull/1901)
- [Gen 3] `BleUuid` comparison operators are no longer case-sensitive [#1902](https://github.com/particle-iot/device-os/pull/1902)
- [Gen 3] Fixes `BleCharacteristic` constructor template to accept characteristic and service UUID arguments with different types [#1902](https://github.com/particle-iot/device-os/pull/1902)
- Fixes `SerialLogHandler` interfering with the Serial setup console in listening mode [#1909](https://github.com/particle-iot/device-os/pull/1909)
- Fixes a regression introduced in 1.1.0 where the system layer was always sending its handshake messages even if the session was resumed causing increased data usage [#1905](https://github.com/particle-iot/device-os/pull/1905)
- Properly seeds `rand()` in multiple threads including system thread. Fixes ephemeral port allocation in LwIP on Gen 3 platforms [#1905](https://github.com/particle-iot/device-os/pull/1905)
- Control requests that reset the device (e.g. `particle usb dfu`) no longer cause unnecessary reconnection to the cloud [#1905](https://github.com/particle-iot/device-os/pull/1905)
- Initialize user module in monolithic builds [#1905](https://github.com/particle-iot/device-os/pull/1905)
- [Gen 3] Fixes heap and application static RAM overlap introduced in 1.3.0-rc.1 [#1898](https://github.com/particle-iot/device-os/pull/1898)
- Fixes tinker build errors when building with `LOG_SERIAL=y` [#1898](https://github.com/particle-iot/device-os/pull/1898)
- [Gen 3] Restored default BLE device address is incorrect. [#1891](https://github.com/particle-iot/device-os/pull/1891)
- [Gen 3] Read BLE device name might be contracted. [#1891](https://github.com/particle-iot/device-os/pull/1891)
- [Gen 3] operator& of the BleCharacteristicProperty enum class doesn't work as expected. [#1891](https://github.com/particle-iot/device-os/pull/1891)
- [Gen 3] The length of got advertising and scan response data is not updated. [#1891](https://github.com/particle-iot/device-os/pull/1891)
- Fixes dynalib alignment issue when compiling relatively large applications potentially due to an unconfirmed bug in GCC by moving the dynalib into a separate section (`.dynalib`) [#1894](https://github.com/particle-iot/device-os/pull/1894)
- [Gen 3] Fixes incorrect handling of `MODULE_INFO_FLAG_DROP_MODULE_INFO` in the bootloader [#1897](https://github.com/particle-iot/device-os/pull/1897)
- [Gen 3] Adds a dummy suffix to the NCP and SoftDevice modules' module info with unique SHA to cause the communication layer to detect the change in SYSTEM DESCRIBE after NCP or SoftDevice update [#1897](https://github.com/particle-iot/device-os/pull/1897)

### INTERNAL

- Minor enhancements in `wiring/no_fixture` and `wiring/no_fixture_long_running` tests [#1912](https://github.com/particle-iot/device-os/pull/1912)
- [Git] Fixes whitespace issues in `.gitmodules` [#1910](https://github.com/particle-iot/device-os/pull/1910)
- [Gen 3] Adds `wiring/no_fixture_ble`, `wiring/ble_central_peripheral` and `wiring/ble_scanner_broadcaster` on-device tests [#1901](https://github.com/particle-iot/device-os/pull/1901)
- Update release script to include Electron without DEBUG_BUILD=y and tinker-serial-debugging apps for Gen 3 [#1903](https://github.com/particle-iot/device-os/pull/1903)
- [Photon / P1] Changes to support building combined images for the recent releases [#1887](https://github.com/particle-iot/device-os/pull/1887)
- `wiring/no_fixture` test adjustments for Gen 2 and Gen 3 platforms [#1898](https://github.com/particle-iot/device-os/pull/1898)
- Coveralls test coverage reports generated by Travis [#1896](https://github.com/particle-iot/device-os/pull/1896)

## 1.4.0-rc.1

### FEATURES

- [Gen 3] Introduces BLE.begin() and BLE.end() wiring APIs [#1890](https://github.com/particle-iot/device-os/pull/1890)
- [Gen 3] Exposes POSIX `select()` and `poll()` from socket HAL dynalib [#1895](https://github.com/particle-iot/device-os/pull/1895)

### ENHANCEMENTS

- [Gen 3] Alternately broadcast user's and Particle-specific BLE advertising data when the device is in the Listening mode [#1882](https://github.com/particle-iot/device-os/pull/1882)
- Updates FreeRTOS from [10.0.1](https://github.com/particle-iot/freertos/commit/3feb84fee1840c0a8a3ea50810fb5f3e7527c6ce) to [10.2.1](https://github.com/particle-iot/freertos/commit/c4e1510c832f9467169f2ab7165ec49d3ce7428a). [Changelog](https://gist.github.com/avtolstoy/2f4b147f3a678bef75afde818a8ff77c) [#1864](https://github.com/particle-iot/device-os/pull/1864)
- Updates Catch2 from [2.4.2](https://github.com/particle-iot/catch2/commit/03d122a35c3f5c398c43095a87bc82ed44642516) to [2.9.1](https://github.com/particle-iot/catch2/commit/2f631bb8087a0355d2b23a75a28d936ce237659d). [Changelog](https://gist.github.com/avtolstoy/4b628c894798b4d0b3617860030de788) [#1864](https://github.com/particle-iot/device-os/pull/1864)
- Updates FakeIt from [2.0.5-7-g362271d](https://github.com/particle-iot/fakeit/commit/362271de8f59178aaf12fc0c27de1a814ee5a98d) to [2.0.5-13-g317419c](https://github.com/particle-iot/fakeit/317419c2e2f5a98e023a4d62628eb149fe3d3c3a). [Changelog](https://gist.github.com/avtolstoy/63742d7e03949a651bc74d240f903113) [#1864](https://github.com/particle-iot/device-os/pull/1864)
- Updates LittleFS from [1.6.0](https://github.com/particle-iot/littlefs/commit/9996634a148c68f6135318cce0f69b9debf73469) to [1.7.2](https://github.com/particle-iot/littlefs/commit/ed07f602fbfa5e9bd905829997436c607f10837a). [Changelog](https://gist.github.com/avtolstoy/1af0fb67f6e15d1b7711a49759cbdfb9). [Fork diff](https://github.com/particle-iot/littlefs/compare/7e110b44c0e796dc56e2fe86587762d685653029...ed07f602fbfa5e9bd905829997436c607f10837a) [#1864](https://github.com/particle-iot/device-os/pull/1864)
- Updates LwIP from [2.0.5](https://github.com/particle-iot/lwip/commit/362271de8f59178aaf12fc0c27de1a814ee5a98d) to [2.1.2](https://github.com/particle-iot/lwip/commit/4fe04959e5665dc58cb2552f750d82e257aab87d). [Changelog](https://gist.github.com/avtolstoy/1a5d6bf832451ce4329151eb2995ce0f). [Fork diff](https://github.com/particle-iot/lwip/compare/bd116cd6d9627ebdae41bb061a6e39cbd7909e60...4fe04959e5665dc58cb2552f750d82e257aab87d) [#1864](https://github.com/particle-iot/device-os/pull/1864)
- Updates LwIP Contrib from [2.0.0](https://github.com/particle-iot/lwip-contrib/commit/cce6cd11ffc1e0bddcb5a9c96674d1a7ae73e36f) to [2.1.2](https://github.com/particle-iot/lwip-contrib/commit/35b011d4cf4c4b480f8859c456587a884ec9d287). [Changelog](https://gist.github.com/avtolstoy/4cb3f7ae77ec359bc797528ab1a98412) [#1864](https://github.com/particle-iot/device-os/pull/1864)
- Updates MbedTLS from [2.9.0](https://github.com/particle-iot/mbedtls/commit/48fe5b1030039557c6a6340d22bb473fc8042920) to [2.16.2](https://github.com/particle-iot/mbedtls/commit/4e4e631f48e72448213ac340e172ea8442dc442b). [Changelog](https://gist.github.com/avtolstoy/50db3f7c10c5479f5fd9fa817b7df693). [Fork diff](https://github.com/particle-iot/mbedtls/compare/a8a2d73d794ff28b2079ca9ccbf98bb0e97cb3b3...4e4e631f48e72448213ac340e172ea8442dc442b) [#1864](https://github.com/particle-iot/device-os/pull/1864)
- Updates miniz from [2.0.7](https://github.com/particle-iot/miniz/commit/f07041c88cdbb5a85401a0f49366cac2143871d8) to [2.1.0](https://github.com/particle-iot/miniz/commit/af839bf788cec53c0d72f22e46cf58701498e264). [Changelog](https://gist.github.com/avtolstoy/c22df11f316203fc1857d039802525de). [Fork diff](https://github.com/particle-iot/miniz/compare/be54fea1c66154ad98a01b890a17043858837d26...af839bf788cec53c0d72f22e46cf58701498e264) [#1864](https://github.com/particle-iot/device-os/pull/1864)
- Updates nanopb from [0.3.9](https://github.com/particle-iot/nanopb/commit/2d40a90db76036458cf1150cdf5979e5e5fc77c6) to [0.3.9.3](https://github.com/particle-iot/nanopb/commit/6b91cc53dfb53ff5cd34bd2e057fbfc8ae7f12eb). [Changelog](https://gist.github.com/avtolstoy/96f3078e4076129a6cb62be69f62c287). [Fork diff](https://github.com/particle-iot/nanopb/compare/74171dee87de0c2465fd9cef1d8b296f8cb17746...6b91cc53dfb53ff5cd34bd2e057fbfc8ae7f12eb) [#1864](https://github.com/particle-iot/device-os/pull/1864)
- Updates OpenThread from [20190130](https://github.com/particle-iot/openthread/commit/0eab4ecddd8208741ae5856275e2dc2bee8e0838) to [20190709](https://github.com/particle-iot/openthread/commit/1bb328f93b7feba919e81f63ebe5a9745811239a). [Changelog](https://gist.github.com/avtolstoy/1408ced79f33291f51c2a0e9c9f94fdd). [Fork diff](https://github.com/particle-iot/openthread/compare/f2ea476c3afaa7bf51dc71d4a5713510e2b8c10d...1bb328f93b7feba919e81f63ebe5a9745811239a) [#1864](https://github.com/particle-iot/device-os/pull/1864)
- Updates WizNet Ethernet Driver from [20180515](https://github.com/particle-iot/ioLibrary_Driver/commit/53401b1d55b63641f60577e40e6996da59d71fd5) to [20190529](https://github.com/particle-iot/ioLibrary_Driver/commit/890a73fb8beb1ccbd5a43d1f6aee545bd883fb46). [Changelog](https://gist.github.com/avtolstoy/2c5d13ef00886136aefaaeca51af6a72). [Fork diff](https://github.com/particle-iot/ioLibrary_Driver/compare/b5592d446dbed91704d0fde88e7aff748df1887d...d4e78e46259069d02c3383e7792432e12b9c54c1) [#1864](https://github.com/particle-iot/device-os/pull/1864)

### BUGFIXES

- [Gen 3] Fixes heap and application static RAM overlap introduced in 1.3.0-rc.1 [#1898](https://github.com/particle-iot/device-os/pull/1898)
- Fixes tinker build errors when building with `LOG_SERIAL=y` [#1898](https://github.com/particle-iot/device-os/pull/1898)
- [Gen 3] Restored default BLE device address is incorrect. [#1891](https://github.com/particle-iot/device-os/pull/1891)
- [Gen 3] Read BLE device name might be contracted. [#1891](https://github.com/particle-iot/device-os/pull/1891)
- [Gen 3] operator& of the BleCharacteristicProperty enum class doesn't work as expected. [#1891](https://github.com/particle-iot/device-os/pull/1891)
- [Gen 3] The length of got advertising and scan response data is not updated. [#1891](https://github.com/particle-iot/device-os/pull/1891)
- Fixes dynalib alignment issue when compiling relatively large applications potentially due to an unconfirmed bug in GCC by moving the dynalib into a separate section (`.dynalib`) [#1894](https://github.com/particle-iot/device-os/pull/1894)
- [Gen 3] Fixes incorrect handling of `MODULE_INFO_FLAG_DROP_MODULE_INFO` in the bootloader [#1897](https://github.com/particle-iot/device-os/pull/1897)
- [Gen 3] Adds a dummy suffix to the NCP and SoftDevice modules' module info with unique SHA to cause the communication layer to detect the change in SYSTEM DESCRIBE after NCP or SoftDevice update [#1897](https://github.com/particle-iot/device-os/pull/1897)

### INTERNAL

- [Photon / P1] Changes to support building combined images for the recent releases [#1887](https://github.com/particle-iot/device-os/pull/1887)
- `wiring/no_fixture` test adjustments for Gen 2 and Gen 3 platforms [#1898](https://github.com/particle-iot/device-os/pull/1898)
- Coveralls test coverage reports generated by Travis [#1896](https://github.com/particle-iot/device-os/pull/1896)

## 1.3.1

>**Note:** If your Gen 2 Photon/P1 or Gen 3 device does not have a Cloud connection, it is recommended to update system firmware, and then the bootloader via CLI with `particle flash --serial bootloader.bin` (bootloaders found in Github release).
>
>This release contains v401 bootloaders.

### FEATURES

- [gen 3] Nordic SoftDevice update support [#1816](https://github.com/particle-iot/device-os/pull/1816)
- [gen 3] API for selecting BLE antenna for BLE radio [#1847](https://github.com/particle-iot/device-os/pull/1847)
- [gen 3] API for setting/getting BLE device name [#1847](https://github.com/particle-iot/device-os/pull/1847)
- [gen 3] API for setting BLE device address [#1847](https://github.com/particle-iot/device-os/pull/1847)
- [gen 3] API for manually discovering peer device's BLE services and characteristics [#1847](https://github.com/particle-iot/device-os/pull/1847)
- [gen 3] API for fetching discovered peer's services and characteristics [#1847](https://github.com/particle-iot/device-os/pull/1847)
- [gen 3] API in BlePeerDevice for establishing BLE connection without scanning required [#1847](https://github.com/particle-iot/device-os/pull/1847)
- [gen 3] API for manually subscribing/unsubscribing peer characteristic's notification [#1847](https://github.com/particle-iot/device-os/pull/1847)
- [gen 3] API for disconnecting all on-going BLE connections [#1847](https://github.com/particle-iot/device-os/pull/1847)
- [gen 3] BLE support [#1740](https://github.com/particle-iot/device-os/pull/1740)
- [gen 3] NFC support [#1606](https://github.com/particle-iot/device-os/pull/1606)

### ENHANCEMENTS

- [Boron/BSoM] power: Increases charging current to 900mA when powered through VIN (VUSB) pin [#1846](https://github.com/particle-iot/device-os/pull/1846)
- Cancel network connection when processing a USB request that resets the device [#1830](https://github.com/particle-iot/device-os/pull/1830)
- Particle.connected() should return true only after handshake messages are acknowledged [#1825](https://github.com/particle-iot/device-os/pull/1825)
- [gen 3] USB state tracking enhancements [#1871](https://github.com/particle-iot/device-os/pull/1871)
- [gen 3] Adds timeouts to I2C HAL operations [#1875](https://github.com/particle-iot/device-os/pull/1875)
- [gen 3] Refactors BLE event dispatching [#1847](https://github.com/particle-iot/device-os/pull/1847)
- [gen 3] Decreases BLE runtime RAM consumption [#1847](https://github.com/particle-iot/device-os/pull/1847)
- [gen 3] Supports up to 23 local characteristics, 20 of them are available for user application [#1847](https://github.com/particle-iot/device-os/pull/1847)
- [gen 3] Supports up to 3 central links [#1847](https://github.com/particle-iot/device-os/pull/1847)
- [gen 3] More convenient methods provided in BleUuid class [#1847](https://github.com/particle-iot/device-os/pull/1847)
- ensures AT interface is responsive [#1886](https://github.com/particle-iot/device-os/pull/1886)
- [enhancement] Cache cellular diagnostics [#1810](https://github.com/particle-iot/device-os/pull/1810)
- [enhancement] allow the bootloader to be flashed over DFU [#1788](https://github.com/particle-iot/device-os/pull/1788)

### BUG FIXES

- [Gen 3] Fixes heap and application static RAM overlap introduced in 1.3.0-rc.1 [#1898](https://github.com/particle-iot/device-os/pull/1898)
- Fixes tinker build errors when building with `LOG_SERIAL=y` [#1898](https://github.com/particle-iot/device-os/pull/1898)
- Fixes dynalib alignment issue when compiling relatively large applications potentially due to an unconfirmed bug in GCC by moving the dynalib into a separate section (`.dynalib`) [#1894](https://github.com/particle-iot/device-os/pull/1894)
- [Gen 3] Fixes incorrect handling of `MODULE_INFO_FLAG_DROP_MODULE_INFO` in the bootloader [#1897](https://github.com/particle-iot/device-os/pull/1897)
- [Gen 3] Adds a dummy suffix to the NCP and SoftDevice modules' module info with unique SHA to cause the communication layer to detect the change in SYSTEM DESCRIBE after NCP or SoftDevice update [#1897](https://github.com/particle-iot/device-os/pull/1897)
- Fixes a regression introduced in 1.1.0 where the system layer was always sending its handshake messages even if the session was resumed causing increased data usage [#1905](https://github.com/particle-iot/device-os/pull/1905)
- Properly seeds `rand()` in multiple threads including system thread. Fixes ephemeral port allocation in LwIP on Gen 3 platforms [#1905](https://github.com/particle-iot/device-os/pull/1905)
- Control requests that reset the device (e.g. `particle usb dfu`) no longer cause unnecessary reconnection to the cloud [#1905](https://github.com/particle-iot/device-os/pull/1905)
- Initialize user module in monolithic builds [#1905](https://github.com/particle-iot/device-os/pull/1905)
- fixes RSSI regression on G350 (2G) devices [#1841](https://github.com/particle-iot/device-os/pull/1841)
- [electron, gen3] Temporarily increase IDLE task priority whenever a thread exits (calls vTaskDelete) to resolve a memory leak that resulted in device being stuck "blinking green" until reset in some cases. [#1862](https://github.com/particle-iot/device-os/pull/1862)
- [gen 3] Fixes mesh pub/sub socket consuming all packet buffers [#1839](https://github.com/particle-iot/device-os/pull/1839)
- [Photon/P1] Bootloader correctly re-imports the DCT functions from system firmware after its modification through DFU [#1868](https://github.com/particle-iot/device-os/pull/1868)
- [gen 3] `Mesh.off()` disconnects the cloud. Resolves an issue with `loop()` not being executed in `SEMI_AUTOMATIC` mode after `Mesh.off()` [#1857](https://github.com/particle-iot/device-os/pull/1857)
- [Argon] Fixes the issue being unable to reset the device through RST pin by changing the ESPEN mode to `OUTPUT_OPEN_DRAIN` [#1870](https://github.com/particle-iot/device-os/pull/1870)
- [Electron/LTE] devices drop Cloud connection every time user firmware opens and closes a TCP socket [ch34976]() [#1854](https://github.com/particle-iot/device-os/pull/1854)
- [gen 2] Fixes an issue with clock stretching in I2C slave mode with underrun reads with certain I2C masters (e.g. Gen 3 devices) [#1829](https://github.com/particle-iot/device-os/pull/1829)
- Fix to ensure device resets after bootloader update [#1873](https://github.com/particle-iot/device-os/pull/1873)
- Fixes boot issue for Core introduced in 1.2.1-rc.3 [#1873](https://github.com/particle-iot/device-os/pull/1873)
- [gen 3] Resolved a HardFault after USB cable is unplugged under certain conditions [#1871](https://github.com/particle-iot/device-os/pull/1871)
- [gen 3] BLE advertising parameters didn't apply, issue #1874 [#1847](https://github.com/particle-iot/device-os/pull/1847)
- [gen 3] BLE scanning parameters didn't apply, issue #1859 and #1855 [#1847](https://github.com/particle-iot/device-os/pull/1847)
- [gen 3] Local characteristic notification causes SOS: [#1847](https://github.com/particle-iot/device-os/pull/1847)
- [gen 3] BLE address order reversed [#1847](https://github.com/particle-iot/device-os/pull/1847)
- [gcc] fixes virtual platform exception on startup [#1878](https://github.com/particle-iot/device-os/pull/1878)
- Add two-digit mnc diagnostic flag [#1804](https://github.com/particle-iot/device-os/pull/1807)
- BLE fixes from 1.3.0-alpha.1 [#1817](https://github.com/particle-iot/device-os/pull/1817)
- NFC Context parameter is missing and NFC.update() will remove callback, fixes from 1.3.0-alpha.1 [#1818](https://github.com/particle-iot/device-os/pull/1818)
- [lte] cellular fixes [#1824](https://github.com/particle-iot/device-os/pull/1824)
- fixes #1811 - increases the number of event handlers to 6 [#1822](https://github.com/particle-iot/device-os/pull/1822)
- [gen 3] fixes memory usage diagnostics (reported negative values in safe mode) [#1819](https://github.com/particle-iot/device-os/pull/1819)
- System.disableUpdates() operates asynchronously [#1801](https://github.com/particle-iot/device-os/pull/1801)
- [gen 3] [bsom] Building platform BSOM results flash overflow. [#1802](https://github.com/particle-iot/device-os/pull/1802)
- [gen 3] [hal] fixes early wakeup by RTC from STOP sleep mode [#1803](https://github.com/particle-iot/device-os/pull/1803)

### INTERNAL

- Adjusts on-device tests [#1898](https://github.com/particle-iot/device-os/pull/1898)
- Add coverage to CMake unit-tests [#1860](https://github.com/particle-iot/device-os/pull/1860)
- Pull test implementation out of source file [#1867](https://github.com/particle-iot/device-os/pull/1867)
- [gen 3] Changes WKP pin to A7 for SoM platforms to avoid an overlap with Ethernet chip on EVB ESPEN mode to `OUTPUT_OPEN_DRAIN` [#1837](https://github.com/particle-iot/device-os/pull/1837)
- [hal] Fixes WIFIEN pin mode for ASoM [#1889](https://github.com/particle-iot/device-os/pull/1889)
- Refactor/move catch test [#1869](https://github.com/particle-iot/device-os/pull/1869)
- fixes to communications public interface [#1863](https://github.com/particle-iot/device-os/pull/1863)
- Refactors platform pinmap to be in platform-specific headers [#1838](https://github.com/particle-iot/device-os/pull/1838)
- Improve compatibility with recent versions of GCC [#1806](https://github.com/particle-iot/device-os/pull/1806)
- Set path to Boost libraries [#1872](https://github.com/particle-iot/device-os/pull/1872)
- [docs] Updates `spark_publish_vitals` and build scripts documentation. [#1800](https://github.com/particle-iot/device-os/pull/1800)
- [docs] update the test documentation [#1683](https://github.com/particle-iot/device-os/pull/1683)

## 1.3.1-rc.1

>**Note:** If your Gen 2 device does not have a Cloud connection, it is recommended to update system firmware, and then the bootloader via CLI with `particle flash --serial bootloader.bin` (bootloaders found in Github release).  Gen 3 devices should not need an updated bootloader this release.
>
>This release contains v400 bootloaders.

### FEATURES

- [gen 3] Nordic SoftDevice update support [#1816](https://github.com/particle-iot/device-os/pull/1816)
- [gen 3] API for selecting BLE antenna for BLE radio [#1847](https://github.com/particle-iot/device-os/pull/1847)
- [gen 3] API for setting/getting BLE device name [#1847](https://github.com/particle-iot/device-os/pull/1847)
- [gen 3] API for setting BLE device address [#1847](https://github.com/particle-iot/device-os/pull/1847)
- [gen 3] API for manually discovering peer device's BLE services and characteristics [#1847](https://github.com/particle-iot/device-os/pull/1847)
- [gen 3] API for fetching discovered peer's services and characteristics [#1847](https://github.com/particle-iot/device-os/pull/1847)
- [gen 3] API in BlePeerDevice for establishing BLE connection without scanning required [#1847](https://github.com/particle-iot/device-os/pull/1847)
- [gen 3] API for manually subscribing/unsubscribing peer characteristic's notification [#1847](https://github.com/particle-iot/device-os/pull/1847)
- [gen 3] API for disconnecting all on-going BLE connections [#1847](https://github.com/particle-iot/device-os/pull/1847)

### ENHANCEMENTS

- [Boron/BSoM] power: Increases charging current to 900mA when powered through VIN (VUSB) pin [#1846](https://github.com/particle-iot/device-os/pull/1846)
- Cancel network connection when processing a USB request that resets the device [#1830](https://github.com/particle-iot/device-os/pull/1830)
- Particle.connected() should return true only after handshake messages are acknowledged [#1825](https://github.com/particle-iot/device-os/pull/1825)
- [gen 3] USB state tracking enhancements [#1871](https://github.com/particle-iot/device-os/pull/1871)
- [gen 3] Adds timeouts to I2C HAL operations [#1875](https://github.com/particle-iot/device-os/pull/1875)
- [gen 3] Refactors BLE event dispatching [#1847](https://github.com/particle-iot/device-os/pull/1847)
- [gen 3] Decreases BLE runtime RAM consumption [#1847](https://github.com/particle-iot/device-os/pull/1847)
- [gen 3] Supports up to 23 local characteristics, 20 of them are available for user application [#1847](https://github.com/particle-iot/device-os/pull/1847)
- [gen 3] Supports up to 3 central links [#1847](https://github.com/particle-iot/device-os/pull/1847)
- [gen 3] More convenient methods provided in BleUuid class [#1847](https://github.com/particle-iot/device-os/pull/1847)
- ensures AT interface is responsive [#1886](https://github.com/particle-iot/device-os/pull/1886)

### BUG FIXES

- fixes RSSI regression on G350 (2G) devices [#1841](https://github.com/particle-iot/device-os/pull/1841)
- [electron, gen3] Temporarily increase IDLE task priority whenever a thread exits (calls vTaskDelete) to resolve a memory leak that resulted in device being stuck "blinking green" until reset in some cases. [#1862](https://github.com/particle-iot/device-os/pull/1862)
- [gen 3] Fixes mesh pub/sub socket consuming all packet buffers [#1839](https://github.com/particle-iot/device-os/pull/1839)
- [Photon/P1] Bootloader correctly re-imports the DCT functions from system firmware after its modification through DFU [#1868](https://github.com/particle-iot/device-os/pull/1868)
- [gen 3] `Mesh.off()` disconnects the cloud. Resolves an issue with `loop()` not being executed in `SEMI_AUTOMATIC` mode after `Mesh.off()` [#1857](https://github.com/particle-iot/device-os/pull/1857)
- [Argon] Fixes the issue being unable to reset the device through RST pin by changing the ESPEN mode to `OUTPUT_OPEN_DRAIN` [#1870](https://github.com/particle-iot/device-os/pull/1870)
- [Electron/LTE] devices drop Cloud connection every time user firmware opens and closes a TCP socket [ch34976]() [#1854](https://github.com/particle-iot/device-os/pull/1854)
- [gen 2] Fixes an issue with clock stretching in I2C slave mode with underrun reads with certain I2C masters (e.g. Gen 3 devices) [#1829](https://github.com/particle-iot/device-os/pull/1829)
- Fix to ensure device resets after bootloader update [#1873](https://github.com/particle-iot/device-os/pull/1873)
- Fixes boot issue for Core introduced in 1.2.1-rc.3 [#1873](https://github.com/particle-iot/device-os/pull/1873)
- [gen 3] Resolved a HardFault after USB cable is unplugged under certain conditions [#1871](https://github.com/particle-iot/device-os/pull/1871)
- [gen 3] BLE advertising parameters didn't apply, issue #1874 [#1847](https://github.com/particle-iot/device-os/pull/1847)
- [gen 3] BLE scanning parameters didn't apply, issue #1859 and #1855 [#1847](https://github.com/particle-iot/device-os/pull/1847)
- [gen 3] Local characteristic notification causes SOS: [#1847](https://github.com/particle-iot/device-os/pull/1847)
- [gen 3] BLE address order reversed [#1847](https://github.com/particle-iot/device-os/pull/1847)
- [gcc] fixes virtual platform exception on startup [#1878](https://github.com/particle-iot/device-os/pull/1878)

### INTERNAL

- Add coverage to CMake unit-tests [#1860](https://github.com/particle-iot/device-os/pull/1860)
- Pull test implementation out of source file [#1867](https://github.com/particle-iot/device-os/pull/1867)
- [gen 3] Changes WKP pin to A7 for SoM platforms to avoid an overlap with Ethernet chip on EVB ESPEN mode to `OUTPUT_OPEN_DRAIN` [#1837](https://github.com/particle-iot/device-os/pull/1837)
- [hal] Fixes WIFIEN pin mode for ASoM [#1889](https://github.com/particle-iot/device-os/pull/1889)
- Refactor/move catch test [#1869](https://github.com/particle-iot/device-os/pull/1869)
- fixes to communications public interface [#1863](https://github.com/particle-iot/device-os/pull/1863)
- Refactors platform pinmap to be in platform-specific headers [#1838](https://github.com/particle-iot/device-os/pull/1838)
- Improve compatibility with recent versions of GCC [#1806](https://github.com/particle-iot/device-os/pull/1806)
- Set path to Boost libraries [#1872](https://github.com/particle-iot/device-os/pull/1872)

## 1.3.0-rc.1

>**Note:** If your Gen 3 device does not have a Cloud connection, it is recommended to update system firmware, and then the bootloader via CLI with `particle flash --serial bootloader.bin` (bootloaders found in Github release)
>
>This release contains v311 bootloaders.

### FEATURES

- [gen 3] BLE support [#1740](https://github.com/particle-iot/device-os/pull/1740)
- [gen 3] NFC support [#1606](https://github.com/particle-iot/device-os/pull/1606)

### ENHANCEMENTS

- [enhancement] Cache cellular diagnostics [#1810](https://github.com/particle-iot/device-os/pull/1810)
- [enhancement] allow the bootloader to be flashed over DFU [#1788](https://github.com/particle-iot/device-os/pull/1788)

### BUG FIXES

- Add two-digit mnc diagnostic flag [#1804](https://github.com/particle-iot/device-os/pull/1807)
- BLE fixes from 1.3.0-alpha.1 [#1817](https://github.com/particle-iot/device-os/pull/1817)
- NFC Context parameter is missing and NFC.update() will remove callback, fixes from 1.3.0-alpha.1 [#1818](https://github.com/particle-iot/device-os/pull/1818)
- [lte] cellular fixes [#1824](https://github.com/particle-iot/device-os/pull/1824)
- fixes #1811 - increases the number of event handlers to 6 [#1822](https://github.com/particle-iot/device-os/pull/1822)
- [gen 3] fixes memory usage diagnostics (reported negative values in safe mode) [#1819](https://github.com/particle-iot/device-os/pull/1819)
- System.disableUpdates() operates asynchronously [#1801](https://github.com/particle-iot/device-os/pull/1801)
- [gen 3] [bsom] Building platform BSOM results flash overflow. [#1802](https://github.com/particle-iot/device-os/pull/1802)
- [gen 3] [hal] fixes early wakeup by RTC from STOP sleep mode [#1803](https://github.com/particle-iot/device-os/pull/1803)

### INTERNAL

- [docs] Updates `spark_publish_vitals` and build scripts documentation. [#1800](https://github.com/particle-iot/device-os/pull/1800)
- [docs] update the test documentation [#1683](https://github.com/particle-iot/device-os/pull/1683)

## 1.3.0-alpha.1

>**Note:** If your Gen 3 device does not have a Cloud connection, it is recommended to update system firmware, and then the bootloader via CLI with `particle flash --serial bootloader.bin` (bootloaders found in Github release)
>
>This release contains v311 bootloaders.

### FEATURES

- [gen 3] BLE support [#1740](https://github.com/particle-iot/device-os/pull/1740)
- [gen 3] NFC support [#1606](https://github.com/particle-iot/device-os/pull/1606)

### BUG FIXES

- [gen 3] [bsom] Building platform BSOM results flash overflow. [#1802](https://github.com/particle-iot/device-os/pull/1802)
- [gen3] [hal] fixes early wakeup by RTC from STOP sleep mode [#1803](https://github.com/particle-iot/device-os/pull/1803)

## 1.2.1

>**Note:** If your Gen 2 Photon/P1 or Gen 3 device does not have a Cloud connection, it is recommended to update system firmware via CLI with `particle update`.  Electron bootloaders are still contained in system firmware and will update automatically as needed.
>
>This release contains v311 bootloaders.

### FEATURES

- [Enterprise] Immediate Product Firmware Updates [#1732](https://github.com/particle-iot/device-os/pull/1732)
- On-demand Device Vitals publishing [#1724](https://github.com/particle-iot/device-os/pull/1724)

### ENHANCEMENTS

- Cache cellular diagnostics [#1820](https://github.com/particle-iot/device-os/pull/1820)
- allow the bootloader to be flashed over DFU [#1788](https://github.com/particle-iot/device-os/pull/1788)
- [gen 3] Upgrades Nordic nRF5 SDK to 15.3.0 [#1768](https://github.com/particle-iot/device-os/pull/1768)
- [gen 3] Update error codes in Gen3 parser to facilitate debugging efforts and provide context to system errors [#1766](https://github.com/particle-iot/device-os/pull/1766)
- [gen 3] Remove bootloader machine code string from system-part1 on Gen3 platforms.  Bootloader will require local update with `particle flash --serial bootloader.bin` or OTA update from the Cloud. [#1771](https://github.com/particle-iot/device-os/pull/1771)
- Updates C++ and C standard versions (C++14 and C11) [#1757](https://github.com/particle-iot/device-os/pull/1757)
- [gen 3] Always check ongoing RX DMA transaction when reporting number of bytes available in RX buffer [#1758](https://github.com/particle-iot/device-os/pull/1758)
- Introduce safety checks on heap usage from ISRs [#1761](https://github.com/particle-iot/device-os/pull/1761)
- [gen 3] Mesh network scan enhancements [#1760](https://github.com/particle-iot/device-os/pull/1760)
- expires a session after 3 unsuccessful attempts at connecting to the cloud [#1776](https://github.com/particle-iot/device-os/pull/1776)
- Integrate cellular network vitals data into `DESCRIBE_x` message [#1759](https://github.com/particle-iot/device-os/pull/1759)
- [gen 2] adds Kore Vodafone SIM support & removes Twilio SIM support (still supported through 3rd party API) [ch31955] [#1780](https://github.com/particle-iot/device-os/pull/1780)
- Reserve memory for system-part1 SRAM [#1742](https://github.com/particle-iot/device-os/pull/1742)

### BUGFIXES

- fixes RSSI regression on G350 (2G) devices [#1848](https://github.com/particle-iot/device-os/pull/1848)
- Add two-digit mnc diagnostic flag [#1804](https://github.com/particle-iot/device-os/pull/1804)
- [lte] cellular fixes [#1824](https://github.com/particle-iot/device-os/pull/1824)
- fixes #1811 - increases the number of event handlers to 6 [#1822](https://github.com/particle-iot/device-os/pull/1822)
- [gen 3] fixes memory usage diagnostics (reported negative values in safe mode) [#1819](https://github.com/particle-iot/device-os/pull/1819)
- System.disableUpdates() operates asynchronously [#1801](https://github.com/particle-iot/device-os/pull/1801)
- [gen 3] Fixes radio initialization sequence for SoftDevice S140v6.1.1 [#1794](https://github.com/particle-iot/device-os/pull/1794)
- [gen 2] Fix ABI compatibility issue in cellular HAL regarding `CellularDevice` and `cellular_device_info()` [#1792](https://github.com/particle-iot/device-os/pull/1792)
- [gen 3] [bootloader] fixes SOS 10 when upgrading bootloader first from older system firmware.  External flash sleep refactoring [#1799](https://github.com/particle-iot/device-os/pull/1799)
- [system] network manager: allows to clear interface-specific credentials notwithstanding interface state, except for Mesh [#1773](https://github.com/particle-iot/device-os/pull/1773)
- [gen 3] pinMode fixes, D7 was initialized as OUTPUT mode, `analogWrite()` and `digitalWrite()` were changing pinMode back to default after use [#1777](https://github.com/particle-iot/device-os/pull/1777)
- [gen 3] Mesh network scan fixes [#1760](https://github.com/particle-iot/device-os/pull/1760)
- Wait for confirmable messages when entering the deep sleep mode [#1767](https://github.com/particle-iot/device-os/pull/1767)
- [gen 1] Fixes Spark Core function calls broken in 0.8.0-rc.4 [ch32050] [#1770](https://github.com/particle-iot/device-os/pull/1770)
- [Electron/LTE] disables all eDRX AcT types [ch32051] [#1762](https://github.com/particle-iot/device-os/pull/1762)
- [Electron/LTE] Make sure that the RAT information is actual before calculating signal strength (RSSI) and quality [#1779](https://github.com/particle-iot/device-os/pull/1779)
- intelligent update flags synchronization [#1784](https://github.com/particle-iot/device-os/pull/1784)
- [gen 3] Fixes various issues caused by the gateway reset [#1778](https://github.com/particle-iot/device-os/pull/1778)
- [Photon/P1] Fixes MAC address info not being available in listening mode [#1783](https://github.com/particle-iot/device-os/pull/1783)
- [wiring] Make sure that `Serial` and `SerialX` methods are in sync with the documentation and don't return unexpected values [#1782](https://github.com/particle-iot/device-os/pull/1782)
- [gen3] Fixes a HeapError panic due to malloc() call from an ISR (caused by rand() usage) [#1786](https://github.com/particle-iot/device-os/pull/1786)
- [gen3] Fixes HAL_USB_USART_Send_Data() returning incorrect values [#1787](https://github.com/particle-iot/device-os/pull/1787)

## 1.2.1-rc.3

>**Note:** If your Gen 3 device does not have a Cloud connection, it is recommended to update system firmware, and then the bootloader via CLI with `particle flash --serial bootloader.bin` (bootloaders found in Github release)
>
>This release contains v311 bootloaders.

### ENHANCEMENTS

- Cache cellular diagnostics [#1820](https://github.com/particle-iot/device-os/pull/1820)
- allow the bootloader to be flashed over DFU [#1788](https://github.com/particle-iot/device-os/pull/1788)

### BUG FIXES

- Add two-digit mnc diagnostic flag [#1804](https://github.com/particle-iot/device-os/pull/1804)
- [lte] cellular fixes [#1824](https://github.com/particle-iot/device-os/pull/1824)
- fixes #1811 - increases the number of event handlers to 6 [#1822](https://github.com/particle-iot/device-os/pull/1822)
- [gen 3] fixes memory usage diagnostics (reported negative values in safe mode) [#1819](https://github.com/particle-iot/device-os/pull/1819)
- System.disableUpdates() operates asynchronously [#1801](https://github.com/particle-iot/device-os/pull/1801)

## 1.2.1-rc.2

>**Note:** If your Gen 3 device does not have a Cloud connection, it is recommended to update system firmware, and then the bootloader via CLI with `particle flash --serial bootloader.bin` (bootloaders found in Github release)
>
>This release contains v311 bootloaders (bumped this release due to Gen 3 changes in [#1799](https://github.com/particle-iot/device-os/pull/1799) ). We have also separated BOOTLOADER_DEPENDENCY for Gen 2 and Gen 3. For now, we will leave Gen 2 as is depending on v201 bootloader (so there is nothing to do for Gen 2 (Photon/P1 only) unless you want the latest bootloader, although it is not mandatory), but we have bumped Gen 3 to v311 because we have removed the embedded bootloaders from Gen 3 system firmware in 1.2.0-rc.1. To force the Cloud update for Gen 2 (Photon/P1 only) we will bump the bootloader dependency version to v302 in v1.2.0 default.

### BUG FIXES

- [gen 3] Fixes radio initialization sequence for SoftDevice S140v6.1.1 [#1794](https://github.com/particle-iot/device-os/pull/1794)
- [gen 2] Fix ABI compatibility issue in cellular HAL regarding `CellularDevice` and `cellular_device_info()` [#1792](https://github.com/particle-iot/device-os/pull/1792)
- [gen 3] [bootloader] fixes SOS 10 when upgrading bootloader first from older system firmware.  External flash sleep refactoring [#1799](https://github.com/particle-iot/device-os/pull/1799)

## 1.2.1-rc.1

>**Note:** If your Gen 3 device does not have a Cloud connection, it is recommended to update system firmware, and then the bootloader via CLI with `particle flash --serial bootloader.bin` (bootloaders found in Github release)
>
>This release contains v310 bootloaders (bumped this release due to Gen 3 changes in [#1768](https://github.com/particle-iot/device-os/pull/1768) ). We have also separated BOOTLOADER_DEPENDENCY for Gen 2 and Gen 3. For now, we will leave Gen 2 as is depending on v201 bootloader (so there is nothing to do for Gen 2 (Photon/P1 only) unless you want the latest bootloader, although it is not mandatory), but we have bumped Gen 3 to v302 because also in this release we have removed the embedded bootloaders from Gen 3 system firmware. To force the Cloud update for Gen 2 (Photon/P1 only) we will bump the bootloader dependency version to v302 in v1.2.0 default.

### ENHANCEMENTS

- [gen3] Upgrades Nordic nRF5 SDK to 15.3.0 [#1768](https://github.com/particle-iot/device-os/pull/1768)

## 1.2.0-rc.1

>**Note:** If your Gen 3 device does not have a Cloud connection, it is recommended to update system firmware, and then the bootloader via CLI with `particle flash --serial bootloader.bin` (bootloaders found in Github release)
>
>This release contains v302 bootloaders (bumped this release due to Gen 3 changes in [#1777](https://github.com/particle-iot/device-os/pull/1777) ). We have also separated BOOTLOADER_DEPENDENCY for Gen 2 and Gen 3. For now, we will leave Gen 2 as is depending on v201 bootloader (so there is nothing to do for Gen 2 (Photon/P1 only) unless you want the latest bootloader, although it is not mandatory), but we have bumped Gen 3 to v302 because also in this release we have removed the embedded bootloaders from Gen 3 system firmware. To force the Cloud update for Gen 2 (Photon/P1 only) we will bump the bootloader dependency version to v302 in v1.2.0 default.

### FEATURES

- [Enterprise] Immediate Product Firmware Updates [#1732](https://github.com/particle-iot/device-os/pull/1732)
- On-demand Device Vitals publishing [#1724](https://github.com/particle-iot/device-os/pull/1724)

### ENHANCEMENTS

- [gen 3] Update error codes in Gen3 parser to facilitate debugging efforts and provide context to system errors [#1766](https://github.com/particle-iot/device-os/pull/1766)
- [gen 3] Remove bootloader machine code string from system-part1 on Gen3 platforms.  Bootloader will require local update with `particle flash --serial bootloader.bin` or OTA update from the Cloud. [#1771](https://github.com/particle-iot/device-os/pull/1771)
- Updates C++ and C standard versions (C++14 and C11) [#1757](https://github.com/particle-iot/device-os/pull/1757)
- [gen 3] Always check ongoing RX DMA transaction when reporting number of bytes available in RX buffer [#1758](https://github.com/particle-iot/device-os/pull/1758)
- Introduce safety checks on heap usage from ISRs [#1761](https://github.com/particle-iot/device-os/pull/1761)
- [gen 3] Mesh network scan enhancements [#1760](https://github.com/particle-iot/device-os/pull/1760)
- expires a session after 3 unsuccessful attempts at connecting to the cloud [#1776](https://github.com/particle-iot/device-os/pull/1776)
- Integrate cellular network vitals data into `DESCRIBE_x` message [#1759](https://github.com/particle-iot/device-os/pull/1759)
- [gen 2] adds Kore Vodafone SIM support & removes Twilio SIM support (still supported through 3rd party API) [ch31955] [#1780](https://github.com/particle-iot/device-os/pull/1780)
- Reserve memory for system-part1 SRAM [#1742](https://github.com/particle-iot/device-os/pull/1742)

### BUGFIXES

- [system] network manager: allows to clear interface-specific credentials notwithstanding interface state, except for Mesh [#1773](https://github.com/particle-iot/device-os/pull/1773)
- [gen 3] pinMode fixes, D7 was initialized as OUTPUT mode, `analogWrite()` and `digitalWrite()` were changing pinMode back to default after use [#1777](https://github.com/particle-iot/device-os/pull/1777)
- [gen 3] Mesh network scan fixes [#1760](https://github.com/particle-iot/device-os/pull/1760)
- Wait for confirmable messages when entering the deep sleep mode [#1767](https://github.com/particle-iot/device-os/pull/1767)
- [gen 1] Fixes Spark Core function calls broken in 0.8.0-rc.4 [ch32050] [#1770](https://github.com/particle-iot/device-os/pull/1770)
- [Electron/LTE] disables all eDRX AcT types [ch32051] [#1762](https://github.com/particle-iot/device-os/pull/1762)
- [Electron/LTE] Make sure that the RAT information is actual before calculating signal strength (RSSI) and quality [#1779](https://github.com/particle-iot/device-os/pull/1779)
- intelligent update flags synchronization [#1784](https://github.com/particle-iot/device-os/pull/1784)
- [gen 3] Fixes various issues caused by the gateway reset [#1778](https://github.com/particle-iot/device-os/pull/1778)
- [Photon/P1] Fixes MAC address info not being available in listening mode [#1783](https://github.com/particle-iot/device-os/pull/1783)
- [wiring] Make sure that `Serial` and `SerialX` methods are in sync with the documentation and don't return unexpected values [#1782](https://github.com/particle-iot/device-os/pull/1782)
- [gen3] Fixes a HeapError panic due to malloc() call from an ISR (caused by rand() usage) [#1786](https://github.com/particle-iot/device-os/pull/1786)
- [gen3] Fixes HAL_USB_USART_Send_Data() returning incorrect values [#1787](https://github.com/particle-iot/device-os/pull/1787)

### INTERNAL

- [gen 3] update bootloader dependency to v302 [#1785](https://github.com/particle-iot/device-os/pull/1785)

## 1.2.0-beta.1

### FEATURES

- [Enterprise] Immediate Product Firmware Updates [#1732](https://github.com/particle-iot/device-os/pull/1732)
- [Enterprise] Device Vitals reporting [#1724](https://github.com/particle-iot/device-os/pull/1724)

### INTERNAL

- [test] fixes unit-tests for testing version string with pre-release [#1749](https://github.com/particle-iot/device-os/pull/1749)
- [test] update upgrade-downgrade.sh to 1.2.0-beta.1 [#1749](https://github.com/particle-iot/device-os/pull/1749)

## 1.2.0-alpha.1

### FEATURES

- [Enterprise] Immediate Product Firmware Updates [#1732](https://github.com/particle-iot/device-os/pull/1732)
- [Enterprise] Device Vitals reporting [#1724](https://github.com/particle-iot/device-os/pull/1724)

## 1.1.0

### FEATURES

- [gen 3] Argon, Boron, Xenon platform Device OS `mesh_develop` merged into `develop` [#1700](https://github.com/particle-iot/device-os/pull/1700)
- [gen 3] Adds A SoM, B SoM and X SoM platforms (compile with PLATFORM=asom, PLATFORM=bsom, PLATFORM=xsom) to Device OS [#1662](https://github.com/particle-iot/device-os/pull/1662)
- [som] Runtime power management IC detection [#1733](https://github.com/particle-iot/device-os/pull/1733)

### ENHANCEMENTS

- [photon/p1/electron] mbedTLS updated from v2.4.2 to v2.9.0 [#1700](https://github.com/particle-iot/device-os/pull/1700)
- [electron/LTE] FreeRTOS updated from v8.2.2 to v10.0.1 [#1700](https://github.com/particle-iot/device-os/pull/1700)
- [gen 2] Binary size optimizations [#1720](https://github.com/particle-iot/device-os/pull/1720)
- Updates Tinker for all platforms [#1717](https://github.com/particle-iot/device-os/pull/1717)
- [gen 3] Adds button and RGB LED mirroring support [#1590](https://github.com/particle-iot/device-os/pull/1590)
- [bsom] Disables system power management [#1722](https://github.com/particle-iot/device-os/pull/1722)
- [boron/LTE] Enable Cat M1-only mode and disable eDRX completely [#1723](https://github.com/particle-iot/device-os/pull/1723)
- [gen 3] QSPI flash is put into sleep mode and is deinitialized when entering STANDBY or STOP sleep mode [1725](https://github.com/particle-iot/device-os/pull/1725)
- [gen 3] Parameter check for SPI slave mode with HAL_SPI_INTERFACE1 [#1731](https://github.com/particle-iot/device-os/pull/1731)

### BUGFIXES

- [gen 3] [hal] Fixes USBSerial SOS issue when removing USB cable from battery powered device [#1707](https://github.com/particle-iot/device-os/pull/1707)
- [gen 3] Fixes A5 staying high when using Ethernet feather wing [#1696](https://github.com/particle-iot/device-os/pull/1696)
- [core] Disable system logs for Core to reduce flash space needed to build tests [#1713](https://github.com/particle-iot/device-os/pull/1713)
- [wiring] Fixed a potential (but unlikely due to bounds checking) buffer overflow in time formatting function [#1712](https://github.com/particle-iot/device-os/pull/1712)
- [electron] [G350] fixes Cellular.RSSI() issues due to unknown RAT [#1721](https://github.com/particle-iot/device-os/pull/1721)
- [gen 3] Fixes a deadlock in `system_power_manager` and `i2c_hal` when exiting the sleep mode  [1725](https://github.com/particle-iot/device-os/pull/1725)
- [gen 3] Fixes issues in USB and WCID descriptors preventing Control Interface from working correctly on Windows platforms [#1736](https://github.com/particle-iot/device-os/pull/1736)
- [bootloader] SysTick needs to be disabled in Reset_System() on Gen 2 platforms [#1741](https://github.com/particle-iot/device-os/pull/1741)
- [boron] Workaround for SARA R4 ppp session getting broken and system power manager fix [#1726](https://github.com/particle-iot/device-os/pull/1726)
- Fixes system power manager re-enabling charging every 1s with a battery connected (now every 60s) [#1726](https://github.com/particle-iot/device-os/pull/1726)
- [photon/p1] Fixes 802.11n-only mode regression in 0.7.0 ~ 1.1.0-rc.1 [#1755](https://github.com/particle-iot/device-os/pull/1755)
- [gen 3] Updates embedded bootloader, fixes hardfault after hard reset when sleeping [#1756](https://github.com/particle-iot/device-os/pull/1756)

### INTERNAL

- Update release.sh parameter handling [#1690](https://github.com/particle-iot/device-os/pull/1690)
- Adds missing Device OS release tests [#1698](https://github.com/particle-iot/device-os/pull/1698)
- [gen 3] Fixes TEST=wiring/no_fixture [#1694](https://github.com/particle-iot/device-os/pull/1694)
- [gen 3] Add Gen 3 platforms to Device OS build scripts [#1714](https://github.com/particle-iot/device-os/pull/1714)
- [docs] Fix `brew install gcc-arm-none-eabi-53` formula [#1708](https://github.com/particle-iot/device-os/pull/1708)
- [docs] Fixes recent merge issues with `system-versions.md` [#1715](https://github.com/particle-iot/device-os/pull/1715)
- [ci] Build time optimizations [#1712](https://github.com/particle-iot/device-os/pull/1712)
- [ci] disables shallow submodule checkouts [#1735](https://github.com/particle-iot/device-os/pull/1735)
- [docs] for the check and scope guard macros [#1734](https://github.com/particle-iot/device-os/pull/1734)
- [hal] Correct ADC channel number for SoM [#1739](https://github.com/particle-iot/device-os/pull/1739)
- [photon/p1] crypto: re-enables MD5 for TLS (WPA Enterprise) [#1743](https://github.com/particle-iot/device-os/pull/1743)
- [gen 3] Fix/wiring tests [#1719](https://github.com/particle-iot/device-os/pull/1719)
- Remove the message "External flash is not supported" from Gen 3 builds [#1751](https://github.com/particle-iot/device-os/pull/1751)
- Do not fail the build if PARTICLE_DEVELOP is not defined [#1750](https://github.com/particle-iot/device-os/pull/1750)
- [gen 3] Fixes a build system issue that caused object files to be created outside build directory [#1754](https://github.com/particle-iot/device-os/pull/1754)
- [gen 3] Rename SoM platform names `[ch32184]` [#1774](https://github.com/particle-iot/device-os/pull/1774)

## 1.1.0-rc.2

### BUGFIXES

- [photon/p1] Fixes 802.11n-only mode regression in 0.7.0 ~ 1.1.0-rc.1 [#1755](https://github.com/particle-iot/device-os/pull/1755)
- [gen 3] Updates embedded bootloader, fixes hardfault after hard reset when sleeping [#1756](https://github.com/particle-iot/device-os/pull/1756)

### INTERNAL

- Remove the message "External flash is not supported" from Gen 3 builds [#1751](https://github.com/particle-iot/device-os/pull/1751)
- Do not fail the build if PARTICLE_DEVELOP is not defined [#1750](https://github.com/particle-iot/device-os/pull/1750)
- [gen 3] Fixes a build system issue that caused object files to be created outside build directory [#1754](https://github.com/particle-iot/device-os/pull/1754)

## 1.1.0-rc.1

### FEATURES

- [gen 3] Argon, Boron, Xenon platform Device OS `mesh_develop` merged into `develop` [#1700](https://github.com/particle-iot/device-os/pull/1700)
- [gen 3] Adds A SoM, B SoM and X SoM platforms (compile with PLATFORM=asom, PLATFORM=bsom, PLATFORM=xsom) to Device OS [#1662](https://github.com/particle-iot/device-os/pull/1662)
- [som] Runtime power management IC detection [#1733](https://github.com/particle-iot/device-os/pull/1733)

### ENHANCEMENTS

- [photon/p1/electron] mbedTLS updated from v2.4.2 to v2.9.0 [#1700](https://github.com/particle-iot/device-os/pull/1700)
- [electron/LTE] FreeRTOS updated from v8.2.2 to v10.0.1 [#1700](https://github.com/particle-iot/device-os/pull/1700)
- [gen 2] Binary size optimizations [#1720](https://github.com/particle-iot/device-os/pull/1720)
- Updates Tinker for all platforms [#1717](https://github.com/particle-iot/device-os/pull/1717)
- [gen 3] Adds button and RGB LED mirroring support [#1590](https://github.com/particle-iot/device-os/pull/1590)
- [bsom] Disables system power management [#1722](https://github.com/particle-iot/device-os/pull/1722)
- [boron/LTE] Enable Cat M1-only mode and disable eDRX completely [#1723](https://github.com/particle-iot/device-os/pull/1723)
- [gen 3] QSPI flash is put into sleep mode and is deinitialized when entering STANDBY or STOP sleep mode [1725](https://github.com/particle-iot/device-os/pull/1725)
- [gen 3] Parameter check for SPI slave mode with HAL_SPI_INTERFACE1 [#1731](https://github.com/particle-iot/device-os/pull/1731)

### BUGFIXES

- [gen 3] [hal] Fixes USBSerial SOS issue when removing USB cable from battery powered device [#1707](https://github.com/particle-iot/device-os/pull/1707)
- [gen 3] Fixes A5 staying high when using Ethernet feather wing [#1696](https://github.com/particle-iot/device-os/pull/1696)
- [core] Disable system logs for Core to reduce flash space needed to build tests [#1713](https://github.com/particle-iot/device-os/pull/1713)
- [wiring] Fixed a potential (but unlikely due to bounds checking) buffer overflow in time formatting function [#1712](https://github.com/particle-iot/device-os/pull/1712)
- [electron] [G350] fixes Cellular.RSSI() issues due to unknown RAT [#1721](https://github.com/particle-iot/device-os/pull/1721)
- [gen 3] Fixes a deadlock in `system_power_manager` and `i2c_hal` when exiting the sleep mode  [1725](https://github.com/particle-iot/device-os/pull/1725)
- [gen 3] Fixes issues in USB and WCID descriptors preventing Control Interface from working correctly on Windows platforms [#1736](https://github.com/particle-iot/device-os/pull/1736)
- [bootloader] SysTick needs to be disabled in Reset_System() on Gen 2 platforms [#1741](https://github.com/particle-iot/device-os/pull/1741)
- [boron] Workaround for SARA R4 ppp session getting broken and system power manager fix [#1726](https://github.com/particle-iot/device-os/pull/1726)
- Fixes system power manager re-enabling charging every 1s with a battery connected (now every 60s) [#1726](https://github.com/particle-iot/device-os/pull/1726)

### INTERNAL

- Update release.sh parameter handling [#1690](https://github.com/particle-iot/device-os/pull/1690)
- Adds missing Device OS release tests [#1698](https://github.com/particle-iot/device-os/pull/1698)
- [gen 3] Fixes TEST=wiring/no_fixture [#1694](https://github.com/particle-iot/device-os/pull/1694)
- [gen 3] Add Gen 3 platforms to Device OS build scripts [#1714](https://github.com/particle-iot/device-os/pull/1714)
- [docs] Fix `brew install gcc-arm-none-eabi-53` formula [#1708](https://github.com/particle-iot/device-os/pull/1708)
- [docs] Fixes recent merge issues with `system-versions.md` [#1715](https://github.com/particle-iot/device-os/pull/1715)
- [ci] Build time optimizations [#1712](https://github.com/particle-iot/device-os/pull/1712)
- [ci] disables shallow submodule checkouts [#1735](https://github.com/particle-iot/device-os/pull/1735)
- [docs] for the check and scope guard macros [#1734](https://github.com/particle-iot/device-os/pull/1734)
- [hal] Correct ADC channel number for SoM [#1739](https://github.com/particle-iot/device-os/pull/1739)
- [photon/p1] crypto: re-enables MD5 for TLS (WPA Enterprise) [#1743](https://github.com/particle-iot/device-os/pull/1743)
- [gen 3] Fix/wiring tests [#1719](https://github.com/particle-iot/device-os/pull/1719)

## 1.0.1

### BUGFIXES

- [LTE/Electron] Fixes software Timer()'s halting after millis() overflows (every 49.7 days) [#1688](https://github.com/particle-iot/device-os/pull/1688)
- [LTE/Electron] bug fixes and enhancements (see PR ->) [#1689](https://github.com/particle-iot/device-os/pull/1689)

### INTERNAL

- Fix Travis badge [#1670](https://github.com/particle-iot/device-os/pull/1670)
- Mojave doesn't ship with `wget` [#1674](https://github.com/particle-iot/device-os/pull/1674)
- Bypass git dependency in build [#1664](https://github.com/particle-iot/device-os/pull/1664)
- Refactor release scripts [#1687](https://github.com/particle-iot/device-os/pull/1687)

## 1.0.1-rc.1

### BUGFIXES

- [LTE/Electron] Fixes software Timer()'s halting after millis() overflows (every 49.7 days) [#1688](https://github.com/particle-iot/device-os/pull/1688)
- [LTE/Electron] bug fixes and enhancements (see PR ->) [#1689](https://github.com/particle-iot/device-os/pull/1689)

### INTERNAL

- Fix Travis badge [#1670](https://github.com/particle-iot/device-os/pull/1670)
- Mojave doesn't ship with `wget` [#1674](https://github.com/particle-iot/device-os/pull/1674)
- Bypass git dependency in build [#1664](https://github.com/particle-iot/device-os/pull/1664)
- Refactor release scripts [#1687](https://github.com/particle-iot/device-os/pull/1687)

## 1.0.0

### BREAKING CHANGES

- Beginning with 1.0.0 release, Particle.publish() and Particle.subscribe() methods will require event scope to be specified explicitly. This means using `PRIVATE` or `PUBLIC` for `Particle.publish()` and `MY_DEVICES` or `ALL_DEVICES` for `Particle.subscribe()`.  Please update your apps to include the event scope to avoid compilation errors in firmware `>0.7.0`. Deprecation warnings for this change began with `0.7.0-rc.3` [#1365](https://github.com/spark/firmware/pull/1365)
- [Core/Photon/P1] `WiFi.RSSI()` must be cast to `int8_t` when used inline with Serial.print() to produce correct results.  E.g. `Serial.printlnf("%d", (int8_t) WiFi.RSSI() );` Electron is not affected. [#1423](https://github.com/particle-iot/firmware/pull/1423)

### FEATURES

- Diagnostics service [#1390](https://github.com/spark/firmware/pull/1390)
- Network and Cloud diagnostics [#1424](https://github.com/spark/firmware/pull/1424)
- Diagnostics for unacked messages and rate limited events [#1391](https://github.com/spark/firmware/pull/1391)
- System uptime diagnoatics [#1393](https://github.com/spark/firmware/pull/1393)
- Network Signal Quality/Strength rework and diagnostics [#1423](https://github.com/spark/firmware/pull/1423)
- RAM usage diagnostic sources data [#1411](https://github.com/spark/firmware/pull/1411)
- Battery charge diagnostics [#1395](https://github.com/spark/firmware/pull/1395)
- Battery State diagnostics [#1398](https://github.com/spark/firmware/pull/1398)
- [Electron] Reworked power management [#1412](https://github.com/spark/firmware/pull/1412)
- Low-latency interrupt handlers [#1394](https://github.com/spark/firmware/pull/1394)
- [Electron] adds UPSV handling to cellular_hal [#1480](https://github.com/particle-iot/firmware/pull/1480)
- [Photon/P1] TCPClient: non-blocking, blocking, blocking with timeout writes support [#1485](https://github.com/particle-iot/firmware/pull/1485)
- Network and cloud diagnostics [#1424](https://github.com/particle-iot/firmware/pull/1424)
- Out of heap system event and heap fragmentation detection [#1452](https://github.com/particle-iot/firmware/pull/1452)
- USB request handlers [#1444](https://github.com/particle-iot/firmware/pull/1444)

### ENHANCEMENTS

- [Photon/P1] Moves Wi-Fi tester into application module [#1378](https://github.com/spark/firmware/pull/1378)
- [Photon/P1] Wi-FI firmware compression [#1421](https://github.com/spark/firmware/pull/1421)
- Only remake $(TARGET_BASE).elf el al. if necessary [#1223](https://github.com/particle-iot/firmware/pull/1223)
- Use 'using std::\*\*' instead of define \* std::\* [#1258](https://github.com/particle-iot/firmware/pull/1258)
- Added docs on local build setup [#1374](https://github.com/particle-iot/firmware/pull/1374)
- Firmware update and access to internal flash via USB requests [#1456](https://github.com/particle-iot/firmware/pull/1456)
- Generalize FuelGauge to also use alternative I2C interfaces. [#1443](https://github.com/particle-iot/firmware/pull/1443)
- [Photon/P1] WiFi.dnsServerIP()/WiFi.dhcpServerIP() support [#1386](https://github.com/particle-iot/firmware/pull/1386)
- [Photon/P1] Increase maximum supported number of simultaneously active TCP connections [#1350](https://github.com/particle-iot/firmware/pull/1350)
- Disable WKP pin waking device up from `SLEEP_MODE_DEEP` [#1409](https://github.com/particle-iot/firmware/pull/1409)
- System.sleep(): support for multiple wake up pins [#1405](https://github.com/particle-iot/firmware/pull/1405)
- System.sleep() wake up reason [#1410](https://github.com/particle-iot/firmware/pull/1410)
- Serialize access to the CRC peripheral (STM32F2xx) [#1465](https://github.com/particle-iot/firmware/pull/1465)
- [Photon/P1] Enables support for SHA384/SHA512 certificates for WPA Enterprise [#1501](https://github.com/particle-iot/firmware/pull/1501)
- [Photon/P1] A number of networking-related fixes v2 [#1500](https://github.com/particle-iot/firmware/pull/1500)
- [Electron/Photon/P1] Increase Device OS API argument lengths. More data in Functions, Variables, Publish, Subscribe... oh my! [#1537](https://github.com/particle-iot/firmware/pull/1537)
- [Electron] Adds support for SARA-R410 to the Cellular HAL [#1532](https://github.com/particle-iot/firmware/pull/1532)
- [Electron/Photon/P1] Do not check and lock bootloader sector write protection on every boot [ch17416] [#1578](https://github.com/particle-iot/firmware/pull/1578)
- [Photon/P1] Memory usage optimizations ([#1635](https://github.com/particle-iot/firmware/pull/1635))
- [Electron/Photon/P1] Cache persistent feature flags ([#1640](https://github.com/particle-iot/firmware/pull/1640))

### BUGFIXES

- [Electron] Error handling in the data usage API [#1435](https://github.com/spark/firmware/pull/1435)
- Cloud random seed not working [#1312](https://github.com/spark/firmware/issues/1312)
- Fixed shadowing of write(const unint_8_t`*`, sizte_t) in USBKeyboard [#1372](https://github.com/particle-iot/firmware/pull/1372)
- Fix usage of an incorrect prerequisite name in program-* targets [#1463](https://github.com/particle-iot/firmware/pull/1463)
- [Virtual] Fixes virtual device running with UDP protocol [#1462](https://github.com/particle-iot/firmware/pull/1462)
- [Core] Fixes I2C slave mode [#1309](https://github.com/particle-iot/firmware/pull/1309)
- [Electron] moves some newlib functions into part1 [#1471](https://github.com/particle-iot/firmware/pull/1471)
- [Electron] DCD fixes [#1454](https://github.com/particle-iot/firmware/pull/1454)
- [Electron] connect_cancel() fix [#1464](https://github.com/particle-iot/firmware/pull/1464)
- [Electron] Fix caching of the description CRCs in the backup RAM [#1413](https://github.com/particle-iot/firmware/pull/1413)
- [Electron] Guard cellular_command() with a global lock [#1415](https://github.com/particle-iot/firmware/pull/1415)
- [Electron] Fix heap bounds build for system part1 [#1478](https://github.com/particle-iot/firmware/pull/1478)
- [Photon/P1/Electron] Recursive logging freezes the application thread while the LogHandler is trying to acquire a lock on the resource [#1517](https://github.com/particle-iot/firmware/pull/1517)
- [Photon/Electron] WKP pin needs to be disabled as a wakeup source on boot to allow its normal operation [#1496](https://github.com/particle-iot/firmware/pull/1496)
- [Photon/P1] A number of networking-related fixes v2 [#1500](https://github.com/particle-iot/firmware/pull/1500)
- [Photon/P1] A number of networking-related fixes [#1492](https://github.com/particle-iot/firmware/pull/1492)
- [Electron] Fixes missing URCs for received data during TX or RX socket operations. This caused the modem not to be able to receive further data properly until it re-connected to the Cloud which it would do automatically but usually after a short or longer period of time. [#1530](https://github.com/particle-iot/firmware/pull/1530)
- [Electron] `Particle.keepAlive()` API was broken since v0.6.2-rc.2 firmware on Electron where the System would override an early set User ping interval.  This required a workaround of updating the keepAlive after the System made a connection to the Cloud.  See issue #1482 for workaround. [#1536](https://github.com/particle-iot/firmware/pull/1536)
- [Electron] Bug fixes for SARA-R410 LTE E Series [#1547](https://github.com/particle-iot/firmware/pull/1547)
- [Electron] Disables 30 second ping for Kore SIMs on SARA_R410 (default 23 minute ping re-applied)
- [Electron/LTE] Fast OTA Fixes [#1558](https://github.com/particle-iot/firmware/pull/1558)
- [Electron/LTE] eDRX & Power Saving mode disabled by default [#1567](https://github.com/particle-iot/firmware/pull/1567)
- [Electron/Photon/P1] Fixes recursive semaphore lock timeout [ch21928] [#1577](https://github.com/particle-iot/firmware/pull/1577)
- [Electron/LTE] adds 1 retry for UDP/TCP socket send in case of error [ch18789] [#1576](https://github.com/particle-iot/firmware/pull/1576)
- [Photon/P1] Invalidate sockets when turning WiFi off ([#1639](https://github.com/particle-iot/firmware/pull/1639))
- [Electron] Do not set the sticky skip hello after handshake ([#1624](https://github.com/particle-iot/firmware/pull/1624))
- [Electron] `PMIC::getInputCurrentLimit()` cannot report values higher than 900mA ([#1581](https://github.com/particle-iot/firmware/pull/1581))
- [Electron/LTE] AT+CNUM command causing registration failure on LTE devices ([#1627](https://github.com/particle-iot/firmware/pull/1627))
- [Electron/LTE] Power Manager Watchdog Timer Fix ([#1581](https://github.com/particle-iot/firmware/pull/1581))
- [Electron/Photon/P1] Wait for Wiring Thread to start ([#1528](https://github.com/particle-iot/firmware/pull/1528))
- [Electron/Photon/P1] Do not disable interrupts on every system loop iteration ([#1622](https://github.com/particle-iot/firmware/pull/1622))
- [Electron/Photon/P1] Fixes SOS in 0.8.0-rc.11 and also ensures button and OOM events are handled synchronously. Previously in multi-threaded applications the button handling may have been delayed to run within the application thread.  Now it is always handled immediately and should be noted that it is called from an ISR, so it is not advised to dynamically allocate memory in button event handlers. ([#1600](https://github.com/particle-iot/firmware/pull/1600)) ([#1650](https://github.com/particle-iot/firmware/pull/1650))
- [Electron/LTE] Fixes unique stale socket issue with LTE devices ([#1666](https://github.com/particle-iot/firmware/pull/1666))

### INTERNAL

- Minor refactoring of the USB protocol implementation [#1473](https://github.com/particle-iot/firmware/pull/1473)
- [Electron] Flash size optimizations [#1469](https://github.com/particle-iot/firmware/pull/1469)
- Documents low level USB request completion notifications [#1475](https://github.com/particle-iot/firmware/pull/1475)
- IS_CLAIMED request fixes [#1472](https://github.com/particle-iot/firmware/pull/1472)
- fixes the unit test build [#1474](https://github.com/particle-iot/firmware/pull/1474)
- Fixes some 0.8.0-rc.2 tests [#1476](https://github.com/particle-iot/firmware/pull/1476)
- [Electron] fixes sticker-rig issue with POWER_ON command [#1544](https://github.com/particle-iot/firmware/pull/1544)
- [Electron] Fixes monolithic build [#1543](https://github.com/particle-iot/firmware/pull/1543)

## 0.9.0

### BUGFIXES
- [Gen 3] Fixes system-dynalib incompatibility introduced in 0.9.0-rc.1, causing pre-0.9.0-rc.1 user applications that call certain system-dynalib functions to crash the device [#1692]
- [Gen 3] `WKP` pin is configured as pull-down with rising edge trigger when entering STANDBY sleep mode to keep feature parity with Gen 2 devices (#1691)
- [Boron] PPP thread stack size increased by 1K in order to resolve a very rare stack overflow (#1691)
- [Gen 3] Fixes a crash when attempting to send constant data residing in flash through Ethernet interface (#1691)
- [Gen 3] An attempt to unitialize an SPI interface no longer causes an assertion failure if the interface is not initialized (#1663)
- [Gen 3] Default SPI settings are now recognized correctly (#1663)
- [Gen 3] Fixed a possible race condition during the Timer's uninitialization (#1663)
- [Gen 3] `random()` is now properly seeded on application startup (#1663)
- [Boron] Fixes an issue with IMEI and ICCID not being reported in listening mode serial console with `v` command (#1681)
- [Gen 3] SPI MISO is no longer configured with a pull-down and user-provided CS pin is not reset to `INPUT` state when reconfiguring SPI peripheral (#1671)
- [Argon] Fixes a deadlock when initializing NCP client (#1661)
- [Gen 3] DFU mode no longer requires driver installation on Windows. Fixes incorrect WCID descriptors (#1653)
- [Gen 3] Adds missing Arduino-specific definitions (#1658)
- [Xenon] Makes `Serial2` available in user applications (#1660)
- [Argon] WiFi cipher types are now being correctly reported when scanning or retreiving stored credentials (#1659)

### ENHANCEMENTS
- [Gen 3] `micros()` resolution increased by mixing in `DWT->CYCCNT` (#1682)

### FEATURES
- [Gen 3] STOP sleep mode support (#1682)
- [Gen 3] STANDBY sleep mode support (#1667)
- [Gen 3] USB control requests (#1655)
- [Gen 3] Mesh network diagnostics (#1657)
- [Boron] `Cellular.command()` support (#1651)

### INTERNAL
- [Gen 3] Most of the `wiring/no_fixture` tests now successfully run on Xenon, Argon and Boron (#1663)
- Removed strong dependency on `git` (#1664)
- [Gen 3] OpenThread updated to 20190130 master with the fix for negative clock drift between HFCLK and LFCLK (#1684)
- Submodules now use absolute https URLs (#1699)
- Fixed an assertion failure (SOS 10) with Mesh.subscribe() and threading enabled (#1652)

## 0.8.0-rc.27

### BUGFIXES
- [Argon] Sucessful update of the NCP firmware no longer results in `SYSTEM_ERROR_INVALID_STATE` (#1645)
- [Argon] `m` command in listening mode correctly reports WiFi MAC address (#1638)

### ENHANCEMENTS
- [Gen 3] Added newlib `__assert_func()` implementation that logs the assertion failure and delegates to `AssertionFailure` panic handler (#1636)
- [Gen 3] OpenThread upgraded to 2018/12/17 master (#1643)
- [Gen 3] Added a workaround for RTC / TIMER negative drift issue in Nordic 802.15.4 radio driver (#1643)
- [Gen 3] Normalized (lowered) IRQ priorities to a safe 5-7 range (#1643)
- [Gen 3] `timer_hal` and `rtc_hal` migrated to use a single stable monotonic 64-bit microsecond counter provided by OpenThread platform-specific code using the RTC peripheral (#1643)
- [Gen 3] `HAL_disable_irq()` / `HAL_enable_irq()` implementation changed to use `__set_BASEPRI()` instead of `sd_nvic_critical_region_enter()` / `sd_nvic_critical_region_exit()` to avoid assertion failures in Nordic 802.15.4 radio driver
- [Gen 3] Persistent border router prefix (#1647)
- [Gen 3] Enables USB Serial by default (#1649)

## 0.8.0-rc.26

### BUGFIXES

- [Argon] Escape special characters in SSIDs and passwords (#1604)
- [Gen 3] Network system events are correctly generated (#1585)
- [Gen 3] Correct C++ contructor array alignment in system-part1 (#1594)
- [Gen 3] Fixed a conflict between DHCPv4-assigned and ND6-assigned DNS servers (#1596)
- [Argon / Boron] Fixed a race condition when restarting the GSM07.10 multiplexer causing a memory leak/corruption (#1608)
- [Gen 3] IPv4 `IPAddress` endianness issue fixed (#1610)
- [Boron] Fixed a crash when using `STARTUP()` macro to manage Cellular credentials (#1613)
- [Gen 3] Embedded user part update procedure fixed in for hybrid builds (#1617)
- [communication] Sticky `SKIP_SESSION_RESUME_HELLO` no longer set immediately after session resume (#1623)
- [Gen 3] OpenThread locking fixes (#1625)
- [Gen 3] NetworkManager initiail state initialized in `network_setup()`
- [Gen 3] IPv4 `IPAddress` endianness issue fixed (#1610)
- [Gen 3] Fixes an assertion failure in LwIP DHCP code when receiving an offer with > 2 DNS servers (#1618)
- [Argon / Xenon] `Wire1` enabled (#1633)

### ENHANCEMENTS

- [Boron] 3G Borons no longer incur 10 second power-on delay when cold booting (#1584)
- [Gen 3] Build time significantly improved (#1587)
- [Gen 3] Hardware-accelerated SHA-1 (#1593)
- [Gen 3] Newlib 3.0 compatibility (#1599)
- [Argon / Boron] AT parser immediately interrupted when GSM07.10 multiplexer exits asynchronously (e.g. terminated by the peer or due to keepalive timeout) (#1608)
- [Gen 3] NAT64 initial base source port randomized on boot (#1609)
- [Gen 3] LwIP optimizations (#1610)
- [Gen 3] DHCP hostname option enabled (defaults to DeviceID) (#1595)
- [Argon] WiFi passwords are not included in the logging output (#1619)
- [Gen 3] Power failure comparator always configured with 2.8V threshold (#1621)
- [Gen 3] Default mesh transmit power setting changed from 0dBm to 8dBm (#1629)
- [Gen 3] BLE MTU and data length changed to default minimum values, while still allowing upgrade by the peer up to the maximums available on nRF52840 (#1634)

### FEATURES
- [Gen 3] SPI slave mode (#1588)
- [Gen 3] I2C slave mode (#1591)
- [Gen 3] Servo HAL (#1589)
- [Gen 3] Implement a control request to retrieve the module info in the protobuf format (#1614)

### INTERNAL

- [Gen 3] Run unit tests as part of a CI build (#1604).

## 0.8.0-rc.25

### FEATURES

- [Argon] Enables serial setup console `WiFiSetupConsole` in listening mode to manage WiFi credentials (#268)

### BUGFIXES

- [system] Fix memory usage diagnostics (#262)
- [openthread] Work around network name issues (#267)
- [ble] Avoid disabling interrupts when processing control requests (#264)
- [system] Power manager should not immediately go into `NOT_CHARGING` state from `DISCONNECTED` before `DEFAULT_WATCHDOG_TIMEOUT` passes (#263)
- [system] Battery state of charge should not be reported in `DISCONNECTED` state (#263)
- [ifapi] DHCPv4 client shouldn't start on ppp interfaces through `if_set_xflags()` (#263)
- [Boron] ppp (cellular) netif should not be default (#263)
- [Mesh] Fix memory usage diagnostics in modular builds (#262)

### ENHANCEMENTS

- [hal] Define `retained` and `retained_system` macros (#265)
- [system] Use ephemeral ports when connecting to the cloud over IPv4 (#269)
- [system] Re-request permission to become Border Router from the cloud every 5 minutes if previously denied using a separate timer (#266)
- [openthread] When syncing LwIP -> OT multicast subscriptions, immediately join the group on LwIP side as well, if not joined already (#263)

## 0.8.0-rc.24

### BUGFIXES

- [Mesh] Retry system commands on cloud connection errors (#261)

## 0.8.0-rc.23

### BREAKING CHANGES

- [Mesh] Added versioning to mesh pub/sub protocol. Makes the format incompatible with previous releases (#250)

### FEATURES

- [Boron] PMIC and FuelGauge wiring APIs enabled (#257)
- [Boron] Enabled system power manager. (LTE) Borons should now work correctly without the battery attached (#257)
- [Argon, Boron] Ongoing connection attempt can be cancelled from a higher priority context (#258)
- [Mesh] Require the cloud to confirm the BR functionality

### BUGFIXES

- [Mesh] Ethernet wiring object can now be correctly used (#259)
- [Mesh] Increased `MEMP_NUM_NETBUF` for all the platforms to allow to queue up more packet buffers
- [Mesh] Hybrid module reports itself as modular instead of monolithic in system module info (#255)
- [Mesh] Multicast subscriptions created on LwIP were getting lost when Thread interface was going down (#250)
- [system] Claim code shouldn't be published if it's not initialized in DCT
- [Mesh] hal: D7 and RGB LED pins should be in the same PWM group

## 0.8.0-rc.22

### BUGFIXES

- [Argon, Boron] AT parser: Ignore response lines that don't contain an URC when waiting for a command echo
- [Mesh] Use an unused backup register for the `STARTUP_LISTEN_MODE` flag
- [Boron] Fixed SARA U201/R410 power on/off and reset procedures.
- [Mesh] Fixed backup and stack sections overlap in linker files
- [Boron] Added missing `UBVINT` pin definition

### FEATURES

- [Mesh] `HAL_Pin_Configure()` implemented allowing to configure the pin and set it to a certain state without a glitch

## 0.8.0-rc.21

## BUGFIXES

- [Argon] Shorten describe message so it fits when sent to the cloud [#252]
- [Boron] Remove NCP module from describe since it is not updatable [#252]

## 0.8.0-rc.20

### FEATURES

- [Mesh] `pinResetFast()` / `pinSetFast()` / `pinReadFast()` implementation (#244)
- [Mesh] Clear Mesh credentials if Network Joined / Updated request is rejected cloudside with 4xx error code
- [communication] Added `FORCE_PING` protocol command to proactively ping the cloud
- [Mesh] Ping the cloud whenever the network interface state / configuration change
- [Mesh] Send the border router CoAP message to the cloud when the device becomes a border router (#248)

### BUGFIXES

- [Boron] Increased LTE Boron USART polling rate
- [Boron] Increased maximum PPP LCP echo failures to 10
- [Boron] Increased maximum GSM07.10 missed keepalives to 5 on LTE Boron
- [Mesh] NetworkManager: fixes credentials removal and interface state syncup in connected state
- [Mesh] Removes extra comma from JSON module info in hybrid builds (#246)
- [Argon, Boron] Fix echo handling in the AT command parser
- [communication] When resuming a session without sending HELLO message, an error from `ping()` needs to be propagated
- [Mesh] Added a proposed workaround to radio driver from https://devzone.nordicsemi.com/f/nordic-q-a/38460/thread-dynamic-multiprotocol---assertion-at-radioreceive

### ENHANCEMENTS

- [Argon] Changes expected NCP firmware module function from monolithic (`0x03`) to NCP monolithic (`0x07`), adds NCP module info to system module info (#245)
- [Mesh] Move system flags to backup RAM (#216)
- [Mesh] Implement `System.dfu()` and `System.enterSafeMode()` (#209)
- [Mesh] Implement querying of the last reset info (#209)
- [Mesh] Ignore ALOC addresses when synchronizing IP address information between OpenThread and LwIP
- [Mesh] Enable / disable Border Router functionality on system thread instead of LwIP thread
- [Mesh] `otPlatAssertFail()` implemented
- [Boron] Reset the modem if it can't register in the network for 5 minutes
- [Mesh] Use `select()` instead of blocking `recvfrom()` in the DNS64 service
- [system] Disable interrupts in `ISRTaskQueue::process()` only if there is at least on entry in the queue


## 0.8.0-rc.19

### BUGFIXES

- [Mesh] Fixes a bug introduced in rc.18 causing Mesh devices to be stuck in fast blinking green (link-local only communication) despite having a border router within the network.
- [Mesh] `__errno()` is now exported from system-part1 in rt dynalib
- [Mesh] Fixes a bug in IPv4 mapped IPv6 address conversion to IPAddress in TCPClient/TCPServer/UDP
- [Mesh] Correct Mesh backup server address
- [Mesh] Mesh pubsub thread-safety
- [Mesh] Use network ID instead of XPAN ID to identify networks

### FEATURES

- [Mesh] Mesh.localIP() introduced
- [Wiring] UDP: blocking reads
- [Mesh] Full factory reset
- [Mesh] Control requests to enable/disable Ethernet shield detection

## 0.8.0-rc.18

### FEATURES

- [Mesh] Wiring API for networking

### BUGFIXES

- [Mesh] Various bugfixes and stability improvements

## 0.8.0-rc.17

### FEATURES

- [Boron] Initial support for 3G and LTE networking

## 0.8.0-rc.16

### FEATURES

- [Argon] Initial support for WiFi networking

## 0.8.0-rc.15

### FEATURES

- [Mesh] Modular firmware support with factory reset
- [Mesh] I2C Master driver support
- [Mesh] PWM Driver
- [Mesh] Tone Driver
- [Mesh] USB CDC Driver
- [Mesh] USART DMA Driver
- [Mesh] RTC Driver
- [Mesh] FastPin implementation
- [Mesh] Reset reason
- [Mesh] UDP in wiring with multicast support
- [Mesh] Mesh-local publish/subscribe
- [Mesh] EEPROM emulation
- [Mesh] Hybrid firmware for mono->modular upgrade w/ tinker app embedded.

### ENHANCEMENTS

- [Mesh] Timeouts for joiner and comissioner
- [Mesh] Multiple attempts to join network
- [Mesh] Control requests for managing the cloud connection

### BUGFIXES

- [Mesh] I2C support for sending 0-byte transfer
- [Mesh] Stop comissioner role synchronously
- [Mesh] Increase the minimum BLE interval to 30ms

### INTERNAL CHANGES

- Bootloader included in Device OS

## 0.8.0-rc.14

### BUGFIXES

- [Electron/LTE] Fixes unique stale socket issue with LTE devices ([#1666](https://github.com/particle-iot/firmware/pull/1666))

## 0.8.0-rc.12

### ENHANCEMENTS

- [Electron/Photon/P1] Cache persistent feature flags ([#1640](https://github.com/particle-iot/firmware/pull/1640))
- [Photon/P1] Memory usage optimizations ([#1635](https://github.com/particle-iot/firmware/pull/1635))

### BUGFIXES

- [Electron/Photon/P1] Fixes SOS in 0.8.0-rc.11 and also ensures button and OOM events are handled synchronously. Previously in multi-threaded applications the button handling may have been delayed to run within the application thread.  Now it is always handled immediately and should be noted that it is called from an ISR, so it is not advised to dynamically allocate memory in button event handlers. ([#1600](https://github.com/particle-iot/firmware/pull/1600)) ([#1650](https://github.com/particle-iot/firmware/pull/1650))
- [Electron/Photon/P1] Do not disable interrupts on every system loop iteration ([#1622](https://github.com/particle-iot/firmware/pull/1622))
- [Electron/Photon/P1] Wait for Wiring Thread to start ([#1528](https://github.com/particle-iot/firmware/pull/1528))
- [Electron/LTE] Power Manager Watchdog Timer Fix ([#1581](https://github.com/particle-iot/firmware/pull/1581))
- [Electron/LTE] AT+CNUM command causing registration failure on LTE devices ([#1627](https://github.com/particle-iot/firmware/pull/1627))
- [Electron] `PMIC::getInputCurrentLimit()` cannot report values higher than 900mA ([#1581](https://github.com/particle-iot/firmware/pull/1581))
- [Electron] Do not set the sticky skip hello after handshake ([#1624](https://github.com/particle-iot/firmware/pull/1624))
- [Photon/P1] Invalidate sockets when turning WiFi off ([#1639](https://github.com/particle-iot/firmware/pull/1639))

## 0.8.0-rc.11

### ENHANCEMENTS

- [Electron/Photon/P1] Do not check and lock bootloader sector write protection on every boot [ch17416] [#1578](https://github.com/particle-iot/firmware/pull/1578)

### BUGFIXES

- [Electron/LTE] adds 1 retry for UDP/TCP socket send in case of error [ch18789] [#1576](https://github.com/particle-iot/firmware/pull/1576)
- [Electron/Photon/P1] Fixes recursive semaphore lock timeout [ch21928] [#1577](https://github.com/particle-iot/firmware/pull/1577)

## 0.8.0-rc.10

### BUGFIXES

- [Electron/LTE] eDRX & Power Saving mode disabled by default [#1567](https://github.com/particle-iot/firmware/pull/1567)

## 0.8.0-rc.9

### BUGFIXES

- [Electron/LTE] Fast OTA Fixes [#1558](https://github.com/particle-iot/firmware/pull/1558)

## 0.8.0-rc.8

**Note:** This is primarily a MFG. release for SARA-R410 LTE modules. The changes do touch code used on other Electron based platforms, but no other features or fixes are relevant for U260, U270, U201, or G350 modems.  This code has been tested on-device for all mentioned modem types with passing results.  Please let us know if you find any issues.

### BUGFIXES

- [Electron] Disables 30 second ping for Kore SIMs on SARA_R410 (default 23 minute ping re-applied)

## 0.8.0-rc.7

**Note:** This is primarily a MFG. release for SARA-R410 LTE modules. The changes do touch code used on other Electron based platforms, but no other features or fixes are relevant for U260, U270, U201, or G350 modems.  This code has been tested on-device for all mentioned modem types with passing results.  Please let us know if you find any issues.

### BUGFIXES

- [Electron] Bug fixes for SARA-R410 LTE E Series [#1547](https://github.com/particle-iot/firmware/pull/1547)

## 0.8.0-rc.6

**Note:** This is primarily a MFG. release for SARA-R410 LTE modules. The changes do touch code used on other Electron based platforms, but no other features or fixes are relevant for U260, U270, U201, or G350 modems.  This code has been tested on-device for all mentioned modem types with passing results.  Please let us know if you find any issues.

### INTERNAL

- [Electron] Fixes monolithic build [#1543](https://github.com/particle-iot/firmware/pull/1543)
- [Electron] fixes sticker-rig issue with POWER_ON command [#1544](https://github.com/particle-iot/firmware/pull/1544)

## 0.8.0-rc.5

**Note:** This is primarily a MFG. release for SARA-R410 LTE modules. The changes do touch code used on other Electron based platforms, but no other features or fixes are relevant for U260, U270, U201, or G350 modems.  This code has been tested on-device for all mentioned modem types with passing results.  Please let us know if you find any issues.

### ENHANCEMENTS

- [Electron] Adds support for SARA-R410 to the Cellular HAL [#1532](https://github.com/particle-iot/firmware/pull/1532)

## 0.8.0-rc.4

### ENHANCEMENTS

- [Electron/Photon/P1] Increase Device OS API argument lengths. More data in Functions, Variables, Publish, Subscribe... oh my! [#1537](https://github.com/particle-iot/firmware/pull/1537)

### BUGFIXES

- [Electron] `Particle.keepAlive()` API was broken since v0.6.2-rc.2 firmware on Electron where the System would override an early set User ping interval.  This required a workaround of updating the keepAlive after the System made a connection to the Cloud.  See issue #1482 for workaround. [#1536](https://github.com/particle-iot/firmware/pull/1536)
- [Electron] Fixes missing URCs for received data during TX or RX socket operations. This caused the modem not to be able to receive further data properly until it re-connected to the Cloud which it would do automatically but usually after a short or longer period of time. [#1530](https://github.com/particle-iot/firmware/pull/1530)

## 0.8.0-rc.3

### ENHANCEMENTS

- [Photon/P1] A number of networking-related fixes v2 [#1500](https://github.com/particle-iot/firmware/pull/1500)
- [Photon/P1] Enables support for SHA384/SHA512 certificates for WPA Enterprise [#1501](https://github.com/particle-iot/firmware/pull/1501)

### BUGFIXES

- [Photon/P1] A number of networking-related fixes [#1492](https://github.com/particle-iot/firmware/pull/1492)
- [Photon/P1] A number of networking-related fixes v2 [#1500](https://github.com/particle-iot/firmware/pull/1500)
- [Photon/Electron] WKP pin needs to be disabled as a wakeup source on boot to allow its normal operation [#1496](https://github.com/particle-iot/firmware/pull/1496)
- [Photon/P1/Electron] Recursive logging freezes the application thread while the LogHandler is trying to acquire a lock on the resource [#1517](https://github.com/particle-iot/firmware/pull/1517)

## 0.8.0-rc.2

### FEATURES

- USB request handlers [#1444](https://github.com/particle-iot/firmware/pull/1444)
- Out of heap system event and heap fragmentation detection [#1452](https://github.com/particle-iot/firmware/pull/1452)
- Network and cloud diagnostics [#1424](https://github.com/particle-iot/firmware/pull/1424)
- [Photon/P1] TCPClient: non-blocking, blocking, blocking with timeout writes support [#1485](https://github.com/particle-iot/firmware/pull/1485)
- [Electron] adds UPSV handling to cellular_hal [#1480](https://github.com/particle-iot/firmware/pull/1480)

### ENHANCEMENTS

- Serialize access to the CRC peripheral (STM32F2xx) [#1465](https://github.com/particle-iot/firmware/pull/1465)
- System.sleep() wake up reason [#1410](https://github.com/particle-iot/firmware/pull/1410)
- System.sleep(): support for multiple wake up pins [#1405](https://github.com/particle-iot/firmware/pull/1405)
- Disable WKP pin waking device up from `SLEEP_MODE_DEEP` [#1409](https://github.com/particle-iot/firmware/pull/1409)
- [Photon/P1] Increase maximum supported number of simultaneously active TCP connections [#1350](https://github.com/particle-iot/firmware/pull/1350)
- [Photon/P1] WiFi.dnsServerIP()/WiFi.dhcpServerIP() support [#1386](https://github.com/particle-iot/firmware/pull/1386)
- Generalize FuelGauge to also use alternative I2C interfaces. [#1443](https://github.com/particle-iot/firmware/pull/1443)
- Firmware update and access to internal flash via USB requests [#1456](https://github.com/particle-iot/firmware/pull/1456)
- Added docs on local build setup [#1374](https://github.com/particle-iot/firmware/pull/1374)
- Use 'using std::**' instead of define * std::* [#1258](https://github.com/particle-iot/firmware/pull/1258)
- Only remake $(TARGET_BASE).elf el al. if necessary [#1223](https://github.com/particle-iot/firmware/pull/1223)

### BUGFIXES

- [Electron] Fix heap bounds build for system part1 [#1478](https://github.com/particle-iot/firmware/pull/1478)
- [Electron] Guard cellular_command() with a global lock [#1415](https://github.com/particle-iot/firmware/pull/1415)
- [Electron] Fix caching of the description CRCs in the backup RAM [#1413](https://github.com/particle-iot/firmware/pull/1413)
- [Electron] connect_cancel() fix [#1464](https://github.com/particle-iot/firmware/pull/1464)
- [Electron] DCD fixes [#1454](https://github.com/particle-iot/firmware/pull/1454)
- [Electron] moves some newlib functions into part1 [#1471](https://github.com/particle-iot/firmware/pull/1471)
- [Core] Fixes I2C slave mode [#1309](https://github.com/particle-iot/firmware/pull/1309)
- [Virtual] Fixes virtual device running with UDP protocol [#1462](https://github.com/particle-iot/firmware/pull/1462)
- Fix usage of an incorrect prerequisite name in program-* targets [#1463](https://github.com/particle-iot/firmware/pull/1463)
- Fixed shadowing of write(const unint_8_t`*`, sizte_t) in USBKeyboard [#1372](https://github.com/particle-iot/firmware/pull/1372)

### INTERNAL

- Fixes some 0.8.0-rc.2 tests [#1476](https://github.com/particle-iot/firmware/pull/1476)
- fixes the unit test build [#1474](https://github.com/particle-iot/firmware/pull/1474)
- IS_CLAIMED request fixes [#1472](https://github.com/particle-iot/firmware/pull/1472)
- Documents low level USB request completion notifications [#1475](https://github.com/particle-iot/firmware/pull/1475)
- [Electron] Flash size optimizations [#1469](https://github.com/particle-iot/firmware/pull/1469)
- Minor refactoring of the USB protocol implementation [#1473](https://github.com/particle-iot/firmware/pull/1473)

## 0.8.0-rc.1

## FEATURES

- Low-latency interrupt handlers [#1394](https://github.com/spark/firmware/pull/1394)
- [Electron] Reworked power management [#1412](https://github.com/spark/firmware/pull/1412)
- Battery State diagnostics [#1398](https://github.com/spark/firmware/pull/1398)
- Battery charge diagnostics [#1395](https://github.com/spark/firmware/pull/1395)
- RAM usage diagnostic sources data [#1411](https://github.com/spark/firmware/pull/1411)
- Network Signal Quality/Strength rework and diagnostics [#1423](https://github.com/spark/firmware/pull/1423)
- System uptime diagnoatics [#1393](https://github.com/spark/firmware/pull/1393)
- Diagnostics for unacked messages and rate limited events [#1391](https://github.com/spark/firmware/pull/1391)
- Network and Cloud diagnostics [#1424](https://github.com/spark/firmware/pull/1424)
- Diagnostics service [#1390](https://github.com/spark/firmware/pull/1390)

## ENHANCEMENTS

- [Photon/P1] Wi-FI firmware compression [#1421](https://github.com/spark/firmware/pull/1421)
- [Photon/P1] Moves Wi-Fi tester into application module [#1378](https://github.com/spark/firmware/pull/1378)

## BUGFIXES

- Cloud random seed not working [#1312](https://github.com/spark/firmware/issues/1312)
- [Electron] Error handling in the data usage API [#1435](https://github.com/spark/firmware/pull/1435)

## 0.7.0 (see additional changelog 0.7.0-rc.1 ~ 0.7.0-rc.7)

### BUGFIX

- [Photon/Electron] WKP pin needs to be disabled as a wakeup source on boot to allow its normal operation [#1496](https://github.com/particle-iot/firmware/pull/1496)

## 0.7.0-rc.7

### BUGFIX

- [Photon] Regression with SoftAP and URL-encoded form query [#1432](https://github.com/spark/firmware/issues/1432)
- Particle.connect() hard blocking since 0.6.1-rc.1 [#1399](https://github.com/spark/firmware/issues/1399)
- [Electron] Cellular resolve does not return 0 / false when it receives bad DNS resolution related to bad cell service [#1304](https://github.com/spark/firmware/issues/1304)
- [Core] Use the device ID as the USB serial number [#1367](https://github.com/spark/firmware/issues/1367)
- [Electron] Fix heap bounds for system part 1 [#1478](https://github.com/particle-iot/firmware/pull/1478)
- [Electron] connect_cancel() fix [#1464](https://github.com/particle-iot/firmware/pull/1464)
- Fixed shadowing of `write(const unint_8_t*, sizte_t)` in USBKeyboard [#1372](https://github.com/particle-iot/firmware/pull/1372)

## 0.7.0-rc.6

### BUGFIX

- [Electron] Add dependency in system-part-1 on 0.6.4 system-part-3 to prevent upgrades from 0.6.3 or earlier to avoid incompatibilties
with these releases.

## 0.7.0-rc.5

### BUGFIX

 - The device ID is output in lowercase in DFU mode. [#1432](https://github.com/spark/firmware/issues/1432)
 - increase the DTLS buffer from 768 to 800 bytes, so that the system describe message is sent.
 - remove rigid dependency check in bootloader that was causing DCT functions to not load in 0.8.0-rc.1 [#1436](https://github.com/spark/firmware/pull/1436)

## 0.7.0-rc.4

### ENHANCEMENTS

 - USART Half-duplex enhancements [#1308](https://github.com/spark/firmware/pull/1380)

### BUGFIX

 - KRACK WPA2 security bugfix [#1420](https://github.com/spark/firmware/pull/1420)
 - Monolithic build linker error [#1370](https://github.com/spark/firmware/pull/1370)
 - 4-digit serial numbers had additional characters [#1380](https://github.com/spark/firmware/pull/1380)


## 0.7.0-rc.3

### DEPRECATED API

[`[PR #1365]`](https://github.com/spark/firmware/pull/1365) Beginning with 0.8.0 release, `Particle.publish()` and `Particle.subscribe()` methods will require event scope to be specified explicitly. Please update your apps now to include the event scope to avoid compilation errors in >=0.8.0.

### BUGFIX

[`[PR #1362]`](https://github.com/spark/firmware/pull/1362) [`[Fixes #1360]`](https://github.com/spark/firmware/issues/1360) Fixed SoftAP HTTP usage hard faulting in 0.7.0-rc.1 and 0.7.0-rc.2


## 0.7.0-rc.2

### ENHANCEMENTS

- [`[PR #1357]`](https://github.com/spark/firmware/pull/1357) Expands the device code from 4 digits to 6 digits for Photon/P1/Electron platforms

### BUGFIX

- [`[PR #1346]`](https://github.com/spark/firmware/pull/1346) [`[Fixes #1344]`](https://github.com/spark/firmware/issues/1344) `[Photon/P1]` When using `SYSTEM_THREAD(ENABLED)` the TCPServer and WPA Enterprise connections were broken.
- [`[PR #1354]`](https://github.com/spark/firmware/pull/1354) [`[Fixes #1062]`](https://github.com/spark/firmware/issues/1062) A call to `WiFi.scan()` when Wi-Fi module is off or not ready was resulting in a hard fault.
- [`[PR #1357]`](https://github.com/spark/firmware/pull/1357) [`[Fixes #1348]`](https://github.com/spark/firmware/issues/1348) SoftAP SSID was not respecting the string's null terminator, 2 char SSID would appear as 4.
- [`[PR #1355]`](https://github.com/spark/firmware/pull/1355) When using WPA Enterprise access point and constantly reconnecting to it, heap was becoming fragmented which resulted in inability to connect to the access point anymore. Also reduced overall heap usage.

### INTERNAL

- [`[PR #1342]`](https://github.com/spark/firmware/pull/1342) Removed the `firmware-docs` subtree from the `firmware` repo.  Docs updates are made directly to `docs` repo again.
- [`[PR #1352]`](https://github.com/spark/firmware/pull/1352) Added test for `RGB.onChange()` handler leak
- [`[PR #1358]`](https://github.com/spark/firmware/pull/1358) Updates minimal ARM gcc version required to 5.3.1
- [`[PR #1359]`](https://github.com/spark/firmware/pull/1359) Fixes build with `PLATFORM=gcc` on OSX with clang's gcc wrapper


## 0.7.0-rc.1

### FEATURES

- [`[PR #1245]`](https://github.com/spark/firmware/pull/1245) `Particle.publish()` now able to use Future API
- [`[PR #1289]`](https://github.com/spark/firmware/pull/1289) [`[Implements #914]`](https://github.com/spark/firmware/issues/914) `[Photon/P1]` WPA/WPA2 Enterprise support added (PEAP/MSCHAPv2 and EAP-TLS)! [Photon/P1] Automatic cipher/security detection when configuring WiFi settings over Serial.

### ENHANCEMENTS

- [`[PR #1242]`](https://github.com/spark/firmware/pull/1242) `[Photon/P1/Electron]` DFU transfer speeds increased! v100 bootloader is now 41% faster than v7 and 60% faster than the latest v11.
- [`[PR #1236]`](https://github.com/spark/firmware/pull/1236) [`[Fixes #1201]`](https://github.com/spark/firmware/issues/1201) [`[Fixes #1194]`](https://github.com/spark/firmware/issues/1194) Added type-safe wrapper for enum-based flags for `Particle.publish()` which enables logical OR'ed flag combinations `PRIVATE | WITH_ACK`
- [`[PR #1247]`](https://github.com/spark/firmware/pull/1247) Adds error checking to `WiFi.setCredentials()`, will return `true` if credentials has been stored successfully, or `false` otherwise.
- [`[PR #1248]`](https://github.com/spark/firmware/pull/1248) Added an overload to `map()` function that takes `double` arguments.
- [`[PR #1296]`](https://github.com/spark/firmware/pull/1296) `[Photon/P1]` Added support for setting a custom DNS hostname, default is device ID.
- [`[PR #1260]`](https://github.com/spark/firmware/pull/1260) [`[Implements #1067]`](https://github.com/spark/firmware/issues/1067) Adds ability to interrupt the blinking cyan cloud connection with the SETUP/MODE button.
- [`[PR #1271]`](https://github.com/spark/firmware/pull/1271) [`[Implements #1180]`](https://github.com/spark/firmware/issues/1180) `[Photon/P1]` Constrains `WiFi.RSSI()` to -1dBm max.
- [`[PR #1270]`](https://github.com/spark/firmware/pull/1270) Removes `spark/device/ota_result` event and instead sends OTA'd module info as a payload in UpdateDone message, or as an ACK to UpdateDone.
- [`[PR #1300]`](https://github.com/spark/firmware/pull/1300) Restores public server key and server address if missing
- [`[PR #1325]`](https://github.com/spark/firmware/pull/1325) Use backup registers instead of DCT to store system flags to avoid chance of a DCT corruption.
- [`[PR #1306]`](https://github.com/spark/firmware/pull/1306) Bootloader module dependency and integrity checks have been added to system-part2.  If they fail, the device is forced into safe mode and a new bootloader will be OTA transferred to the device.
- [`[PR #1329]`](https://github.com/spark/firmware/pull/1329) Adds a verification and retry scheme to the bootloader flashing routine.
- [`[PR #1330]`](https://github.com/spark/firmware/pull/1330) `[Electron]` Added CRC checking to the Electron DCD implementation so that write errors are detected. Added a critical section around flash operations and around DCD operations to make them thread safe.
- [`[PR #1307]`](https://github.com/spark/firmware/pull/1307) `[Photon/P1]` New version of WICED adds CRC checking to the DCT implementation so that write errors are detected. Added a critical section around flash operations and around DCT operations to make them thread safe.
- [`[PR #1269]`](https://github.com/spark/firmware/pull/1269) [`[Closes #1165]`](https://github.com/spark/firmware/issues/1165) Cloud connection can be closed gracefully allowing confirmable messages to reach the cloud before the connection is terminated

### BUGFIX

- [`[PR #1246]`](https://github.com/spark/firmware/pull/1246) Fixes possible corruption of event data in multi-threaded firmware
- [`[PR #1234]`](https://github.com/spark/firmware/pull/1234) [`[Fixes #1139]`](https://github.com/spark/firmware/issues/1139) `[Electron]` `spark/hardware/max_binary` event was sent in error, adding 69 more bytes of data to handshake (full or session resume). Also fixes other preprocessor errors.
- [`[PR #1236]`](https://github.com/spark/firmware/pull/1236) [`[Fixes #1201]`](https://github.com/spark/firmware/issues/1201) [`[Fixes #1194]`](https://github.com/spark/firmware/issues/1194) Sanitized `Particle.publish()` overloads.
- [`[PR #1237]`](https://github.com/spark/firmware/pull/1237) Fixes potential memory leak and race condition issues in `RGB.onChange()` function.
- [`[PR #1247]`](https://github.com/spark/firmware/pull/1247) Previously no null pointer checks on password argument of `WiFi.setCredentials()`.
- [`[PR #1248]`](https://github.com/spark/firmware/pull/1248) [`[Fixes #1193]`](https://github.com/spark/firmware/issues/1193) Fixes divide by zero on incorrect parameters of `map()` function.
- [`[PR #1254]`](https://github.com/spark/firmware/pull/1254) [`[Fixes #1241]`](https://github.com/spark/firmware/issues/1241) `WiFi.connecting()` was returning `false` while DHCP is resolving, will now remain `true`.
- [`[PR #1296]`](https://github.com/spark/firmware/pull/1296) [`[Fixes #1251]`](https://github.com/spark/firmware/issues/1251) `[Photon/P1]` Default Wi-Fi DNS hostname changed to device ID, to avoid spaces in name which may cause issues.
- [`[PR #1255]`](https://github.com/spark/firmware/pull/1255) [`[Fixes #1136]`](https://github.com/spark/firmware/issues/1136) `[Core]` Interrupts were disabled by default.
- [`[PR #1259]`](https://github.com/spark/firmware/pull/1259) [`[Fixes #1176]`](https://github.com/spark/firmware/issues/1176)  Makes `System.sleep(mode, seconds)` a synchronous operation in multithreaded firmware. This ensures the device is in a well-defined state before entering sleep mode.
- [`[PR #1315]`](https://github.com/spark/firmware/pull/1315) Fixes Particle Publish flag implicit conversion issue. e.g. `Particle.publish("event", "data", NO_ACK);` was previously changing event's TTL instead disabling acknowledgement of the event)
- [`[PR #1316]`](https://github.com/spark/firmware/pull/1316) Fixes LED indication when network credentials are cleared by holding the SETUP button for >10 seconds.
- [`[PR #1270]`](https://github.com/spark/firmware/pull/1270) [`[Fixes #1240]`](https://github.com/spark/firmware/issues/1240) TCP Firmware will not ACK every chunk in Fast OTA mode now.
- [`[PR #1302]`](https://github.com/spark/firmware/pull/1302) [`[Fixes #1282]`](https://github.com/spark/firmware/issues/1282) `[Electron]` `Wire1` was not working correctly.
- [`[PR #1326]`](https://github.com/spark/firmware/pull/1326) Renamed `system_error` enum to `system_error_t` to avoid conflicts with `std::system_error` class.
- [`[PR #1286]`](https://github.com/spark/firmware/pull/1286) Improves stability of TCP server implementation: 1) Update server's list of clients on a client destruction (thanks @tlangmo!), 2) TCPClient now closes underlying socket on destruction.
- [`[PR #1327]`](https://github.com/spark/firmware/pull/1327) [`[Fixes #1098]`](https://github.com/spark/firmware/issues/1098) [Photon/P1] Previously, when entering Sleep-stop mode: `System.sleep(D1, RISING, 60);` while in the process of making a Wi-Fi connection resulted in some parts of the radio still being initialized, consuming about 10-15mA more than normal.
- [`[PR #1336]`](https://github.com/spark/firmware/pull/1336) Fixes an issue with Serial when receiving consecutive multiple 64-byte transmissions from Host
- [`[PR #1337]`](https://github.com/spark/firmware/pull/1337) Fixed system attempting to enter listening mode every 1ms when the SETUP button is pressed.
- [`[PR #1289]`](https://github.com/spark/firmware/pull/1289) Fixes a stack overlap with system-part2 static RAM on Photon/P1
- [`[PR #1289]`](https://github.com/spark/firmware/pull/1289) Fixes a memory leak when Thread is terminated
- [`[PR #1289]`](https://github.com/spark/firmware/pull/1289) Fixes a deadlock in SoftAP, when connection is terminated prematurely
- [`[PR #1340]`](https://github.com/spark/firmware/pull/1340) `[Electron]` Fixes the monolithic build

### INTERNAL

- [`[PR #1313]`](https://github.com/spark/firmware/pull/1313) Compilation fixes for GCC platform
- [`[PR #1323]`](https://github.com/spark/firmware/pull/1323) USB vendor requests should be executed on system thread instead of being processed in ISR.
- [`[PR #1338]`](https://github.com/spark/firmware/pull/1338) Do not read or write feature flags from an ISR

## 0.6.4

### BUGFIXES

- Downgrade bootloader functionality in 0.6.3 would enter an infinite loop after flashing system part 1 0.7.0-rc.X using OTA/serial. `particle flash --usb`/DFU was not affected.

## 0.6.3

### ENHANCEMENTS

- Downgrade bootloader when downgrading from 0.7.0 or newer. [#1416](https://github.com/spark/firmware/pull/1416)

### BUGFIXES

- [KRACK WPA2 security fix](https://github.com/spark/firmware/pull/1419)

## 0.6.2 (same as 0.6.2-rc.2)

### FEATURES

- [[PR #1311]](https://github.com/spark/firmware/pull/1311) `[Implements CH1537] [Electron]` Added support for Twilio SIMs by default in system firmware.

### BUG FIX

- [[PR #1310]](https://github.com/spark/firmware/pull/1310) Fixes a error when `<algorithm>` has already been included before the `math.h` header. Now we only include `math.h` when Arduino compatibility is requested. (math.h was not included in 0.6.0).

## 0.6.2-rc.1

### ENHANCEMENT / BUG FIX

- [[PR #1283]](https://github.com/spark/firmware/pull/1283) [[Implements #1278]](https://github.com/spark/firmware/issues/1278) Restores 0.6.0-style Arduino compatibility by default, full Arduino compatibility when including Arduino.h

## 0.6.1 (same as 0.6.1-rc.2)

### FEATURES

- [[PR #1225]](https://github.com/spark/firmware/pull/1225) [Photon/P1/Electron] Added support for custom LED colors in bootloader v11 (Safe Mode, DFU Mode, Firmware Reset).
- [[PR #1227]](https://github.com/spark/firmware/pull/1227) [[Implements #961]](https://github.com/spark/firmware/issues/961) [Electron] Added new API for hostname IP address lookup `IPAddress ip = Cellular.resolve(hostname)`

### ENHANCEMENTS

- [[PR #1216]](https://github.com/spark/firmware/pull/1216) Improved Arduino Compatibility (now supported by default, added PARTICLE_NO_ARDUINO_COMPATIBILITY=y command line option for disabling)
- [[PR #1217]](https://github.com/spark/firmware/pull/1217) Added Windows, Mac command, & Unix/Linux meta USB keyboard scancode definitions.
- [[PR #1224]](https://github.com/spark/firmware/pull/1224) Allow the compiler to garbage collect USBKeyboard and USBMouse implementations if they are not used in user code, saving flash space.
- [[PR #1225]](https://github.com/spark/firmware/pull/1225) [Photon/P1/Electron] Combined `LEDStatus` and `LEDCustomStatus` into a single class -> `LEDStatus`

### BUG FIXES

- [[PR #1221]](https://github.com/spark/firmware/pull/1221) [[Fixes #1220]](https://github.com/spark/firmware/issues/1220) [Electron] TIM8 PWM pins (B0, B1) did not work correctly in bootloader with `RGB.mirrorTo()`
- [[PR #1222]](https://github.com/spark/firmware/pull/1222) Fixed bug in `String(const char* str, int len)` constructor when the string is longer than the specified length.
- [[PR #1225]](https://github.com/spark/firmware/pull/1225) [Photon/P1/Electron] Fixed LED indication shown during device key generation (blinking white) introduced in 0.6.1-rc.1
- [[PR #1226]](https://github.com/spark/firmware/pull/1226) [[Fixes #1181]](https://github.com/spark/firmware/issues/1181) [Photon/P1/Core] Process TCP `DESCRIBE` properly and return only one response, SYSTEM, APPLICATION, or COMBINED (ALL) describe message.  Was sending separate SYSTEM and APPLICATION previously.
- [[PR #1230]](https://github.com/spark/firmware/pull/1230) Safe Mode event was being published unconditionally introduced in 0.6.1-rc.1
- [[PR #1231]](https://github.com/spark/firmware/pull/1231) [Electron] fixes double newline parser issue on G350 introduced in 428835a 0.6.1-rc.1



## 0.6.1-rc.1

### FEATURES

- [[PR #1190]](https://github.com/spark/firmware/pull/1190) [[Implements #1114]](https://github.com/spark/firmware/issues/1114) Added ability to mirror MODE/SETUP button to any GPIO, available from time of boot, active high or low.
- [[PR #1182]](https://github.com/spark/firmware/pull/1182) [[Fixes #687]](https://github.com/spark/firmware/issues/687) [[Docs]](https://prerelease-docs.particle.io/reference/firmware/electron/#setlistentimeout-) Added `WiFi.set|getListenTimeout()` | `Cellular.set|getListenTimeout()` to override the automatic new Listening Mode timeout (Wi-Fi = no timeout by default, Cellular = 5 minute timeout by default).
- [[PR #1154]](https://github.com/spark/firmware/pull/1154) Added `low_battery` system event, which is generated when low battery condition is detected. This is when the battery falls below the SoC threshold (default 10%, max settable 32%).  The event can only be generated again if the system goes from a non-charging to charing state after the event is generated. The event doesn't carry any data.
- [[PR #1144]](https://github.com/spark/firmware/pull/1144) Added tracking of ACKs for published events (see `WITH_ACK` flag for `Particle.publish()`)
- [[PR #1135]](https://github.com/spark/firmware/pull/1135) [[Fixes #1116]](https://github.com/spark/firmware/issues/1116) [[Fixes #965]](https://github.com/spark/firmware/issues/965) New Time API's! `Time.isValid()` | `Particle.syncTimePending()` | `Particle.syncTimeDone()` | `Particle.timeSyncedLast()`
- [[PR #1127]](https://github.com/spark/firmware/pull/1127) [[PR #1213]](https://github.com/spark/firmware/pull/1213) Added support for runtime logging configuration, which allows to enable logging on already running system via USB control requests. Disabled by default to save flash memory space. (note: this feature is not fully baked with tool support)
- [[PR #1120]](https://github.com/spark/firmware/pull/1120) [[Implements #1059]](https://github.com/spark/firmware/issues/1059) [P1] Added extra spare pin to P1 (P1S6) with GPIO and PWM support.
- [[PR #1204]](https://github.com/spark/firmware/pull/1204) [[Implements #1113]](https://github.com/spark/firmware/issues/1113) RGB LED pins can be mirrored to other PWM capable pins via `RGB.mirrorTo()`. Common Anode/Cathode LED and Bootloader compatible. See PR for usage.
- [[PR #1205]](https://github.com/spark/firmware/pull/1205) [[Closes #569]](https://github.com/spark/firmware/issues/569) [[Closes #976]](https://github.com/spark/firmware/issues/976) [[Closes #1111]](https://github.com/spark/firmware/issues/1111) By implementing a centralized LED service and theme "engine" for system LED signaling, giving users the ability to apply custom LED colors and patterns for system events.

### ENHANCEMENTS

- [[PR #1191]](https://github.com/spark/firmware/pull/1191) Added more Arduino Library compatibility
- [[PR #1188]](https://github.com/spark/firmware/pull/1188) [[Implements #1152]](https://github.com/spark/firmware/issues/1152) Added SPI API's: `SPISettings` | `SPI.beginTransaction()` | `SPI.endTransaction()`
- [[PR #1169]](https://github.com/spark/firmware/pull/1169) Updated system communication logging with new logging API
- [[PR #1160]](https://github.com/spark/firmware/pull/1160) [Electron] Modem USART paused via HW_FLOW_CONTROL (RTS) before going into sleep with SLEEP_NETWORK_STANDBY. Receives and buffers small messages while system sleeping.
- [[PR #1159]](https://github.com/spark/firmware/pull/1159) [[Closes #1085]](https://github.com/spark/firmware/issues/1085) [[Closes #1054]](https://github.com/spark/firmware/issues/1054) Added support for GCC 5.4.x
- [[PR #1151]](https://github.com/spark/firmware/pull/1151) [[Closes #977]](https://github.com/spark/firmware/issues/977) Added System events for cloud/network connection state changes
- [[PR #1122]](https://github.com/spark/firmware/pull/1122) Attach to host even if Serial, USBSerial1 and Keyboard/Mouse are disabled, so that "Control Interface" that receives vendor requests is still accessible.
- [[PR #1097]](https://github.com/spark/firmware/pull/1097) [[Implements #1032]](https://github.com/spark/firmware/issues/1032) When flashing (OTA/YModem) an invalid firmware binary (that the device ignores) it will post an event describing why the binary was not applied.
- [[PR #1203]](https://github.com/spark/firmware/pull/1203) [[PR #1212]](https://github.com/spark/firmware/pull/1212) Automatic bootloader updates have returned to the Electron.  v9 bootloader has been added to firmware release >=0.6.1-rc.1 for Photon/P1/Electron.  After updating your system firmware, a new v9 bootloader will be applied to your device if required.  v9 includes support for SETUP/MODE button and RGB LED mirroring at the bootloader level of operation.  Also included are updates to USB DFU mode so that Windows users do not need to install separate drivers via Zadig.  Bootloader GREEN and WHITE LED flashing speeds (Firmware Reset modes) are faster now as well (you won't see these unless you have loaded user firmware to the Backup location).
- [[PR #1125]](https://github.com/spark/firmware/pull/1125) Breaks on-going network connection when Sleep stop mode is called, thereby speeding up the time to entering sleep when using SYSTEM_THREAD(ENABLED).

### BUGFIX

- [[PR #1186]](https://github.com/spark/firmware/pull/1186) Fixed issue where USB `Serial` might deadlock when interrupts are disabled while using `DEBUG_BUILD=y`
- [[PR #1179]](https://github.com/spark/firmware/pull/1179) [[Fixes #1178]](https://github.com/spark/firmware/issues/1178) [[Fixes #1060]](https://github.com/spark/firmware/issues/1160) [Electron] Bootloader build was failing, fixed and added to CI.
- [[PR #1158]](https://github.com/spark/firmware/pull/1158) [[Fixes #1133]](https://github.com/spark/firmware/issues/1133) [Electron] Before sleeping, now waits for server sent confirmable messages to be acknowledged, in addition to previous behavior of device generated confirmable messages being acknowledged.  Reduces data usage.
- [[PR #1156]](https://github.com/spark/firmware/pull/1156) [[Fixes #1155]](https://github.com/spark/firmware/pull/1156) System.sleep(30) wasn't reapplying power to the network device after set time.
- [[PR #1147]](https://github.com/spark/firmware/pull/1147) [Electron] Fixed approx. -0.1V offset on FuelGauge().getVCell() readings
- [[PR #1145]](https://github.com/spark/firmware/pull/1145) [[Fixes #973]](https://github.com/spark/firmware/issues/973) `Particle.connect()` now blocks `loop()` from running until `Particle.connected()` is `true` in single threaded SEMI_AUTOMATIC mode.
- [[PR #1140]](https://github.com/spark/firmware/pull/1140) [[Fixes #1138]](https://github.com/spark/firmware/issues/1138) [[Fixes #1104]](https://github.com/spark/firmware/issues/1104) [Electron] Fixed modem USART and buffer handling
- [[PR #1130]](https://github.com/spark/firmware/pull/1130) Particle.subscribe() used with same events but changing scope between PUBLIC and PRIVATE or vice versa would potentially result in non-registered subscriptions.  This was also crashing the GCC virtual device with a segfault when subscription checksums were calculated.

### INTERNAL

- [[PR #1196]](https://github.com/spark/firmware/pull/1196) Re-enable GNU extensions for libc globally. Fixes build with ARM GCC 4.9.3 Q1.
- [[PR #1189]](https://github.com/spark/firmware/pull/1189) Typo caused a warning during compilation in wiring/no_fixture Cellular tests.
- [[PR #1184]](https://github.com/spark/firmware/pull/1184) [Electron] moved cellular HAL and its direct dependencies from module 2 to module 3 to free up space (this is system-part3 was reduced in size, while system-part1 was increased)
- [[PR #1167]](https://github.com/spark/firmware/pull/1167) [[Fixes #1036]](https://github.com/spark/firmware/issues/1036) [GCC Virtual Device] workaround for 100% CPU usage problem.
- [[PR #1146]](https://github.com/spark/firmware/pull/1146) [[Closes #1040]](https://github.com/spark/firmware/issues/1040) Added asserts for checking that network calls are run on system thread.
- [[PR #1134]](https://github.com/spark/firmware/pull/1134) [GCC Virtual Device] Error in socket_hal's socket_receive() logic caused random cloud connection errors.


## v0.6.0 (same as v0.6.0-rc.2)

### ENHANCEMENTS

- USB HID enhancements, please see PR: [#1110](https://github.com/spark/firmware/pull/1110) for a list. Closes [#1096](https://github.com/spark/firmware/issues/1096)

### BUGFIX

- Consecutive HID reports were overwriting previous the report before it was delivered to the host. Fixes [#1090](https://github.com/spark/firmware/issues/1090).
- Disabling multiple USB configurations (normal/high power) as this breaks composite driver on Windows. Fixes [#1089](https://github.com/spark/firmware/issues/1089) Serial and USBSerial1 not working at same time on Windows 8.1 Pro.
- Do not run the event loop from delay() when threading is enabled. Fixes [#1055](https://github.com/spark/firmware/issues/1055)
- Cancel current connection attempt before entering the listening mode with WiFi.listen(true) and also WiFi.off(). Fixes [#1013](https://github.com/spark/firmware/issues/1013)

### INTERNAL

- Removed hardcoded server IP that was used when DNS resolution fails. Instead, the cloud connection is failed and the system will have to retry.  This means DNS lookup failure is now consistent with other modes of connection failure.  Addresses #139 Related to #1024


## v0.6.0-rc.1

### BREAKING CHANGES
- `UDP.flush()` and `TCP.flush()`  now conform to the `Stream.flush()` behavior from Arduino 1.0 Wiring. The current (correct) behavior is to wait
  until all data has been transmitted. Previous behavior discarded data in the buffer. [#469](https://github.com/spark/firmware/issues/469)

### FEATURES
- [Logging](https://docs.staging.particle.io/reference/firmware/electron/#logging) library for flexible system and application logging. [Docs](https://docs.staging.particle.io/reference/firmware/electron/#logging)
- [Electron] Reduced data consumption connecting to the cloud with deep sleep. ([See the Docs](https://docs.staging.particle.io/reference/firmware/electron/#optimizing-cellular-data-use-with-cloud-connectivity-on-the-electron) for how to gain the full data reduction.) [#953](https://github.com/spark/firmware/pull/953)
- Can set Claim Code via the Serial interface (for use by the CLI.) [#602](https://github.com/spark/firmware/issues/602)
- Device ID available via dfu-util. [#949](https://github.com/spark/firmware/pull/949)
- [Electron] Firmware Reset now available. [#975](https://github.com/spark/firmware/pull/975) and  [Docs](https://docs.particle.io/guide/getting-started/modes/electron/#firmware-reset)
- System Reset Reason [#403](https://github.com/spark/firmware/issues/403) [Docs](https://docs.staging.particle.io/reference/firmware/electron/#reset-reason)
- [Photon/Electron/P1] Composite USB device driver with HID Mouse & Keyboard implementation for STM32F2 [#902](https://github.com/spark/firmware/pull/902) and [#528](https://github.com/spark/firmware/issues/528)
- Exposes Device ID and Bootloader Version through USB descriptors while in DFU mode, Microsoft WCID support [#1001](https://github.com/spark/firmware/pull/1001)
- USB vendor-specific setup request handling [#1010](https://github.com/spark/firmware/pull/1010)
- [Electron] now allows OTA bootloader updates [#1002](https://github.com/spark/firmware/pull/1002)
- Added Daylight Saving Time support [#1058](https://github.com/spark/firmware/pull/1058) per proposed [#211](https://github.com/spark/firmware/issues/211) [Docs](https://docs.staging.particle.io/reference/firmware/electron/#local-)

### ENHANCEMENTS

- Local build warns if crc32 is not present. [#941](https://github.com/spark/firmware/issues/941)
- [Photon/Core] MAC address is available immediately after `WiFi.on()` [#879](https://github.com/spark/firmware/issues/879)
- [virtual device] support for TCP Server [#1000](https://github.com/spark/firmware/pull/1000)
- [virtual device] support for EEPROM emulation [#1004](https://github.com/spark/firmware/pull/1004)
- Low-level RTOS queues exposed in HAL [#1018](https://github.com/spark/firmware/pull/1018)
- USART LIN bus support. [#930](https://github.com/spark/firmware/pull/930) [Docs](https://docs.staging.particle.io/reference/firmware/electron/#begin--1)
- USART added support for 7E1, 7E2, 7O1, 7O2 modes. [#997](https://github.com/spark/firmware/pull/997) [Docs](https://docs.staging.particle.io/reference/firmware/electron/#begin--1)
- Configurable resolution for analogWrite (PWM and DAC) [#991](https://github.com/spark/firmware/pull/991) [analogWrite() Docs](https://docs.staging.particle.io/reference/firmware/electron/#analogwrite-pwm-) | [analogWriteResolution() Docs](https://docs.staging.particle.io/reference/firmware/electron/#analogwriteresolution-pwm-and-dac-) |  [analogWriteMaxFrequency() Docs](https://docs.staging.particle.io/reference/firmware/electron/#analogwritemaxfrequency-pwm-)
- [System flag](https://docs.particle.io/reference/firmware/core/#system-flags) `SYSTEM_FLAG_RESET_NETWORK_ON_CLOUD_ERRORS` to control if the device resets the network when it cannot connect to the cloud. [#946](https://github.com/spark/firmware/pull/946)
- [Photon] 1KB system backup memory added (same size as Electron) reducing user backup memory to 3KB (3068 bytes) [#1046](https://github.com/spark/firmware/pull/1046)
- Automatically adds vendored libraries from the `lib` directory for extended application projects [#1053](https://github.com/spark/firmware/pull/1053)
- Extended spi_master_slave tests with SPI_MODE0/1/2/3 and MSBFIRST/LSBFIRST testing [#1056](https://github.com/spark/firmware/pull/1056)
- [Electron] System parts reordered from 3,1,2 to 1,2,3 to preserve logical flashing order for OTA/YModem when upgrading. [#1065](https://github.com/spark/firmware/pull/1065)

### BUGFIXES

- SoftAP mode persisting when setup complete if Wi-Fi was off. [#971](https://github.com/spark/firmware/issues/971)
- Free memory allocated for previous system interrupt handler [#951](https://github.com/spark/firmware/pull/951) fixes [#927](https://github.com/spark/firmware/issues/927)
- Fixes to I2C Slave mode implementation with clock stretching enabled [#931](https://github.com/spark/firmware/pull/931)
- `millis()`/`micros()` are now atomic to ensure monotonic values. Fixes [#916](https://github.com/spark/firmware/issues/916), [#925](https://github.com/spark/firmware/issues/925) and [#1042](https://github.com/spark/firmware/issues/1042)
- availableForWrite() was reporting bytes available instead of bytes available for write [#1020](https://github.com/spark/firmware/pull/1020) and [#1017](https://github.com/spark/firmware/issues/1017)
- `digitalRead()` interferes with `analogRead()` [#993](https://github.com/spark/firmware/issues/993)
- USART 9-bit receiving. [#968](https://github.com/spark/firmware/issues/968)
- Fix soft AP suffix broken by the addition of device id in DCT [#1030](https://github.com/spark/firmware/pull/1030)
- WKP pin should not be enabled as a wakeup source unconditionally for STOP mode [#948](https://github.com/spark/firmware/pull/948) and [#938](https://github.com/spark/firmware/issues/938)
- General I2C Improvements and MCP23017 tests [#1047](https://github.com/spark/firmware/pull/1047)
- Rebuilt Wiced_Network_LwIP_FreeRTOS.a WWD_for_SDIO_FreeRTOS.a on OSX [#1057](https://github.com/spark/firmware/pull/1057) fixes Local build stalling on object dump [#1049](https://github.com/spark/firmware/issues/1049)
- Validates that module dependencies would still be satisfied after the module from the "ota_module" location is flashed (via OTA or YMODEM flashing) [#1063](https://github.com/spark/firmware/pull/1063)
- System.sleep SLEEP_MODE_DEEP timing accuracy and sleep STOP mode retains user interrupt handler after resuming [#1051](https://github.com/spark/firmware/pull/1051) fixes [#1043](https://github.com/spark/firmware/issues/1043) and [#1029](https://github.com/spark/firmware/issues/1029)

### INTERNAL

- [Electron] Use floating point arithmetic in PWM to save about 1KB of flash space [#1027](https://github.com/spark/firmware/pull/1027)
- Feature/vendorlibraries [#1009](https://github.com/spark/firmware/pull/1009)
- [Electron] Added a 3rd system module to provide room for additional system firmware [#1035](https://github.com/spark/firmware/pull/1035)
- Remove accidental SYSTEM_MODE(MANUAL) from pwm.cpp in wiring/no_fixture [#1052](https://github.com/spark/firmware/pull/1052)

## v0.5.5

### ENHANCEMENTS

- Downgrade bootloader when downgrading from 0.7.0 or newer. [#1417](https://github.com/spark/firmware/pull/1417)

### BUGFIXES

- [KRACK WPA2 security fix](https://github.com/spark/firmware/pull/1418)

## v0.5.4

### ENHANCEMENTS

- [`[PR #1353]`](https://github.com/spark/firmware/pull/1353) Sticker Rig support added for Electron manufacturing.  6-Digit device setup code added.  Firmware reset enabled on Electron.

## v0.5.3 (same as v0.5.3-rc.3)

### ENHANCEMENTS

- Automatically adds vendored libraries from the `lib` directory for extended application projects [#1053](https://github.com/spark/firmware/pull/1053)

### INTERNAL

- Feature/vendorlibraries [#1009](https://github.com/spark/firmware/pull/1009)


## v0.5.3-rc.2

### FEATURE

- DTR/RTS support (open/closed detection: `Serial.isConnected()`). [#1073](https://github.com/spark/firmware/pull/1073)

### ENHANCEMENTS

- [Electron] System firmware is now aware of system-part3 to allow OTA/YModem upgrade from >=0.5.3-rc.2 to >=0.6.0-rc.1

### BUGFIXES

- added HAL_IsISR() which is used to skip calling the background loop from delay(). fixes [#673](https://github.com/spark/firmware/issue/673)
- Fixes an issue of USB Serial erroneously switching to closed state. [#1073](https://github.com/spark/firmware/pull/1073)
- RTC wakeup time now calculated right before entering SLEEP_MODE_DEEP. Fixes [#1043](https://github.com/spark/firmware/issue/1043)
- STOP mode should retain user interrupt handler. Fixes [#1029](https://github.com/spark/firmware/issue/1029)


## v0.5.3-rc.1

### BUGFIXES

- SoftAP mode persisting when setup complete if Wi-Fi was off. [#971](https://github.com/spark/firmware/issues/971)
- Free memory allocated for previous system interrupt handler [#951](https://github.com/spark/firmware/pull/951) fixes [#927](https://github.com/spark/firmware/issues/927)
- availableForWrite() was reporting bytes available instead of bytes available for write [#1020](https://github.com/spark/firmware/pull/1020) and [#1017](https://github.com/spark/firmware/issues/1017)
- `millis()`/`micros()` are now atomic to ensure monotonic values. Fixes [#916](https://github.com/spark/firmware/issues/916), [#925](https://github.com/spark/firmware/issues/925) and [#1042](https://github.com/spark/firmware/issues/1042)
- Fixes to I2C Slave mode implementation with clock stretching enabled [#931](https://github.com/spark/firmware/pull/931)
- General I2C Improvements and MCP23017 tests [#1047](https://github.com/spark/firmware/pull/1047)
- Rebuilt Wiced_Network_LwIP_FreeRTOS.a WWD_for_SDIO_FreeRTOS.a on OSX [#1057](https://github.com/spark/firmware/pull/1057) fixes Local build stalling on object dump [#1049](https://github.com/spark/firmware/issues/1049)
- `digitalRead()` interfered with `analogRead()` [#1006](https://github.com/spark/firmware/pull/1006) fixes [#993](https://github.com/spark/firmware/issues/993)
- Validates that module dependencies would still be satisfied after the module from the "ota_module" location is flashed (via OTA or YMODEM flashing) [#1063](https://github.com/spark/firmware/pull/1063)


## v0.5.2 (same as v0.5.2-rc.1)

### ENHANCEMENTS

- [Photon/P1] Restores the default WICED country to Japan [#1014](https://github.com/spark/firmware/pull/1014)

### BUGFIXES

- .syncTime() and .unsubscribe() called on the system thread. Prevents issues when multiple threads try to send messages through the cloud connection or manage the network state shared memory. [#1041](https://github.com/spark/firmware/pull/1041)


## v0.5.1 (same as v0.5.1-rc.2)

### FEATURES

- [Electron] Added support in HAL for a SMS received callback handler.


## v0.5.1-rc.1

### FEATURES

- Wi-Fi Country Code can be set to configure the available channels and power transmission. [#942](https://github.com/spark/firmware/pull/942)

### ENHANCEMENTS

- ARM GCC 5.3.1 compiler support

### BUGFIXES

- [Photon/P1] Fix a timing-critical bug in WICED that causes system freeze. [#877](https://github.com/spark/firmware/issues/877)
- Tone not available on A7 after stop-mode sleep. [#938](https://github.com/spark/firmware/issues/938)
- Regression in EEPROM emulation size. [#983](https://github.com/spark/firmware/pull/983)
- [Electron] Wrong bitmask is provided for 4208 setting in power management [#987](https://github.com/spark/firmware/pull/987)


## v0.5.0 (same as v0.5.0-rc.2)

### FEATURES

- Added SYSTEM_FLAG_WIFITEST_OVER_SERIAL1 which is disabled by default. Tinker enables this by default so that the Wi-Fi Tester is available during manufacturing.  Also ensures TX/RX pins are not used for Serial1 by default, in case you want to use these as GPIO. [945](https://github.com/spark/firmware/pull/945)

### ENHANCEMENTS

- Timer::isActive() function added [#950](https://github.com/spark/firmware/pull/950)
- mbedtls headers are private to the communications module now, so user applications can include their own version of mbedtls [](https://github.com/spark/firmware/pull/940)

### BUGFIXES

- Soft AP Claim code fix [#956](https://github.com/spark/firmware/pull/956)
- Variable template fix [#952](https://github.com/spark/firmware/pull/952)
- TCPClient on Electron not receiving all of the data for small files [#896](https://github.com/spark/firmware/issues/896)

## v0.5.0-rc.1

### FEATURES

- [Electron] [SYSTEM_THREAD()](https://docs.particle.io/reference/firmware/electron/#system-thread) is supported (in Beta) [#884](https://github.com/spark/firmware/pull/884)
- [Electron] Cellular [Data Usage API](https://docs.particle.io/reference/firmware/electron/#getdatausage-) [#866](https://github.com/spark/firmware/pull/866)
- [Electron] Configurable keep-alive ping [#913](https://github.com/spark/firmware/pull/913)
- [Electron] Cellular [Band Select API](https://docs.particle.io/reference/firmware/electron/#getbandavailable-) [#891](https://github.com/spark/firmware/pull/891)
- [Electron] Cellular [Local IP API](https://docs.particle.io/reference/firmware/electron/#localip-) [#850](https://github.com/spark/firmware/pull/850)
- [Photon/Electron] Stack overflow detection with SOS code [13-blinks](https://docs.particle.io/guide/getting-started/modes/photon/#red-flash-sos)
- [Photon/Electron] [SPI Slave support](https://docs.particle.io/reference/firmware/photon/#begin-spi_mode-uint16_t-) [#882](https://github.com/spark/firmware/pull/882)
- Atomic writes in [EEPROM emulation](https://docs.particle.io/reference/firmware/electron/#eeprom) [#871](https://github.com/spark/firmware/pull/871)
- Software Watchdog [#860](https://github.com/spark/firmware/pull/860)
- [Serial.availableForWrite()](https://docs.particle.io/reference/firmware/photon/#availableforwrite-) and [Serial.blockOnOverrun()](https://docs.particle.io/reference/firmware/photon/#blockonoverrun-) [#798](https://github.com/spark/firmware/issues/798)
- [Photon] SoftAP HTTP server can serve application pages. [#906](https://github.com/spark/firmware/pull/906)

### ENHANCEMENTS

- Compiler error with variable/function names that are too long. [#883](https://github.com/spark/firmware/pull/883)
- DFU writes are verified [#870](https://github.com/spark/firmware/pull/870)
- [Electron] [NO_ACK flag](https://docs.particle.io/reference/firmware/electron/#particle-publish-) on `Particle.publish()` disables acknoweldgements reducing data use [#862](https://github.com/spark/firmware/pull/862)
- [Electron] Allow session to resume when IP changes. [#848](https://github.com/spark/firmware/pull/848)
- [Electron] Ensure published events are received by the cloud before sleeping. [#909](https://github.com/spark/firmware/pull/909)
- [Electron] [SLEEP_NETWORK_STANDBY on System.sleep()](https://docs.particle.io/reference/firmware/electron/#sleep-sleep-) [#845](https://github.com/spark/firmware/pull/845)
- Serial baudrate to select ymodem mode includes listening mode [#912](https://github.com/spark/firmware/pull/912)
- Wi-Fi connection process forced to timeout after 60 seconds if unsuccessful [#898](https://github.com/spark/firmware/pull/898)
- Added write-verify-retry-fail logic to DFU writes [#870](https://github.com/spark/firmware/pull/870)
- Support for USART (Serial1/2/4/5) [data bits, parity and stop bits](https://docs.particle.io/reference/firmware/electron/#begin-) [#757](https://github.com/spark/firmware/pull/757)

### BUGFIXES

- targets `program-cloud`, `program-dfu` can be used without requiring `all` and will built the firmware correctly. [#899](https://github.com/spark/firmware/issues/899)
- [Electron] Free socket when the socket is closed remotely [#885](https://github.com/spark/firmware/pull/885)
- Extended CAN filters [#857](https://github.com/spark/firmware/pull/857)
- I2C does not ensure a stop condition completes correctly in endTransmission [#856](https://github.com/spark/firmware/pull/856)
- DAC1/2 possible problem with `digitalWrite()` after `analogWrite()` [#855](https://github.com/spark/firmware/pull/855)
- Servo HAL: Do not disable timer if some of its channels are still in use [#839](https://github.com/spark/firmware/pull/839)
- USB driver fixes and Serial.available() not returning values greater than 1 [#812](https://github.com/spark/firmware/pull/812) [#669](https://github.com/spark/firmware/issues/669) [#846](https://github.com/spark/firmware/issues/846) [#923](https://github.com/spark/firmware/issues/923)
- SOS During `WiFi.scan()` [#651](https://github.com/spark/firmware/issues/651)


### INTERNALS

- dynalib: compile-time check for certain types of ABI breaking changes [#895](https://github.com/spark/firmware/pull/895)


## v0.4.9

### FEATURES

- Support for CAN Bus [#790](https://github.com/spark/firmware/pull/790)
- [blockOnOverrun()]((https://docs.particle.io/reference/firmware/photon/#blockonoverrun-)) on hardware serial to allow applications to disable the default flow control.
- [availableForWrite()]((https://docs.particle.io/reference/firmware/photon/#availableforwrite-)) on hardware serial to allow applications to implement flow control. [#798](https://github.com/spark/firmware/issues/798)
- [WiFi.BSSID()](https://docs.particle.io/reference/firmware/photon/#wifi-bssid-) to retrieve the 6-byte MAC address of the connected AP. [#816](https://github.com/spark/firmware/pull/816)
- [attachInterrupt()](https://docs.particle.io/reference/firmware/photon/#attachinterrupt-) configurable interrupt priority [#806](https://github.com/spark/firmware/issues/806)
- [Time.local()](https://docs.particle.io/reference/firmware/photon/#local-) retrieves the current time in the configured timezone. [#783](https://github.com/spark/firmware/issues/783)
- [photon] [WiFi.getCredentials()](https://docs.particle.io/reference/firmware/photon/#wifi-getcredentials-) lists configured credentials.  [#759](https://github.com/spark/firmware/issues/759)
- variable frequency PWM via [analogWrite(pin,value,hz)](https://docs.particle.io/reference/firmware/photon/#analogwrite-) [#756](https://github.com/spark/firmware/pull/756)
- [ATOMIC_BLOCK()](https://docs.particle.io/reference/firmware/photon/#atomic_block-) and [SINGLE_THREADED_BLOCK()](https://docs.particle.io/reference/firmware/photon/#single_threaded_block-) declarations for atomicity and thread scheduling control. [#758](https://github.com/spark/firmware/issues/758)
- [API](https://docs.particle.io/reference/firmware/photon/#synchronizing-access-to-shared-system-resources) for Guarding resources for use between threads.
- System events for individual button clicks and a run of button clicks. [#818](https://github.com/spark/firmware/issues/818)

### ENHANCEMENTS

- [System.freeMemory()](https://docs.particle.io/reference/firmware/photon/#system-freememory-) shows an accurate value for free memory rather than the highwater mark for the heap.
- [threading] Entering listening mode does not block the system thread. [#788](https://github.com/spark/firmware/issues/788)
- [threading] System times out waiting for unresponsive application when attempting to reset. [#763](https://github.com/spark/firmware/issues/763)
- [threading] `Particle.publish()` doesn't block when in listening mode.  [#761](https://github.com/spark/firmware/issues/761)
- [threading]. `delay()`/`Particle.process()` pumps application events.
- Serial, Serial1, SPI and EEPROM global objects guaranteed to be initialized before use. (Prevents White breathing LED if Serial used in a global instance constructor.)
- [Software Timers]((https://docs.particle.io/reference/firmware/photon/#software-timers) have an option for one-shot timers, and support class member function callbacks.

### BUGFIXES

- RSA key generation would sometimes produce invalid keys. [#779](https://github.com/spark/firmware/pull/779)
- Static IP configuration was not being used.
- Interrupt on WKP with class method as an ISR [#819](https://github.com/spark/firmware/issues/819)
- Memory leak configuring WiFi credentials via SoftAP (TCP/HTTP)
- SPI DMA transfer callback invoked too early [#791](https://github.com/spark/firmware/issues/791)
- Unset `wiced_result_t` for tcp clients in `socket_send`.  [#773](https://github.com/spark/firmware/issues/773)
- Update bootloader to support `System.enterSafeMode()`. [#751](https://github.com/spark/firmware/issues/751)
- [threading] `WiFi.listen(false)` remains in listen mode. [#743](https://github.com/spark/firmware/issues/743)
- Factory Reset doesn't clear WiFi credentials until `network.connect()`. [#736](https://github.com/spark/firmware/issues/736)
- Comparison between `IPAddress` objects does not always work.  [#715](https://github.com/spark/firmware/issues/715)
- P1 dfu-util 0.8 does not read/write from External Flash. [#706](https://github.com/spark/firmware/issues/706)
- DFU errors writing to flash silently ignored. [#813](https://github.com/spark/firmware/pull/813)
- [threading] heap allocation not thread-safe. [#826](https://github.com/spark/firmware/issues/826)
- System crash when button interrupt occurs during i2c transmission. [#709](https://github.com/spark/firmware/issues/709)
- [photon] 'analogWrite()` to DAC pins.  [#671](https://github.com/spark/firmware/issues/671)
- [photon] `analogWrite()` to DAC pins requires `pinMode()` each time. [#662](https://github.com/spark/firmware/issues/662)
- [photon] `System.sleep(pin,edge)` doesn't wake.  [#655](https://github.com/spark/firmware/issues/655)


## v0.4.8-rc.1

### FEATURE

- factory firmware uses full modular firmware [#749](https://github.com/spark/firmware/pull/749). No need for UpdateZero.

- `Timer.changePeriod()` [#720](https://github.com/spark/firmware/pull/720)

### BUGFIXES

- [photon] hang when UDP::stop() is called [#742](https://github.com/spark/firmware/issues/742)
- [photon] I2C hangs with no pullup resistors [#713](https://github.com/spark/firmware/issues/713)

## v0.4.7

### FEATURES

 - [Software Timers](https://docs.particle.io/reference/firmware/photon/#software-timers)
 - [pulseIn(pin, value)](https://docs.particle.io/reference/firmware/photon/#pulsein-) now available for all devices.
 - [WiFi.dnsServerIP()](https://docs.particle.io/reference/firmware/core/#wifi-dnsserverip-) and [WiFi.dhcpServerIP()](https://docs.particle.io/reference/firmware/core/#wifi-dhcpserverip-)
 - [serialEvent()](https://docs.particle.io/reference/firmware/core/#serialevent-)
 - [GCC virtual device](https://github.com/spark/firmware/tree/develop/hal/src/gcc#device-configuration)
 - [System.version()](https://docs.particle.io/reference/firmware/photon/#system-version-) to retrieve the version of system firmware [#688](https://github.com/spark/firmware/issues/688)
 - Firmware control of [OTA updates](https://docs.particle.io/reference/firmware/core/#ota-updates) can happen [#375](https://github.com/spark/firmware/issues/375)

### ENHANCEMENTS

 - [multithreading] Application thread continues to run in listening mode
 - [multithreading] `Particle.process()` called from the application thread pumps application messages [#659](https://github.com/spark/firmware/issues/659)
 - `Particle.variable()` supports `String`s [#657](https://github.com/spark/firmware/issues/657)
 - Simplified [Particle.variable()](https://docs.particle.io/reference/firmware/photon/#variables) API - variable type parameter is optional, and variables are passed by reference so  `&`'s are not required.
 - I2C will generate STOP and SW Reset immediately if Slave Acknowledge failure is detected (must use pull-up resistors), instead of taking 100ms. [commit](https://github.com/spark/firmware/commit/893aa523990752a2afcda4ffa5bba3f66e047014)

### BUGFIXES

 - TCPClient unstable [#672](https://github.com/spark/firmware/issues/672)
 - Photon frequently SOS's immediately following cloud re-connect [#663](https://github.com/spark/firmware/issues/663)
 - `String.toLower()` has no affect on string. [#665](https://github.com/spark/firmware/issues/665)
 - SOS due to WICED socket handlers being called when socket is disposed. [#663](https://github.com/spark/firmware/issues/663) [#672](https://github.com/spark/firmware/issues/672)
 - Application constructors executed after RTOS startup so that HAL_Delay_Milliseconds() can be called. This may mean that `STARTUP()` code executes just a little later than before, but
    can safely use all public APIs.
 - Ensure bootloader region is write protected.
 - White breathing LED on exiting listening mode. [#682](https://github.com/spark/firmware/issues/682)
 - WICED not resolving DNS names with 4 parts (it was trying to decode as an IP address.)
 - SoftAP via HTTP would fail on Safari due to request sent as multiple TCP packets. Fixed WICED HTTP server.  [#680](https://github.com/spark/firmware/issues/680)
 - Retained variables are not persisting, even without reset or deep sleep. [#661](https://github.com/spark/firmware/issues/661)
 - Backup RAM enabled for monolithic builds [#667](https://github.com/spark/firmware/issues/667)
 - Pure virtual call on creation of low priority std::thread [#652](https://github.com/spark/firmware/issues/652)


## v0.4.6

### FEATURES
 - [photon] separate [System Thread](https://docs.particle.io/reference/firmware/photon/#system-thread)
 - [core] Hooks to support FreeRTOS (optional library)
 - Variables stored in [Backup RAM](https://docs.particle.io/reference/firmware/photon/#backup-ram)
 - [printf/printlnf](https://docs.particle.io/reference/firmware/core/#printf-) on `Print` classes - `Serial`, `Serial1`, `TCP`, `UDP`
 - `String.format` for printf-style formatting of to as `String`.
 - [Wire.end()](https://docs.particle.io/reference/firmware/photon/#end-) to release the I2C pins. [#597](https://github.com/spark/firmware/issues/597)
 - [Wire.reset()](https://docs.particle.io/reference/firmware/photon/#reset-) to reset the I2C bus. Thanks @pomplesiegel [#598](https://github.com/spark/firmware/issues/598)
 - [System.ticks()](https://docs.particle.io/reference/firmware/core/#system-cycle-counter) to retrieve the current MCU cycle counter for precise timing.
 - [System.enterSafeMode()](https://docs.particle.io/reference/firmware/core/#system-entersafemode-) to restart the device in safe mode.

### ENHANCEMENTS

 - [photon] `WiFi.selectAntenna()` setting is persistent, so the last selected antenna is used when the
device is in safe mode. [#618]
 - Detect when the cloud hasn't been serviced for 15s and disconnect, so device LED state accurately
reflects the connection state when the application loop has stalled. [#626](https://github.com/spark/firmwarwe/issues/626)
 - Compile-time checks for `Particle.variable()` [#619](https://github.com/spark/firmwarwe/issues/619)
- [photon] Increased retry count when connecting to WiFi. [#620](https://github.com/spark/firmware/issues/620)
- Setup button events [#611](https://github.com/spark/firmware/pull/611)

### BUGFIXES

 - `UDP.receivePacket()` would fail if `UDP.setBuffer()` hadn't been called first. Thanks @r2jitu.
 - [photon] Default SS pin for SPI1 now set to D5. [#623](https://github.com/spark/firmware/issues/623)
 - [photon] Long delay entering listening mode. [#566](https://github.com/spark/firmware/issues/566)
 - [photon] Solid green LED when WiFi network cannot be connected to due to invalid key. (The LED now blinks.)
 - [photon] Storing more than 2 Wi-Fi credentials would sometimes give unpredictable results.
 - [photon] TX/RX pins did not work after entering listening mode. [#632](https://github.com/spark/firmware/issues/632)
 - [photon] Improvements to I2C for MCP23017 / Adafruit RGBLCDShield. [#626](https://github.com/spark/firmware/pull/626)


## v0.4.5

### FEATURES
- `SPI.setClockDividerReference`, `SPI.setClockSpeed` to set clock speed in a more portable manner. [#454](https://github.com/spark/firmware/issues/454)
- `WiFi.scan` function to retrieve details of local access points. [#567](https://github.com/spark/firmware/pull/567)
- `UDP.sendPacket`/`UDP.receivePacket` to send/receive a packet directly to an application-supplied buffer. [#452](https://github.com/spark/firmware/pull/452)
- Static IP Support [photon] - [#451](https://github.com/spark/firmware/pull/451)
- [photon] UDP multicast support via `UDP.joinMulticast`/`UDP.leaveMulticast`. Many thanks @stevie67!
- `waitFor(WiFi.ready)` syntax to make it easier to wait for system events. [#415](https://github.com/spark/firmware/issues/415)
- Flexible time output with `Time.format()` [#572](https://github.com/spark/firmware/issues/572)

### ENHANCEMENTS

- [Recipes and Tips](docs/build.md#recipes-and-tips) section in the build documentation.
- `Particle.function`, `Particle.subscribe` and `attachInterrupt` can take a C++ method and instance pointer. [#534](https://github.com/spark/firmware/pull/534) Thanks to @monkbroc!
- `UDP.setBuffer` to set the buffer a UDP instance uses for `read`/`write`. [#224](https://github.com/spark/firmware/pull/224) and [#452](https://github.com/spark/firmware/pull/452)
- `WiFi.setCredentials()` can take a Cipher type to allow full specification of an AP's credentials. [#574](https://github.com/spark/firmware/pull/574)
- TCPClient (from TCPServer) reports remote IP address. [#551](https://github.com/spark/firmware/pull/551)
- Configurable format in `Time.timeStr()`, including ISO 8601. [#455](https://github.com/spark/firmware/issues/455)
- `Servo.trim(adjust)` to allow small adjustments to the stationary point. [#120](https://github.com/spark/firmware/issues/120)
- Time set from the cloud accounts for network latency. [#581](https://github.com/spark/firmware/issues/581)
- `String(Printable)` constructor so any `Printable` can be converted to a string. [example](https://community.particle.io/t/convert-ipaddress-to-string-for-use-with-spark-publish/14885/4?u=mdma)
- Fluent API on `String` - many methods return `*this` so method calls can be chained.
- Small values passed to `delay(1)` result in more accurate delays. [#260](https://github.com/spark/firmware/issues/260)
- Bootloader does not show factory reset modes if a factory reset image is not available. [#557](https://github.com/spark/firmware/issues/557)

### BUGFIXES

- Listening mode re-enters listening mode after credentials are given. [#558](https://github.com/spark/firmware/pull/558)
- String function dtoa() has problems with larger numbers. [#563](https://github.com/spark/firmware/pull/563)
- System doesn't set color of RGB LED when `RGB.control(true)` is called. [#362](https://github.com/spark/firmware/pull/362), [#472](https://github.com/spark/firmware/pull/472) and [#544](https://github.com/spark/firmware/pull/544)
- WiFi.SSID() may not return previous network when switching. [#560](https://github.com/spark/firmware/pull/560)
- [photon] System.sleep(5) not turning Wi-Fi back on after 5 seconds. [#480](https://github.com/spark/firmware/pull/480)
- regression: floating point support in sprintf not compiled in. [#576](https://github.com/spark/firmware/issues/576)
- [photon] SPI1 default clock speed was 7.5MHz, changed to 15MHz, same as for `SPI`.
- TCPClient::connected() doesn't detect when the socket is closed [#542](https://github.com/spark/firmware/issues/542)
- dfu-util: error during downlod get_status msg removed when using :leave option [#599](https://github.com/spark/firmware/issues/599)
- [Core] A0 could not be used as an output [#595](https://github.com/spark/firmware/issues/595)
- Reinstate CFOD handling on the Photon.

## v0.4.4

### FEATURES
 - logging output [documentation](docs/debugging.md)
 - pressing 'v' in SoftAP mode displays the system version. FIRM-128
 - P1: API (compatible with Core) to access the 1MByte external flash. [#498](https://github.com/spark/firmware/pull/498)
 - Arduino compatibility macros for PROGMEM and more.
 - `RGB.onChange` handler receives notification of the current LED color when it changes. Can be used to match an external LED to the onboard led. [#518](https://github.com/spark/firmware/pull/518) Thanks to @monkbroc!
 - Serial2 available on P1 and Photon (note: this also requires above RGB.onChange handler and two resistors would need to be removed on the Photon)
 - `Spark.connected()` et al. is now `Particle.connected()`. The former `Spark` library is still available but is deprecated.
 - `System.freeMemory()` API to determine the amount of available RAM.
 - `STARTUP()` macro to define blocks of code that execute at startup.

### ENHANCEMENTS
 - Retrieve the LED brightness via `RGB.brightness()`
 - More prominent color change on the RGB LED when there is a cloud connection error.
 - System.sleep() - 2nd parameter changed to `InterruptMode` from uint16_t to
 ensure the correct types are used. [#499](https://github.com/spark/firmware/pull/499)
 - Less aggressive exponential backoff when the re-establishing the cloud connection. [FIRM-177]
 - I2C Wire.endTransmission() returns unique values and [I2C docs updated](https://docs.particle.io/reference/firmware/photon/#endtransmission-)
 - Generate I2C STOP after slave addr NACK, I2C software reset all timeouts -  [commit](https://github.com/spark/firmware/commit/53914d809cc17a3802b879fbb4fddcaa7d264680)
 - Improved I2C Master receive method and implemented error handler - [commit](https://github.com/spark/firmware/commit/1bc00ea480ef1fcdbd8ef9ba3df12b121183aeae) -  [commit](https://github.com/spark/firmware/commit/5359f19985756182ff6511217cbcb588b3341a87)
 - `WiFi.selectAntenna()` default antenna is now INTERNAL. Can be called at startup (before WiFi is initialized to select the desired antenna.


### BUGFIXES

 - [Regression] System connects WiFi when Spark.connect() is called after WiFi.on() [#484](https://github.com/spark/firmware/issues/484)
 - [Debug build](https://github.com/spark/firmware/blob/develop/docs/debugging.md) now working.
 - PWM issue fixed - 500Hz output on all channels [#492](https://github.com/spark/firmware/issues/492)
 - Tone issue fixed on D2,D3,RX,TX [#483](https://github.com/spark/firmware/issues/483)
 - SOS when registering more than 2 subscription handlers, and allow 4 subscription handlers to be successfully registered. [#531](https://github.com/spark/firmware/issues/531)
 - SOS on TCPClient.connect() when DNS resolution failed or when connection fails [#490](https://github.com/spark/firmware/issues/490)
 - `TCPClient::stop()` does not work on first connection [#536](https://github.com/spark/firmware/issues/536)
 - `TCPClient::connect()` does not close an existing socket. [#538](https://github.com/spark/firmware/issues/538)
 - TX/RX PWM randomly inverted [#545](https://github.com/spark/firmware/issues/545)
 - UDP.begin/write return values [#552](https://github.com/spark/firmware/issues/552)

## v0.4.3

### FEATURES
 - Half-duplex mode on Serial1 via `Serial1.halfdupliex()`. Thanks to @prices.
 - `WiFi.connect(WIFI_CONNECT_SKIP_LISTEN)` allows application firmware to skip listen mode when there is no credentials.
 - System events

### ENHANCEMENTS
 - I2C methods now use `micros()` for timeouts rather than `millis()`, so I2C functions can be used in an interrupt handler. [#460](https://github.com/spark/firmware/issues/460)
 - `WiFi.listen(false)` to programmatically exit WiFi listening mode.
 - make is verbose by default. To silence, add `-s` to the command line.
 - `WiFi.connect(WIFI_CONNECT_SKIP_LISTEN)` starts connection but does not enter listening mode if no credentials are found.
 - Setup/Mode button now starts listening mode when WiFi is off.
 - `WiFi.listen(false)` can be used to exit listening mode (from an interrupt.)
 - LED flashes high-speed green when requesting an IP address via DHCP.

### BUGFIXES

 - [Photon/TCPServer] - `TCPClient.connected()` was not returning `false` when the socket was asynchronously disconnected.
 - Fix time being reset on wakeup. (removed WICED RTC init code that resets to default preset time in platform_mcu_powersave_init() within photon-wiced repo.) [#440](https://github.com/spark/firmware/issues/440)
 - `TCPClient.connected()` was not returning `false` when the socket was disconnected from the other end.
 - `strdup()` was returning garbage [#457](https://github.com/spark/firmware/issues/457)
 - `attachInterrupt()` should work on all interrupt pins now except D0 & A5. Please note there are shared lines as per the following issue comment : [#443] (https://github.com/spark/firmware/issues/443#issuecomment-114389744)
 - I2C bus lockup when no slave devices are present by issuing a STOP condition after sLave send address fails.
 - `spark/` events not propagated to application handlers. [#481](https://github.com/spark/firmware/issues/481)
 - `sprintf` calls not linking correctly. [#471](https://github.com/spark/firmware/issues/471)
 - Photon/P1 sometimes did not start without hitting reset after a cold boot.
 - Disable LTO compile for user firmware since it causes linking problems (see `sprintf` above.)

## v0.4.2

### FEATURES
 - EEPROM storage of custom data types via `EEPROM.put()` and `EEPROM.get()'
 - When the device is in safe mode, the LED breathes magenta
 - `attachSystemInterrupt()` allows hooking key system interrupts in user code.
 - [DMA-driven SPI master](https://github.com/spark/docs/pull/49)
 - `UDP.sendPacket()` method avoids buffering data when the user can supply the entire buffer at once.
 - [Photon] SoftAP setup can be done over HTTP
 - platform-neutral fast pin access [449](https://github.com/spark/firmware/pull/449)
 - [P1] Serial2 support

### ENHANCEMENTS

 - [Photon] The system firmware updates the bootloader to latest version
 - [Photon] The system write protects the bootloader region.
 - UDP uses dynamically allocated buffers
 - `PRODUCT_ID` and `PRODUCT_VERSION` place these details at a known place in the firmware image
 - DFU mode and serial firmware update can be triggered by setting the line rate.

### BUGFIXES

 - `Serial1.end()` [hangs the system](https://community.particle.io/t/changing-serial-baud-rate-inside-setup-code-causes-core-freezing-afterwards/10314/6)
 - Malformed CoAP acknowledgement message in cloud protocol.
 - `SPARK_WLAN_Loop()` was not linked. (Workaround was to use `Spark.process()`)
 - UDP doesn't send anything to the device until `UDP.write()` [#407](https://github.com/spark/firmware/issues/407)
 - Divide by zero now caught and causes a SOS.
 - Floating-point support for `sprintf()` reinstated
 - Fixed WICED DCT becoming unmodifiable
 - Fix UDP.parsePacket() not receiving any data on the Photon [#468](https://github.com/spark/firmware/issues/468)

## v0.4.1

### ENHANCEMENTS

- Signed Photon USB Driver for use with Windows 8.1


### BUGFIXES

 - `Spark.syncTime()` was not linked. [#426](https://github.com/spark/firmware/issues/426)
 - Wire.setSpeed(CLOCK_SPEED_100KHZ) was not linked. [#432](https://github.com/spark/firmware/issues/432)
 - WiFi.selectAntenna() was not linked.

## v0.4.0

### NEW PLATFORMS
- PHOTON!!!!


### ENHANCEMENTS

 - `loop()` iteration rate increased by 1000 times - from 200 Hz to over 200 kHz!
 - Compiler: Removed all warnings from the compile (and made warnings as errors) so compiler output is minimal.
 - Debugging: SWD Support, thanks to Elco Jacobs. [#337](https://github.com/spark/core-firmware/pull/337)
 - `Spark.publish()` returns a success value - [#388](https://github.com/spark/firmware/issues/388)
 - `Spark.process()` as the public API for running the system loop. [#347](https://github.com/spark/firmware/issues/347)
 - Sleep no longer resets (on the Photon) [#283](https://github.com/spark/firmware/issues/283)
 - Support for application code outside of the firmware repo. [#374](https://github.com/spark/firmware/issues/374)
 - MAC Address available in setup via 'm' key. [#352](https://github.com/spark/firmware/issues/352)
 - SoftAP setup on the Photon
 - `Spark.sleep()` changed to `System.sleep()` and similarly for `deviceID()` [#390](https://github.com/spark/firmware/issues/390)
 - Listening mode uses existing serial connection if already opened. [#384](https://github.com/spark/firmware/issues/384)
 - `Spark.publish("event", PRIVATE)` shorthand - [#376](https://github.com/spark/firmware/issues/376)
 - Improved integrity checks for firmware images
 - Added additional safe/recovery mode in bootloader (> 6.5 sec : restore factory code without clearing wifi credentials)
 - Enabled CRC verification in bootloader before restoring/copying the firmware image from factory reset, ota downloaded area etc.
 - Added 'program-serial' to build target to enter serial ymodem protocol for flashing user firmware (Testing pending...)
 - Cloud string variables can be re-defined [#241](https://github.com/spark/firmware/issues/241)
 - Removed hard-coded limit on number of functions and variables [#111](https://github.com/spark/firmware/issues/111)
 - Parameterized function callbacks, lambda support for functions [#311](https://github.com/spark/firmware/issues/313)
 - C++ STL headers supported
- Can duplicate the onboard RGB LED color in firmware. [#302](https://github.com/spark/firmware/issues/302)
- `WiFi.selectAntenna()` - select between internal (chip) and external (u.FL) antenna on Photon: [#394](https://github.com/spark/firmware/issues/394)
- `WiFi.resolve()` to look up an IP address from a domain name. [#91](https://github.com/spark/firmware/issues/91)
- `System.dfu()` to reboot the core in dfu mode, until next reset or next DFU update is received.


### BUGFIXES

- SOS calling `Spark.publish()` in `SEMI_AUTOMATIC`/`MANUAL` mode
- Subscriptions maintained when cloud disconnected. [#278](https://github.com/spark/firmware/issues/278)
- Fix for events with composite names. [#382](https://github.com/spark/firmware/issues/382)
- `WiFi.ready()` returning true after `WiFi.off()` in manual mode. [#378](https://github.com/spark/firmware/issues/378)
- `Serial.peek()` implemented. [#387](https://github.com/spark/firmware/issues/387)
- Mode button not working in semi-automatic or manual mode. [#343](https://github.com/spark/firmware/issues/343)
- `Time.timeStr()` had a newline at the end. [#336](https://github.com/spark/firmware/issues/336)
- `WiFi.RSSI()` caused panic in some cases. [#377](https://github.com/spark/firmware/issues/377)
- `Spark.publish()` caused SOS when cloud disconnected. [#322](https://github.com/spark/firmware/issues/332)
- `TCPClient.flush()` discards data in the socket layer also. [#416](https://github.com/spark/firmware/issues/416)


### UNDER THE HOOD

 - Platform: hardware dependencies are factored out from wiring into a hardware abstraction layer
 - Repo: all 3 spark repos (core-common-lib, core-communication-lib, core-firmware) are combined into this repo.
 - Modularization: factored common-lib into `platform`, `services` and `hal` modules.
 - Modularization: factored core-firmware into `wiring`, `system`, 'main' and `user` modules.
 - Modularization: user code compiled as a separate library in the 'user' module
 - Build system: fancy new build system - [build/readme.md](build/readme.md)
 - Modularization: modules folder containing dynamically linked modules for the Photon



## v0.3.4

### FEATURES

- Local Build: Specify custom toolchain with `GCC_PREFIX` environment variable ([firmware](https://github.com/spark/firmware/pull/328), [core-common-lib](https://github.com/spark/core-common-lib/pull/39), [core-communication-lib](https://github.com/spark/core-communication-lib/pull/29))

### ENHANCEMENTS

- Wiring: More efficient and reliable `print(String)` (fix issue [#281](https://github.com/spark/firmware/issues/281)) [#305](https://github.com/spark/firmware/pull/305)
- DFU: Add DFU suffix to .bin file [#323](https://github.com/spark/firmware/pull/323)

### BUGFIXES

- I2C: Use I2C polling mode by default [#322](https://github.com/spark/firmware/pull/322)
- Listening Mode: Fix hard fault when Wi-Fi is off [#320](https://github.com/spark/firmware/pull/320)
- LED Interaction: Fix breathing blue that should be blinking green [#315](https://github.com/spark/firmware/pull/315)


## v0.3.3

### FEATURES

 - Cloud: [Secure random seed](https://github.com/spark/core-communication-lib/pull/25). When the spark does a handshake with the cloud, it receives a random number that is set as a seed for `rand()`
 - Wiring: Arduino-compatible `random()` and `randomSeed()` functions. [#289](https://github.com/spark/core-firmware/pull/289)
 - Wiring: Arduino-compatible functions like `isAlpha()` and `toLowerCase()`. [#293](https://github.com/spark/core-firmware/pull/293)

### ENHANCEMENTS

 - Wire: added missing Slave mode using DMA/Interrupts and updated Master mode using DMA. New APIs `Wire.setSpeed()` and `Wire.strechClock()`. [#284](https://github.com/spark/core-firmware/issues/284)
 - Sleep: `Spark.sleep()` supports wakeup on pin change. [#265](https://github.com/spark/core-firmware/issues/265)

### BUGFIXES

 - RGB: calling `RGB.brightness()` doesn't change the LED brightness immediately [#261](https://github.com/spark/core-firmware/issues/261)
 - Wiring: `pinMode()` `INPUT` and `OUTPUT` constants had reversed values compared to Arduino. [#282](https://github.com/spark/core-firmware/issues/282)
 - Wiring: compiler error using `HEX` with `String`. [#210](https://github.com/spark/core-firmware/pull/210)
 - System Mode: MANUAL mode breaks OTA update [#294](https://github.com/spark/core-firmware/issues/294)

## pre v0.3.3 versions

See https://github.com/spark/core-firmware/releases<|MERGE_RESOLUTION|>--- conflicted
+++ resolved
@@ -1,4 +1,3 @@
-<<<<<<< HEAD
 ## 3.3.0
 
 ### FEATURES
@@ -62,7 +61,7 @@
 - Moves legacy makefile-based unit tests to CMake [#2396](https://github.com/particle-iot/device-os/pull/2396)
 - Makes system_version.h compliant with C; Coalesce FreeRTOS task list internals into single location [#2399](https://github.com/particle-iot/device-os/pull/2399)
 - Improves reliability of a few tests [#2406](https://github.com/particle-iot/device-os/pull/2406)
-=======
+
 ## 3.2.1-p2.4
 
 ### BUGFIXES
@@ -79,7 +78,6 @@
 
 ### INTERNAL
 - Add new openocd version [#366](https://github.com/particle-iot/firmware-private/pull/366)
->>>>>>> 37a482b5
 
 ## 3.2.0
 
