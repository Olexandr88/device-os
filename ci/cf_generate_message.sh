--- conflicted
+++ resolved
@@ -53,11 +53,7 @@
 )
 
     fields=""
-<<<<<<< HEAD
-    for p in Argon Boron BSoM B5SoM Electron Photon P1 Tracker GCC Newhal P2; do
-=======
-    for p in Argon Boron BSoM B5SoM Tracker GCC Newhal; do
->>>>>>> f6eeabac
+    for p in Argon Boron BSoM B5SoM Tracker GCC Newhal P2; do
         if echo -e "${failures}" | grep -q "PLATFORM=\"${p,,}\""; then
             msg=":scrum_closed: $p\\n"
         else
