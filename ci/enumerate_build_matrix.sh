#!/bin/bash
############
# About
# ===
# Build matrix enumeration in bash.
# Stops executing and returns exit 1 if any of them fail
############

. ./ci/functions.sh

set -x # be noisy + log everything that is happening in the script

function runmake()
{
  make -s all $*
}

export BUILD_JOBS_DIRECTORY="$PWD/build/jobs"

function runBuildJob()
{
  build_directory="${BUILD_JOBS_DIRECTORY}/$2"
  make_directory="$PWD/$1"
  build_log="${BUILD_JOBS_DIRECTORY}/$2.log"
  echo
  echo '-----------------------------------------------------------------------'
  echo "Running ${@:3} in $1, build directory ${build_directory}"
  mkdir -p "${build_directory}"
  cd "${BUILD_JOBS_DIRECTORY}"
  eval ${@:3} -C "${make_directory}" BUILD_PATH_BASE="${build_directory}" |& tee "${build_log}"
  result_code=${PIPESTATUS[0]}
  # I didn't want to deal with another build type, so we are specifically dealing
  # with newhal build here
  if echo "${@:3}" | grep --quiet "newhal"; then
    HAS_NO_SECTIONS=$(grep 'has no sections' "${build_log}")
    [[ ! -z "${HAS_NO_SECTIONS}" ]] || [[ ${result_code} -eq 0 ]]
    result_code=$?
  fi
  # FIXME: delete build directory to save some space in CI context
  rm -rf ${build_directory}
  [[ ${result_code} -eq 0 ]]
  testcase "$2 ${@:3}"
}

MAKE=runmake

# define build matrix dimensions
# "" means execute execute the $MAKE command without that var specified
DEBUG_BUILD=( y n )
<<<<<<< HEAD
PLATFORM=( argon boron asom bsom b5som p2 )
PLATFORM_BOOTLOADER=( argon boron asom bsom b5som tracker p2 )
PLATFORM_PREBOOTLOADER=( p2 )
APP=( "" tinker product_id_and_version)
TEST=( wiring/api wiring/no_fixture wiring/no_fixture_long_running )

MODULAR_PLATFORM=( argon boron asom bsom b5som tracker p2 )
=======
PLATFORM=( argon boron asom bsom b5som esomx )
PLATFORM_BOOTLOADER=( argon boron asom bsom b5som tracker esomx )
APP=( "" tinker product_id_and_version)
TEST=( wiring/api wiring/no_fixture wiring/no_fixture_long_running )

MODULAR_PLATFORM=( argon boron asom bsom b5som tracker esomx )
>>>>>>> 05f5c241

filterPlatform PLATFORM
filterPlatform MODULAR_PLATFORM
filterPlatform PLATFORM_BOOTLOADER
filterPlatform PLATFORM_PREBOOTLOADER

echo "running matrix PLATFORM=$PLATFORM MODULAR_PLATFORM=$MODULAR_PLATFORM PLATFORM_BOOTLOADER=$PLATFORM_BOOTLOADER PLATFORM_PREBOOTLOADER=$PLATFORM_PREBOOTLOADER"

# Build the list of build jobs
BUILD_JOBS=()
# Just in case remove build/jobs folder
rm -rf build/jobs

# Build/install any necessary prerequisites first
# gcovr for coverage reports
if platform 'unit-test'; then
  ./ci/install_gcovr.sh
  testcase "0 PLATFORM=\"unit-test\" ci/install_gcovr.sh"
fi

# Boost for gcc or unit-test builds
if platform gcc || platform 'unit-test'; then
  source ci/install_boost.sh
  testcase "0 PLATFORM=\"gcc\" PLATFORM=\"unit-test\" ci/install_boost.sh"
  echo
  echo '-----------------------------------------------------------------------'
  ci/build_boost.sh
  testcase "0 PLATFORM=\"gcc\" PLATFORM=\"unit-test\" ci/build_boost.sh"
fi
echo $BOOST_ROOT

if [[ -f "${PWD}/.has_failures" ]]; then
  mkdir build/jobs
  cp "${PWD}/.has_failures" build/jobs/
fi

# Add GCC platform build
if platform gcc; then
  cmd="${MAKE} PLATFORM=\"gcc\""
  BUILD_JOBS+=("main ${#BUILD_JOBS[@]} ${cmd}")
fi

# Add unit tests to build jobs
if platform 'unit-test'; then
  cmd="PLATFORM=\"unit-test\" ../../ci/unit_tests.sh"
  BUILD_JOBS+=("ci ${#BUILD_JOBS[@]} ${cmd}")
fi

# Newhal Build
if platform newhal; then
  cmd="${MAKE} PLATFORM=\"newhal\" COMPILE_LTO=\"n\""
  BUILD_JOBS+=("main ${#BUILD_JOBS[@]} ${cmd}")
fi

# COMPILE_LTO required on the Core for wiring/no_fixture to fit
for t in "${TEST[@]}"
do
  for p in "${MODULAR_PLATFORM[@]}"
  do
    cmd="${MAKE} PLATFORM=\"$p\" COMPILE_LTO=\"n\" TEST=\"$t\""
    BUILD_JOBS+=("main ${#BUILD_JOBS[@]} ${cmd}")
  done
done

# enumerate the matrix, exit 1 if anything fails
for db in "${DEBUG_BUILD[@]}"
do
  for p in "${PLATFORM[@]}"
  do
    for app in "${APP[@]}"
    do
      if [[ "$app" = "" ]]; then
        cmd="${MAKE} DEBUG_BUILD=\"$db\" PLATFORM=\"$p\" COMPILE_LTO=\"n\""
        BUILD_JOBS+=("main ${#BUILD_JOBS[@]} ${cmd}")
      else
        cmd="${MAKE} DEBUG_BUILD=\"$db\" PLATFORM=\"$p\" COMPILE_LTO=\"n\" APP=\"$app\""
        BUILD_JOBS+=("main ${#BUILD_JOBS[@]} ${cmd}")
      fi
    done
  done
done

for p in "${PLATFORM_BOOTLOADER[@]}"
do
  cmd="${MAKE} PLATFORM=\"$p\""
  BUILD_JOBS+=("bootloader ${#BUILD_JOBS[@]} ${cmd}")
done

for p in "${PLATFORM_PREBOOTLOADER[@]}"
do
  cmd="${MAKE} PLATFORM=\"$p\""
  BUILD_JOBS+=("bootloader/prebootloader ${#BUILD_JOBS[@]} ${cmd}")
done

# enumerate the matrix, exit 1 if anything fails
for db in "${DEBUG_BUILD[@]}"
do
  for p in "${MODULAR_PLATFORM[@]}"
  do
    # Gen 3 overflows with modular DEBUG_BUILD=y, so skip those
    if [[ "$db" = "y" ]]; then
<<<<<<< HEAD
      if [[ "$p" = "argon" ]] || [[ "$p" = "boron" ]] || [[ "$p" = "asom" ]] || [[ "$p" = "bsom" ]] || [[ "$p" = "b5som" ]] || [[ "$p" = "tracker" ]] || [[ "$p" = "p2" ]]; then
=======
      if [[ "$p" = "argon" ]] || [[ "$p" = "boron" ]] || [[ "$p" = "asom" ]] || [[ "$p" = "bsom" ]] || [[ "$p" = "b5som" ]] || [[ "$p" = "tracker" ]] || [[ "$p" = "esomx" ]]; then
>>>>>>> 05f5c241
        continue
      fi
    fi
    cmd="${MAKE} DEBUG_BUILD=\"$db\" PLATFORM=\"$p\" COMPILE_LTO=\"n\""
    BUILD_JOBS+=("modules ${#BUILD_JOBS[@]} ${cmd}")
  done
done

NPROC=$(nproc)

# Export necessary functions
export -f runBuildJob
export -f runmake
export -f testcase

echo
echo "Running ${#BUILD_JOBS[@]} build jobs on ${NPROC} cores"

# Silence an annoying notice
echo "will cite" | parallel --citation > /dev/null 2>&1

printf '%s\n' "${BUILD_JOBS[@]}"

printf '%s\n' "${BUILD_JOBS[@]}" | parallel --colsep ' ' -j "${NPROC}" runBuildJob

cd "${BUILD_JOBS_DIRECTORY}"
checkFailures || exit 1<|MERGE_RESOLUTION|>--- conflicted
+++ resolved
@@ -47,22 +47,13 @@
 # define build matrix dimensions
 # "" means execute execute the $MAKE command without that var specified
 DEBUG_BUILD=( y n )
-<<<<<<< HEAD
-PLATFORM=( argon boron asom bsom b5som p2 )
-PLATFORM_BOOTLOADER=( argon boron asom bsom b5som tracker p2 )
+PLATFORM=( argon boron asom bsom b5som esomx p2 )
+PLATFORM_BOOTLOADER=( argon boron asom bsom b5som tracker esomx p2 )
 PLATFORM_PREBOOTLOADER=( p2 )
 APP=( "" tinker product_id_and_version)
 TEST=( wiring/api wiring/no_fixture wiring/no_fixture_long_running )
 
-MODULAR_PLATFORM=( argon boron asom bsom b5som tracker p2 )
-=======
-PLATFORM=( argon boron asom bsom b5som esomx )
-PLATFORM_BOOTLOADER=( argon boron asom bsom b5som tracker esomx )
-APP=( "" tinker product_id_and_version)
-TEST=( wiring/api wiring/no_fixture wiring/no_fixture_long_running )
-
-MODULAR_PLATFORM=( argon boron asom bsom b5som tracker esomx )
->>>>>>> 05f5c241
+MODULAR_PLATFORM=( argon boron asom bsom b5som tracker esomx p2 )
 
 filterPlatform PLATFORM
 filterPlatform MODULAR_PLATFORM
@@ -164,11 +155,7 @@
   do
     # Gen 3 overflows with modular DEBUG_BUILD=y, so skip those
     if [[ "$db" = "y" ]]; then
-<<<<<<< HEAD
-      if [[ "$p" = "argon" ]] || [[ "$p" = "boron" ]] || [[ "$p" = "asom" ]] || [[ "$p" = "bsom" ]] || [[ "$p" = "b5som" ]] || [[ "$p" = "tracker" ]] || [[ "$p" = "p2" ]]; then
-=======
-      if [[ "$p" = "argon" ]] || [[ "$p" = "boron" ]] || [[ "$p" = "asom" ]] || [[ "$p" = "bsom" ]] || [[ "$p" = "b5som" ]] || [[ "$p" = "tracker" ]] || [[ "$p" = "esomx" ]]; then
->>>>>>> 05f5c241
+      if [[ "$p" = "argon" ]] || [[ "$p" = "boron" ]] || [[ "$p" = "asom" ]] || [[ "$p" = "bsom" ]] || [[ "$p" = "b5som" ]] || [[ "$p" = "tracker" ]] || [[ "$p" = "esomx" ]] || [[ "$p" = "p2" ]]; then
         continue
       fi
     fi
