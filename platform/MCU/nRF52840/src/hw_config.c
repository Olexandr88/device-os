--- conflicted
+++ resolved
@@ -184,14 +184,6 @@
 
 void Get_RGB_LED_Values(uint16_t* values)
 {
-<<<<<<< HEAD
-    /* FIXME */
-}
-
-void Toggle_User_LED()
-{
-    /* FIXME */
-=======
     values[0] = rgb_wave_form_values.channel_0;
     values[1] = rgb_wave_form_values.channel_1;
     values[2] = rgb_wave_form_values.channel_2;
@@ -357,5 +349,9 @@
 void BUTTON_ResetDebouncedState(Button_TypeDef Button)
 {
     HAL_Buttons[Button].debounce_time = 0;
->>>>>>> f7e35556
+}
+
+void Toggle_User_LED()
+{
+    /* FIXME */
 }