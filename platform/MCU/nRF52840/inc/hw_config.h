
#pragma once

/*
 * This header defines the platform-provided symbols needed to build a functioning
 * bootloader.
 */

#include "platform_config.h"
#include "module_info.h"
#include "module_info_hal.h"
#include "flash_device_hal.h"
#include "flash_mal.h"
#include <stdint.h>
#include <stdbool.h>
#include "hw_ticks.h"
#include "rgbled.h"

#ifdef __cplusplus
extern "C" {
#endif /* __cplusplus */

/* Exported types ------------------------------------------------------------*/
typedef enum
{
    BUTTON1 = 0, BUTTON1_MIRROR = 1
} Button_TypeDef;

typedef enum
{
    BUTTON_MODE_GPIO = 0, BUTTON_MODE_EXTI = 1
} ButtonMode_TypeDef;

typedef struct {
    uint16_t              pin;
    nrf_gpio_pin_dir_t    mode;
    nrf_gpio_pin_pull_t   pupd;
    __IO uint8_t          active;
    __IO uint16_t         debounce_time;
    uint16_t              event_in;
    uint16_t              event_channel;
    uint16_t              int_mask;
    nrf_gpiote_polarity_t int_trigger;
    uint16_t              nvic_irqn;
    uint16_t              nvic_irq_prio;
} button_config_t;

extern uint8_t USE_SYSTEM_FLAGS;
extern uint16_t tempFlag;

/**
 * Access to named system flags.
 */
#define SYSTEM_FLAG(flag)       tempFlag

#define RESET                   0
#define RCC_FLAG_IWDGRST        0

inline int RCC_GetFlagStatus(int reg) { return RESET; }
inline void RCC_ClearFlag() {}

inline void Load_SystemFlags() {}
inline void Save_SystemFlags() {}

// these are functions used by the bootloader

inline void OTA_Finished_ResetStatus() {}
inline void OTA_Flashed_ResetStatus() {}
inline bool OTA_Flash_Reset() { return false; }
inline bool FACTORY_Flash_Reset() { return 0; }
inline void BACKUP_Flash_Reset() {}
void Finish_Update();
inline void Bootloader_Update_Version(int version) {}



#define __IO volatile
inline void IWDG_Reset_Enable(int count) {}
inline void SysTick_Disable() {}

inline void Save_Reset_Syndrome() {}

void Set_System(void);
void NVIC_Configuration(void);
void SysTick_Configuration(void);

void UI_Timer_Configure(void);

void BUTTON_Init(Button_TypeDef Button, ButtonMode_TypeDef Button_Mode);
void BUTTON_EXTI_Config(Button_TypeDef Button, FunctionalState NewState);
uint8_t BUTTON_GetState(Button_TypeDef Button);
uint16_t BUTTON_GetDebouncedTime(Button_TypeDef Button);
void BUTTON_ResetDebouncedState(Button_TypeDef Button);

extern button_config_t HAL_Buttons[];

<<<<<<< HEAD
#ifdef __cplusplus
}
#endif /* __cplusplus */
=======
void LED_Init(Led_TypeDef Led);

extern button_config_t HAL_Buttons[];
>>>>>>> a96c2e49
<|MERGE_RESOLUTION|>--- conflicted
+++ resolved
@@ -92,14 +92,10 @@
 uint16_t BUTTON_GetDebouncedTime(Button_TypeDef Button);
 void BUTTON_ResetDebouncedState(Button_TypeDef Button);
 
-extern button_config_t HAL_Buttons[];
-
-<<<<<<< HEAD
-#ifdef __cplusplus
-}
-#endif /* __cplusplus */
-=======
 void LED_Init(Led_TypeDef Led);
 
 extern button_config_t HAL_Buttons[];
->>>>>>> a96c2e49
+
+#ifdef __cplusplus
+}
+#endif /* __cplusplus */