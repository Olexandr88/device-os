## System Module Numbers and Semver Releases

| Bootloader Module Version | System Module Version | Release Version | Platforms |
|:---:|:----:|:--------------|:---------------------------------|
|     |   0  | 0.4.0         |                                  |
|     |   1  | 0.4.1         |                                  |
|     |   2  | 0.4.2         |                                  |
|     |   3  | 0.4.3         |                                  |
|     |   4  | 0.4.4-rc.1    |                                  |
|     |   4  | 0.4.4-rc.2    |                                  |
|     |   4  | 0.4.4-rc.3    |                                  |
|     |   4  | 0.4.4-rc.4    |                                  |
|     |   4  | 0.4.4-rc.5    |                                  |
|     |   4  | 0.4.4-rc.6    |                                  |
|     |   5  | 0.4.4         |                                  |
|     |   6  | 0.4.5         |                                  |
|     |   7  | 0.4.6         |                                  |
|     |   8  | 0.4.7         |                                  |
|     |   9  | 0.4.8-rc.1    |    2nd release to MFG for Photon |
|     |  10  | 0.4.8-rc.6    |             Electron MFG Release |
|   7 |  11  | 0.4.9         |                 Core, Photon, P1 |
|     |  12  | 0.5.0-rc.1    |       Core, Photon, P1, Electron |
|     |  13  | 0.5.0-rc.2    |       Core, Photon, P1, Electron |
|     |  13  | 0.5.0         |       Core, Photon, P1, Electron |
|     |  14  | 0.5.1-rc.1    |       Core, Photon, P1, Electron |
|     |  15  | 0.5.1-rc.2    |       Core, Photon, P1, Electron |
|     |  15  | 0.5.1         |       Core, Photon, P1, Electron |
|     |  16  | 0.5.2-rc.1    |       Core, Photon, P1, Electron |
|     |  17  | 0.5.2         |       Core, Photon, P1, Electron |
|     |  18  | 0.5.3-rc.1    |       Core, Photon, P1, Electron |
|     |  19  | 0.5.3-rc.2    |       Core, Photon, P1, Electron |
|     |  20  | 0.5.3-rc.3    |       Core, Photon, P1, Electron |
|     |  21  | 0.5.3         |       Core, Photon, P1, Electron |
|     |  22  | 0.5.4         |       Core, Photon, P1, Electron |
|     |  23  | 0.5.5         |             Photon, P1, Electron |
|     | 100  | 0.6.0-rc.1    |       Core, Photon, P1, Electron |
|     | 101  | 0.6.0-rc.2    |       Core, Photon, P1, Electron |
|     | 102  | 0.6.0         |       Core, Photon, P1, Electron |
|   9 | 103  | 0.6.1-rc.1    |       Core, Photon, P1, Electron |
|     | 104  | 0.6.1-rc.2    |       Core, Photon, P1, Electron |
|     | 105  | 0.6.1         |       Core, Photon, P1, Electron |
|     | 106  | 0.6.2-rc.1    |       Core, Photon, P1, Electron |
|     | 107  | 0.6.2-rc.2    |       Core, Photon, P1, Electron |
|  11 | 108  | 0.6.2         |       Core, Photon, P1, Electron |
|  11 | 109  | 0.6.3         |             Photon, P1, Electron |
|  11 | 110  | 0.6.4         |                         Electron |
| 100 | 200  | 0.7.0-rc.1    |       Core, Photon, P1, Electron |
| 100 | 201  | 0.7.0-rc.2    |       Core, Photon, P1, Electron |
| 100 | 202  | 0.7.0-rc.3    |       Core, Photon, P1, Electron |
| 100 | 203  | 0.7.0-rc.4    |       Core, Photon, P1, Electron |
| 101 | 204  | 0.7.0-rc.5    |       Core, Photon, P1, Electron |
| 101 | 205  | 0.7.0-rc.6    |       Core, Photon, P1, Electron |
| 101 | 206  | 0.7.0-rc.7    |       Core, Photon, P1, Electron |
| 101 | 207  | 0.7.0         |       Core, Photon, P1, Electron |
| 101 (200)[1] | 300 | 0.8.0-rc.1 |      Photon, P1, Electron |
| 101 | 301  | 0.8.0-rc.2    |             Photon, P1, Electron |
| 201 | 302  | 0.8.0-rc.3    |       Core, Photon, P1, Electron |
| 201 | 303  | 0.8.0-rc.4    |       Core, Photon, P1, Electron |
| 201 | 304  | 0.8.0-rc.5    |       Core, Photon, P1, Electron |
| 201 | 305  | 0.8.0-rc.6    |       Core, Photon, P1, Electron |
| 201 | 306  | 0.8.0-rc.7    |       Core, Photon, P1, Electron |
| 201 | 307  | 0.8.0-rc.8    |       Core, Photon, P1, Electron |
| 201 | 308  | 0.8.0-rc.9    |       Core, Photon, P1, Electron |
| 201 | 309  | 0.8.0-rc.10   |       Core, Photon, P1, Electron |
| 201 | 310  | 0.8.0-rc.11   |       Core, Photon, P1, Electron |
| 201 | 311  | 0.8.0-rc.12   |       Core, Photon, P1, Electron |
| 201 | 312  | 0.8.0-rc.13   |                     Xenon, Argon |
| 201 | 312  | 0.8.0-rc.14   |       Core, Photon, P1, Electron |
| 209 | 314  | 0.8.0-rc.15   |                     Xenon, Argon |
| 209 | 315  | 0.8.0-rc.16   |                     Xenon, Argon |
| 210 | 316  | 0.8.0-rc.17   |                            Boron |
| 210 | 317  | 0.8.0-rc.18   |              Xenon, Argon, Boron |
| 211 | 318  | 0.8.0-rc.19   |              Xenon, Argon, Boron |
| 212 | 319  | 0.8.0-rc.20   |              Xenon, Argon, Boron |
| 212 | 320  | 0.8.0-rc.21   |              Xenon, Argon, Boron |
| 213 | 321  | 0.8.0-rc.22   |              Xenon, Argon, Boron |
| 214 | 322  | 0.8.0-rc.23   |              Xenon, Argon, Boron |
| 214 | 323  | 0.8.0-rc.24   |              Xenon, Argon, Boron |
| 214 | 324  | 0.8.0-rc.25   |              Xenon, Argon, Boron |
| 215 | 325  | 0.8.0-rc.26   |              Xenon, Argon, Boron |
| 215 | 326  | 0.8.0-rc.27   |              Xenon, Argon, Boron |
| 300 | 400  | 0.9.0-rc.1    |              Xenon, Argon, Boron |
| 300 | 401  | 0.9.0-rc.2    |              Xenon, Argon, Boron |
| 300 | 402  | 0.9.0-rc.3    |              Xenon, Argon, Boron |
| 300 | 403  | 0.9.0         |              Xenon, Argon, Boron |
| 201 | 1000 | 1.0.0         |       Core, Photon, P1, Electron |
| 201 | 1001 | 1.0.1-rc.1    |       Core, Photon, P1, Electron |
| 201 | 1002 | 1.0.1         |       Core, Photon, P1, Electron |
| 300 | 1100 | 1.1.0-rc.1    |       Core, Photon, P1, Electron, Xenon, Argon, Boron, X SoM, A SoM, B SoM |
| 301 | 1101 | 1.1.0-rc.2    |       Core, Photon, P1, Electron, Xenon, Argon, Boron, X SoM, A SoM, B SoM |
| 301 | 1102 | 1.1.0         |       Core, Photon, P1, Electron, Xenon, Argon, Boron, X SoM, A SoM, B SoM |
| 300 | 1200 | 1.2.0-alpha.1 |       Photon, P1, Electron, Boron |
| 300 | 1201 | 1.2.0-beta.1  |       Core, Photon, P1, Electron, Xenon, Argon, Boron |
| 302 | 1202 | 1.2.0-rc.1    |       Core, Photon, P1, Electron, Xenon, Argon, Boron, X SoM, A SoM, B SoM |
| 310 | 1210 | 1.2.1-rc.1    |       Core, Photon, P1, Electron, Xenon, Argon, Boron, X SoM, A SoM, B SoM |
| 311 | 1211 | 1.2.1-rc.2    |       Core, Photon, P1, Electron, Xenon, Argon, Boron, X SoM, A SoM, B SoM |
| 311 | 1212 | 1.2.1-rc.3    |       Core, Photon, P1, Electron, Xenon, Argon, Boron, X SoM, A SoM, B SoM |
| 311 | 1213 | 1.2.1         |       Core, Photon, P1, Electron, Xenon, Argon, Boron, X SoM, A SoM, B SoM |
| 311 | 1300 | 1.3.0-alpha.1 |       Core, Photon, P1, Electron, Xenon, Argon, Boron, X SoM, A SoM, B SoM |
| 311 | 1301 | 1.3.0-rc.1    |       Core, Photon, P1, Electron, Xenon, Argon, Boron, X SoM, A SoM, B SoM |
| 400 | 1320 | 1.3.1-rc.1    |       Core, Photon, P1, Electron, Xenon, Argon, Boron, X SoM, A SoM, B SoM |
| 401 | 1321 | 1.3.1         |       Core, Photon, P1, Electron, Xenon, Argon, Boron, X SoM, A SoM, B SoM |
| 500 | 1400 | 1.4.0-rc.1    |       Core, Photon, P1, Electron, Xenon, Argon, Boron, X SoM, A SoM, B SoM |
| 500 | 1401 | 1.4.0         |       Core, Photon, P1, Electron, Xenon, Argon, Boron, X SoM, A SoM, B SoM |
| 500 | 1402 | 1.4.1-rc.1    |       Core, Photon, P1, Electron, Xenon, Argon, Boron, X SoM, A SoM, B SoM |
| 500 | 1403 | 1.4.1         |       Core, Photon, P1, Electron, Xenon, Argon, Boron, X SoM, A SoM, B SoM |
| 501 | 1404 | 1.4.2         |       Core, Photon, P1, Electron, Xenon, Argon, Boron, X SoM, A SoM, B SoM |
| 501 | 1405 | 1.4.3         |       Core, Photon, P1, Electron, Xenon, Argon, Boron, X SoM, A SoM, B SoM |
| 501 | 1406 | 1.4.4         |       Core, Photon, P1, Electron, Xenon, Argon, Boron, X SoM, A SoM, B SoM |
| 501 | 1407 | 1.4.5-b5som.1 |       B5 SoM |
| 501 | 1408 | 1.4.5-b5som.2 |       B5 SoM |
| 501 | 1500 | 1.5.0-rc.1    |       Photon, P1, Electron, Xenon, Argon, Boron, B SoM, B5 SoM |
| 501 | 1501 | 1.5.0-rc.2    |       Photon, P1, Electron, Xenon, Argon, Boron, B SoM, B5 SoM |
| 501 | 1502 | 1.5.0         |       Photon, P1, Electron, Xenon, Argon, Boron, B SoM, B5 SoM |
| 501 | 1503 | 1.5.1-tracker.1 |     Tracker |
| 501 | 1504 | 1.5.1-tracker.2 |     Tracker |
| 501 | 1505 | 1.5.1-tracker.3 |     Tracker |
| 501 | 1510 | 1.5.1-rc.1    |       Photon, P1, Electron, Xenon, Argon, Boron, B SoM, B5 SoM |
| 501 | 1511 | 1.5.1         |       Photon, P1, Electron, Xenon, Argon, Boron, B SoM, B5 SoM |
| 502 | 1512 | 1.5.2         |       Photon, P1, Electron, Xenon, Argon, Boron, B SoM, B5 SoM |
| 502 | 1513 | 1.5.3-tracker.1 |     Tracker |
| 502 | 1514 | 1.5.4-rc.1    |       Photon, P1, Electron, Xenon, Argon, Boron, B SoM, B5 SoM, Tracker |
| 502 | 1515 | 1.5.4-rc.2    |       Photon, P1, Electron, Xenon, Argon, Boron, B SoM, B5 SoM, Tracker |
| 1000 | 2000 | 2.0.0-alpha.1 |      Photon, P1, Electron, Argon, Boron, B SoM, B5 SoM, Tracker |
| 1000 | 2001 | 2.0.0-alpha.2 |      Photon, P1, Electron, Argon, Boron, B SoM, B5 SoM, Tracker |
| 1001 | 2002 | 2.0.0-alpha.3 |      Photon, P1, Electron, Argon, Boron, B SoM, B5 SoM, Tracker |
| 1002 | 2003 | 2.0.0-alpha.4 |      Photon, P1, Electron, Argon, Boron, B SoM, B5 SoM, Tracker |
| 1002 | 2004 | 2.0.0-rc.1    |      Photon, P1, Electron, Argon, Boron, B SoM, B5 SoM |
| 1003 | 2005 | 2.0.0-rc.2    |      Photon, P1, Electron, Argon, Boron, B SoM, B5 SoM |
| 1003 | 2006 | 2.0.0-rc.3    |      Photon, P1, Electron, Argon, Boron, B SoM, B5 SoM, Tracker |
| 1003 | 2007 | 2.0.0-rc.4    |      Photon, P1, Electron, Argon, Boron, B SoM, B5 SoM, Tracker |
| 1003 | 2008 | 2.0.0         |      Photon, P1, Electron, Argon, Boron, B SoM, B5 SoM, Tracker |
| 1004 | 2009 | 2.0.1-alpha.1 |      Photon, P1, Electron, Argon, Boron, B SoM, B5 SoM, Tracker |
| 1005 | 2010 | 2.0.1-alpha.2 |      Photon, P1, Electron, Argon, Boron, B SoM, B5 SoM, Tracker |
| 1005 | 2011 | 2.0.1         |      Photon, P1, Electron, Argon, Boron, B SoM, B5 SoM, Tracker |
| 1005 | 2100 | 2.1.0-rc.1    |      Photon, P1, Electron, Argon, Boron, B SoM, B5 SoM, Tracker |
| 1005 | 2101 | 2.1.0         |      Photon, P1, Electron, Argon, Boron, B SoM, B5 SoM, Tracker |
| 1006 | 2200 | 2.2.0-rc.1    |      Photon, P1, Electron, Argon, Boron, B SoM, B5 SoM, Tracker |
| 1006 | 2201 | 2.2.0-rc.2    |      Photon, P1, Electron, Argon, Boron, B SoM, B5 SoM, Tracker |
| 1006 | 2202 | 2.2.0         |      Photon, P1, Electron, Argon, Boron, B SoM, B5 SoM, Tracker |
| 1006 | 2300 | 2.3.0-rc.1    |      Photon, P1, Electron, Argon, Boron, B SoM, B5 SoM, Tracker |
| 1006 | 2301 | 2.3.0         |      Photon, P1, Electron, Argon, Boron, B SoM, B5 SoM, Tracker |
| 1006 | 2302 | 2.3.1         |      Photon, P1, Electron, Argon, Boron, B SoM, B5 SoM, Tracker |
| 1005 | 3000 | 3.0.0-alpha.1 |      Photon, P1, Electron, Argon, Boron, B SoM, B5 SoM, Tracker |
| 1005 | 3001 | 3.0.0-alpha.2 |      Photon, P1, Electron, Argon, Boron, B SoM, B5 SoM, Tracker |
| 1005 | 3002 | 3.0.0-beta.1  |      Photon, P1, Electron, Argon, Boron, B SoM, B5 SoM, Tracker |
| 1005 | 3003 | 3.0.0-rc.1    |      Photon, P1, Electron, Argon, Boron, B SoM, B5 SoM, Tracker |
| 1005 | 3004 | 3.0.0-rc.2    |      Photon, P1, Electron, Argon, Boron, B SoM, B5 SoM, Tracker |
| 1005 | 3005 | 3.0.0         |      Photon, P1, Electron, Argon, Boron, B SoM, B5 SoM, Tracker |
| 1005 | 3010 | 3.0.1-p2.1    |      P2 |
| 1006 | 3011 | 3.0.1-p2.2    |      P2 |
| 1006 | 3012 | 3.0.1-p2.3    |      P2 |
| 1006 | 3013 | 3.0.1-p2.4    |      P2 |
| 1007 | 3014 | 3.0.1-p2.5    |      P2 |
| 1100 | 3100 | 3.1.0-alpha.1 |      Photon, P1, Electron, Argon, Boron, B SoM, B5 SoM, Tracker |
| 1100 | 3101 | 3.1.0-alpha.2 |      Photon, P1, Electron, Argon, Boron, B SoM, B5 SoM, Tracker |
| 1100 | 3102 | 3.1.0-rc.1    |      Photon, P1, Electron, Argon, Boron, B SoM, B5 SoM, Tracker |
| 1100 | 3103 | 3.1.0         |      Photon, P1, Electron, Argon, Boron, B SoM, B5 SoM, Tracker |
| 1100 | 3200 | 3.2.0-rc.1    |      Photon, P1, Electron, Argon, Boron, B SoM, B5 SoM, Tracker |
| 1100 | 3201 | 3.2.0         |      Photon, P1, Electron, Argon, Boron, B SoM, B5 SoM, Tracker |
| 1007 | 3210 | 3.2.1-p2.1    |      P2 |
| 1007 | 3211 | 3.2.1-p2.2    |      P2 |
| 1008 | 3212 | 3.2.1-p2.3    |      P2 |
| 1009 | 3213 | 3.2.1-p2.4    |      P2 |
| 1100 | 3300 | 3.3.0-rc.1    |      Photon, P1, Electron, Argon, Boron, B SoM, B5 SoM, Tracker |
| 1100 | 3301 | 3.3.0         |      Photon, P1, Electron, Argon, Boron, B SoM, B5 SoM, Tracker |
| 1100 | 3302 | 3.3.1         |      Photon, P1, Electron, Argon, Boron, B SoM, B5 SoM, Tracker |
| 1100 | 4000 | 4.0.0-alpha.1 |      Argon, Boron, B SoM, B5 SoM, Tracker |
| 1101 | 4001 | 4.0.0-alpha.2 |      Argon, Boron, B SoM, B5 SoM, Tracker, E Som X |
| 1101 | 4002 | 4.0.0-beta.1  |      Argon, Boron, B SoM, B5 SoM, Tracker, E Som X |
| 1101 | 4003 | 4.0.0         |      Argon, Boron, B SoM, B5 SoM, Tracker, E Som X |
| 1101 | 4004 | 4.0.1-rc.1    |      Argon, Boron, B SoM, B5 SoM, Tracker, E Som X |
| 1101 | 4005 | 4.0.1         |      Argon, Boron, B SoM, B5 SoM, Tracker, E Som X |
| 1101 | 4006 | 4.0.2         |      Argon, Boron, B SoM, B5 SoM, Tracker, E Som X |
| 1200 | 4100 | 4.1.0         |      Argon, Boron, B SoM, B5 SoM, Tracker, E Som X |
| 1200 | 4200 | 4.2.0         |      Argon, Boron, B SoM, B5 SoM, Tracker, E Som X |
| 2000 | 5000 | 5.0.0-alpha.1 |      Argon, Boron, B SoM, B5 SoM, Tracker, E Som X, P2 |
| 2000 | 5001 | 5.0.0-alpha.2 |      Argon, Boron, B SoM, B5 SoM, Tracker, E Som X, P2 |
| 2000 | 5002 | 5.0.0         |      Argon, Boron, B SoM, B5 SoM, Tracker, Tracker M, E Som X, P2 |
| 2001 | 5003 | 5.0.1         |      Argon, Boron, B SoM, B5 SoM, Tracker, Tracker M, E Som X, P2 |
| 2001 | 5004 | 5.1.0         |      Argon, Boron, B SoM, B5 SoM, Tracker, Tracker M, E Som X, P2 |
| 2002 | 5200 | 5.2.0         |      Argon, Boron, B SoM, B5 SoM, Tracker, Tracker M, E Som X, P2 |
| 2100 | 5300 | 5.3.0         |      Argon, Boron, B SoM, B5 SoM, Tracker, Tracker M, E Som X, P2 |
| 2101 | 5301 | 5.3.1         |      Argon, Boron, B SoM, B5 SoM, Tracker, Tracker M, E Som X, P2 |
| 2102 | 5302 | 5.3.2         |      Argon, Boron, B SoM, B5 SoM, Tracker, Tracker M, E Som X, P2 |
| 2200 | 5400 | 5.4.0         |      Argon, Boron, B SoM, B5 SoM, Tracker, Tracker M, E Som X, P2 |
| 2210 | 5410 | 5.4.1         |      Argon, Boron, B SoM, B5 SoM, Tracker, Tracker M, E Som X, P2 |
| 2300 | 5500 | 5.5.0-rc.1    |      Argon, Boron, B SoM, B5 SoM, Tracker, Tracker M, E Som X, M SoM, P2 |
| 2300 | 5501 | 5.5.0         |      Argon, Boron, B SoM, B5 SoM, Tracker, Tracker M, E Som X, M SoM, P2 |
| 2400 | 5600 | 5.6.0         |      Argon, Boron, B SoM, B5 SoM, Tracker, Tracker M, E Som X, M SoM, P2 |
| 2500 | 5700 | 5.7.0         |      Argon, Boron, B SoM, B5 SoM, Tracker, Tracker M, E Som X, M SoM, P2 |
<<<<<<< HEAD
=======
| 2600 | 5800 | 5.8.0         |      Argon, Boron, B SoM, B5 SoM, Tracker, Tracker M, E Som X, M SoM, P2 |
| 2600 | 5801 | 5.8.1         |      Argon, Boron, B SoM, B5 SoM, Tracker, Tracker M, E Som X, M SoM, P2 |
>>>>>>> fe1bd866
| 3000 | 6000 | 6.0.0         |      Argon, Boron, B SoM, B5 SoM, Tracker, Tracker M, E Som X, M SoM, P2 |

[1] For 0.8.0-rc.1, The v101 bootloader was also released in the Github releases as v200. Thus the next released bootloader in the 0.8.x line should be v201. As of 4/5/2018: 22 device had v200 bootloaders.


To find out the release version of system firmware currently installed, in listening mode,
connect to serial and send `v` to print the release version string.

To get version details on system firmware releases prior to 0.4.4, see https://community.particle.io/t/determining-the-version-of-system-firmware-on-a-photon-p1/13324<|MERGE_RESOLUTION|>--- conflicted
+++ resolved
@@ -189,11 +189,8 @@
 | 2300 | 5501 | 5.5.0         |      Argon, Boron, B SoM, B5 SoM, Tracker, Tracker M, E Som X, M SoM, P2 |
 | 2400 | 5600 | 5.6.0         |      Argon, Boron, B SoM, B5 SoM, Tracker, Tracker M, E Som X, M SoM, P2 |
 | 2500 | 5700 | 5.7.0         |      Argon, Boron, B SoM, B5 SoM, Tracker, Tracker M, E Som X, M SoM, P2 |
-<<<<<<< HEAD
-=======
 | 2600 | 5800 | 5.8.0         |      Argon, Boron, B SoM, B5 SoM, Tracker, Tracker M, E Som X, M SoM, P2 |
 | 2600 | 5801 | 5.8.1         |      Argon, Boron, B SoM, B5 SoM, Tracker, Tracker M, E Som X, M SoM, P2 |
->>>>>>> fe1bd866
 | 3000 | 6000 | 6.0.0         |      Argon, Boron, B SoM, B5 SoM, Tracker, Tracker M, E Som X, M SoM, P2 |
 
 [1] For 0.8.0-rc.1, The v101 bootloader was also released in the Github releases as v200. Thus the next released bootloader in the 0.8.x line should be v201. As of 4/5/2018: 22 device had v200 bootloaders.
