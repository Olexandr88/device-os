## System Module Numbers and Semver Releases

| Bootloader Module Version | System Module Version | Release Version | Platforms |
|:---:|:----:|:--------------|:---------------------------------|
|     |   0  | 0.4.0         |                                  |
|     |   1  | 0.4.1         |                                  |
|     |   2  | 0.4.2         |                                  |
|     |   3  | 0.4.3         |                                  |
|     |   4  | 0.4.4-rc.1    |                                  |
|     |   4  | 0.4.4-rc.2    |                                  |
|     |   4  | 0.4.4-rc.3    |                                  |
|     |   4  | 0.4.4-rc.4    |                                  |
|     |   4  | 0.4.4-rc.5    |                                  |
|     |   4  | 0.4.4-rc.6    |                                  |
|     |   5  | 0.4.4         |                                  |
|     |   6  | 0.4.5         |                                  |
|     |   7  | 0.4.6         |                                  |
|     |   8  | 0.4.7         |                                  |
|     |   9  | 0.4.8-rc.1    |    2nd release to MFG for Photon |
|     |  10  | 0.4.8-rc.6    |             Electron MFG Release |
|   7 |  11  | 0.4.9         |                 Core, Photon, P1 |
|     |  12  | 0.5.0-rc.1    |       Core, Photon, P1, Electron |
|     |  13  | 0.5.0-rc.2    |       Core, Photon, P1, Electron |
|     |  13  | 0.5.0         |       Core, Photon, P1, Electron |
|     |  14  | 0.5.1-rc.1    |       Core, Photon, P1, Electron |
|     |  15  | 0.5.1-rc.2    |       Core, Photon, P1, Electron |
|     |  15  | 0.5.1         |       Core, Photon, P1, Electron |
|     |  16  | 0.5.2-rc.1    |       Core, Photon, P1, Electron |
|     |  17  | 0.5.2         |       Core, Photon, P1, Electron |
|     |  18  | 0.5.3-rc.1    |       Core, Photon, P1, Electron |
|     |  19  | 0.5.3-rc.2    |       Core, Photon, P1, Electron |
|     |  20  | 0.5.3-rc.3    |       Core, Photon, P1, Electron |
|     |  21  | 0.5.3         |       Core, Photon, P1, Electron |
|     |  22  | 0.5.4         |       Core, Photon, P1, Electron |
|     |  23  | 0.5.5         |             Photon, P1, Electron |
|     | 100  | 0.6.0-rc.1    |       Core, Photon, P1, Electron |
|     | 101  | 0.6.0-rc.2    |       Core, Photon, P1, Electron |
|     | 102  | 0.6.0         |       Core, Photon, P1, Electron |
|   9 | 103  | 0.6.1-rc.1    |       Core, Photon, P1, Electron |
|     | 104  | 0.6.1-rc.2    |       Core, Photon, P1, Electron |
|     | 105  | 0.6.1         |       Core, Photon, P1, Electron |
|     | 106  | 0.6.2-rc.1    |       Core, Photon, P1, Electron |
|     | 107  | 0.6.2-rc.2    |       Core, Photon, P1, Electron |
|  11 | 108  | 0.6.2         |       Core, Photon, P1, Electron |
|  11 | 109  | 0.6.3         |             Photon, P1, Electron |
|  11 | 110  | 0.6.4         |                         Electron |
| 100 | 200  | 0.7.0-rc.1    |       Core, Photon, P1, Electron |
| 100 | 201  | 0.7.0-rc.2    |       Core, Photon, P1, Electron |
| 100 | 202  | 0.7.0-rc.3    |       Core, Photon, P1, Electron |
| 100 | 203  | 0.7.0-rc.4    |       Core, Photon, P1, Electron |
| 101 | 204  | 0.7.0-rc.5    |       Core, Photon, P1, Electron |
| 101 | 205  | 0.7.0-rc.6    |       Core, Photon, P1, Electron |
| 101 | 206  | 0.7.0-rc.7    |       Core, Photon, P1, Electron |
| 101 | 207  | 0.7.0         |       Core, Photon, P1, Electron |
| 101 (200)[1] | 300 | 0.8.0-rc.1 |      Photon, P1, Electron |
| 101 | 301  | 0.8.0-rc.2    |             Photon, P1, Electron |
| 201 | 302  | 0.8.0-rc.3    |       Core, Photon, P1, Electron |
| 201 | 303  | 0.8.0-rc.4    |       Core, Photon, P1, Electron |
| 201 | 304  | 0.8.0-rc.5    |       Core, Photon, P1, Electron |
| 201 | 305  | 0.8.0-rc.6    |       Core, Photon, P1, Electron |
| 201 | 306  | 0.8.0-rc.7    |       Core, Photon, P1, Electron |
| 201 | 307  | 0.8.0-rc.8    |       Core, Photon, P1, Electron |
| 201 | 308  | 0.8.0-rc.9    |       Core, Photon, P1, Electron |
| 201 | 309  | 0.8.0-rc.10   |       Core, Photon, P1, Electron |
| 201 | 310  | 0.8.0-rc.11   |       Core, Photon, P1, Electron |
| 201 | 311  | 0.8.0-rc.12   |       Core, Photon, P1, Electron |
| 201 | 312  | 0.8.0-rc.13   |                     Xenon, Argon |
| 201 | 312  | 0.8.0-rc.14   |       Core, Photon, P1, Electron |
| 209 | 314  | 0.8.0-rc.15   |                     Xenon, Argon |
| 209 | 315  | 0.8.0-rc.16   |                     Xenon, Argon |
| 210 | 316  | 0.8.0-rc.17   |                            Boron |
| 210 | 317  | 0.8.0-rc.18   |              Xenon, Argon, Boron |
| 211 | 318  | 0.8.0-rc.19   |              Xenon, Argon, Boron |
| 212 | 319  | 0.8.0-rc.20   |              Xenon, Argon, Boron |
| 212 | 320  | 0.8.0-rc.21   |              Xenon, Argon, Boron |
| 213 | 321  | 0.8.0-rc.22   |              Xenon, Argon, Boron |
| 214 | 322  | 0.8.0-rc.23   |              Xenon, Argon, Boron |
| 214 | 323  | 0.8.0-rc.24   |              Xenon, Argon, Boron |
| 214 | 324  | 0.8.0-rc.25   |              Xenon, Argon, Boron |
| 215 | 325  | 0.8.0-rc.26   |              Xenon, Argon, Boron |
| 215 | 326  | 0.8.0-rc.27   |              Xenon, Argon, Boron |
| 300 | 400  | 0.9.0-rc.1    |              Xenon, Argon, Boron |
| 300 | 401  | 0.9.0-rc.2    |              Xenon, Argon, Boron |
| 300 | 402  | 0.9.0-rc.3    |              Xenon, Argon, Boron |
| 300 | 403  | 0.9.0         |              Xenon, Argon, Boron |
| 201 | 1000 | 1.0.0         |       Core, Photon, P1, Electron |
| 201 | 1001 | 1.0.1-rc.1    |       Core, Photon, P1, Electron |
| 201 | 1002 | 1.0.1         |       Core, Photon, P1, Electron |
| 300 | 1100 | 1.1.0-rc.1    |       Core, Photon, P1, Electron, Xenon, Argon, Boron, X SoM, A SoM, B SoM |
| 301 | 1101 | 1.1.0-rc.2    |       Core, Photon, P1, Electron, Xenon, Argon, Boron, X SoM, A SoM, B SoM |
| 301 | 1102 | 1.1.0         |       Core, Photon, P1, Electron, Xenon, Argon, Boron, X SoM, A SoM, B SoM |
| 300 | 1200 | 1.2.0-alpha.1 |       Photon, P1, Electron, Boron |
| 300 | 1201 | 1.2.0-beta.1  |       Core, Photon, P1, Electron, Xenon, Argon, Boron |
| 302 | 1202 | 1.2.0-rc.1    |       Core, Photon, P1, Electron, Xenon, Argon, Boron, X SoM, A SoM, B SoM |
| 310 | 1210 | 1.2.1-rc.1    |       Core, Photon, P1, Electron, Xenon, Argon, Boron, X SoM, A SoM, B SoM |
| 311 | 1211 | 1.2.1-rc.2    |       Core, Photon, P1, Electron, Xenon, Argon, Boron, X SoM, A SoM, B SoM |
| 311 | 1212 | 1.2.1-rc.3    |       Core, Photon, P1, Electron, Xenon, Argon, Boron, X SoM, A SoM, B SoM |
| 311 | 1213 | 1.2.1         |       Core, Photon, P1, Electron, Xenon, Argon, Boron, X SoM, A SoM, B SoM |
| 311 | 1300 | 1.3.0-alpha.1 |       Core, Photon, P1, Electron, Xenon, Argon, Boron, X SoM, A SoM, B SoM |
| 311 | 1301 | 1.3.0-rc.1    |       Core, Photon, P1, Electron, Xenon, Argon, Boron, X SoM, A SoM, B SoM |
| 400 | 1320 | 1.3.1-rc.1    |       Core, Photon, P1, Electron, Xenon, Argon, Boron, X SoM, A SoM, B SoM |
| 401 | 1321 | 1.3.1         |       Core, Photon, P1, Electron, Xenon, Argon, Boron, X SoM, A SoM, B SoM |
| 500 | 1400 | 1.4.0-rc.1    |       Core, Photon, P1, Electron, Xenon, Argon, Boron, X SoM, A SoM, B SoM |
| 500 | 1401 | 1.4.0         |       Core, Photon, P1, Electron, Xenon, Argon, Boron, X SoM, A SoM, B SoM |
| 500 | 1402 | 1.4.1-rc.1    |       Core, Photon, P1, Electron, Xenon, Argon, Boron, X SoM, A SoM, B SoM |
| 500 | 1403 | 1.4.1         |       Core, Photon, P1, Electron, Xenon, Argon, Boron, X SoM, A SoM, B SoM |
| 501 | 1404 | 1.4.2         |       Core, Photon, P1, Electron, Xenon, Argon, Boron, X SoM, A SoM, B SoM |
| 501 | 1405 | 1.4.3         |       Core, Photon, P1, Electron, Xenon, Argon, Boron, X SoM, A SoM, B SoM |
| 501 | 1406 | 1.4.4         |       Core, Photon, P1, Electron, Xenon, Argon, Boron, X SoM, A SoM, B SoM |
| 501 | 1407 | 1.4.5-b5som.1 |       B5 SoM |
| 501 | 1408 | 1.4.5-b5som.2 |       B5 SoM |
| 501 | 1500 | 1.5.0-rc.1    |       Photon, P1, Electron, Xenon, Argon, Boron, B SoM, B5 SoM |
| 501 | 1501 | 1.5.0-rc.2    |       Photon, P1, Electron, Xenon, Argon, Boron, B SoM, B5 SoM |
| 501 | 1502 | 1.5.0         |       Photon, P1, Electron, Xenon, Argon, Boron, B SoM, B5 SoM |
| 501 | 1503 | 1.5.1-tracker.1 |     Tracker |
| 501 | 1504 | 1.5.1-tracker.2 |     Tracker |
| 501 | 1505 | 1.5.1-tracker.3 |     Tracker |
| 501 | 1510 | 1.5.1-rc.1    |       Photon, P1, Electron, Xenon, Argon, Boron, B SoM, B5 SoM |
| 501 | 1511 | 1.5.1         |       Photon, P1, Electron, Xenon, Argon, Boron, B SoM, B5 SoM |
| 502 | 1512 | 1.5.2         |       Photon, P1, Electron, Xenon, Argon, Boron, B SoM, B5 SoM |
| 502 | 1513 | 1.5.3-tracker.1 |     Tracker |
| 502 | 1514 | 1.5.4-rc.1    |       Photon, P1, Electron, Xenon, Argon, Boron, B SoM, B5 SoM, Tracker |
| 502 | 1515 | 1.5.4-rc.2    |       Photon, P1, Electron, Xenon, Argon, Boron, B SoM, B5 SoM, Tracker |
| 1000 | 2000 | 2.0.0-alpha.1 |      Photon, P1, Electron, Argon, Boron, B SoM, B5 SoM, Tracker |
| 1000 | 2001 | 2.0.0-alpha.2 |      Photon, P1, Electron, Argon, Boron, B SoM, B5 SoM, Tracker |
| 1001 | 2002 | 2.0.0-alpha.3 |      Photon, P1, Electron, Argon, Boron, B SoM, B5 SoM, Tracker |
| 1002 | 2003 | 2.0.0-alpha.4 |      Photon, P1, Electron, Argon, Boron, B SoM, B5 SoM, Tracker |
| 1002 | 2004 | 2.0.0-rc.1    |      Photon, P1, Electron, Argon, Boron, B SoM, B5 SoM |
| 1003 | 2005 | 2.0.0-rc.2    |      Photon, P1, Electron, Argon, Boron, B SoM, B5 SoM |
| 1003 | 2006 | 2.0.0-rc.3    |      Photon, P1, Electron, Argon, Boron, B SoM, B5 SoM, Tracker |
| 1003 | 2007 | 2.0.0-rc.4    |      Photon, P1, Electron, Argon, Boron, B SoM, B5 SoM, Tracker |
| 1003 | 2008 | 2.0.0         |      Photon, P1, Electron, Argon, Boron, B SoM, B5 SoM, Tracker |
| 1004 | 2009 | 2.0.1-alpha.1 |      Photon, P1, Electron, Argon, Boron, B SoM, B5 SoM, Tracker |
| 1005 | 2010 | 2.0.1-alpha.2 |      Photon, P1, Electron, Argon, Boron, B SoM, B5 SoM, Tracker |
| 1005 | 2011 | 2.0.1         |      Photon, P1, Electron, Argon, Boron, B SoM, B5 SoM, Tracker |
| 1005 | 2100 | 2.1.0-rc.1    |      Photon, P1, Electron, Argon, Boron, B SoM, B5 SoM, Tracker |
| 1005 | 2101 | 2.1.0         |      Photon, P1, Electron, Argon, Boron, B SoM, B5 SoM, Tracker |
| 1006 | 2200 | 2.2.0-rc.1    |      Photon, P1, Electron, Argon, Boron, B SoM, B5 SoM, Tracker |
| 1006 | 2201 | 2.2.0-rc.2    |      Photon, P1, Electron, Argon, Boron, B SoM, B5 SoM, Tracker |
| 1006 | 2202 | 2.2.0         |      Photon, P1, Electron, Argon, Boron, B SoM, B5 SoM, Tracker |
| 1006 | 2300 | 2.3.0-rc.1    |      Photon, P1, Electron, Argon, Boron, B SoM, B5 SoM, Tracker |
| 1006 | 2301 | 2.3.0         |      Photon, P1, Electron, Argon, Boron, B SoM, B5 SoM, Tracker |
| 1005 | 3000 | 3.0.0-alpha.1 |      Photon, P1, Electron, Argon, Boron, B SoM, B5 SoM, Tracker |
| 1005 | 3001 | 3.0.0-alpha.2 |      Photon, P1, Electron, Argon, Boron, B SoM, B5 SoM, Tracker |
| 1005 | 3002 | 3.0.0-beta.1  |      Photon, P1, Electron, Argon, Boron, B SoM, B5 SoM, Tracker |
| 1005 | 3003 | 3.0.0-rc.1    |      Photon, P1, Electron, Argon, Boron, B SoM, B5 SoM, Tracker |
| 1005 | 3004 | 3.0.0-rc.2    |      Photon, P1, Electron, Argon, Boron, B SoM, B5 SoM, Tracker |
| 1005 | 3005 | 3.0.0         |      Photon, P1, Electron, Argon, Boron, B SoM, B5 SoM, Tracker |
<<<<<<< HEAD
| 1100 | 3100 | 3.1.0-alpha.1 |      Photon, P1, Electron, Argon, Boron, B SoM, B5 SoM, Tracker |
| 1100 | 3101 | 3.1.0-alpha.2 |      Photon, P1, Electron, Argon, Boron, B SoM, B5 SoM, Tracker |
| 1100 | 3102 | 3.1.0-rc.1    |      Photon, P1, Electron, Argon, Boron, B SoM, B5 SoM, Tracker |
| 1100 | 3103 | 3.1.0         |      Photon, P1, Electron, Argon, Boron, B SoM, B5 SoM, Tracker |
| 1100 | 3200 | 3.2.0-rc.1    |      Photon, P1, Electron, Argon, Boron, B SoM, B5 SoM, Tracker |
| 1100 | 3201 | 3.2.0         |      Photon, P1, Electron, Argon, Boron, B SoM, B5 SoM, Tracker |
=======
| 1005 | 3010 | 3.0.1-p2.1    |      P2 |
| 1006 | 3011 | 3.0.1-p2.2    |      P2 |
| 1006 | 3012 | 3.0.1-p2.3    |      P2 |
>>>>>>> 3ae0116d

[1] For 0.8.0-rc.1, The v101 bootloader was also released in the Github releases as v200. Thus the next released bootloader in the 0.8.x line should be v201. As of 4/5/2018: 22 device had v200 bootloaders.


To find out the release version of system firmware currently installed, in listening mode,
connect to serial and send `v` to print the release version string.

To get version details on system firmware releases prior to 0.4.4, see https://community.particle.io/t/determining-the-version-of-system-firmware-on-a-photon-p1/13324<|MERGE_RESOLUTION|>--- conflicted
+++ resolved
@@ -146,18 +146,15 @@
 | 1005 | 3003 | 3.0.0-rc.1    |      Photon, P1, Electron, Argon, Boron, B SoM, B5 SoM, Tracker |
 | 1005 | 3004 | 3.0.0-rc.2    |      Photon, P1, Electron, Argon, Boron, B SoM, B5 SoM, Tracker |
 | 1005 | 3005 | 3.0.0         |      Photon, P1, Electron, Argon, Boron, B SoM, B5 SoM, Tracker |
-<<<<<<< HEAD
+| 1005 | 3010 | 3.0.1-p2.1    |      P2 |
+| 1006 | 3011 | 3.0.1-p2.2    |      P2 |
+| 1006 | 3012 | 3.0.1-p2.3    |      P2 |
 | 1100 | 3100 | 3.1.0-alpha.1 |      Photon, P1, Electron, Argon, Boron, B SoM, B5 SoM, Tracker |
 | 1100 | 3101 | 3.1.0-alpha.2 |      Photon, P1, Electron, Argon, Boron, B SoM, B5 SoM, Tracker |
 | 1100 | 3102 | 3.1.0-rc.1    |      Photon, P1, Electron, Argon, Boron, B SoM, B5 SoM, Tracker |
 | 1100 | 3103 | 3.1.0         |      Photon, P1, Electron, Argon, Boron, B SoM, B5 SoM, Tracker |
 | 1100 | 3200 | 3.2.0-rc.1    |      Photon, P1, Electron, Argon, Boron, B SoM, B5 SoM, Tracker |
 | 1100 | 3201 | 3.2.0         |      Photon, P1, Electron, Argon, Boron, B SoM, B5 SoM, Tracker |
-=======
-| 1005 | 3010 | 3.0.1-p2.1    |      P2 |
-| 1006 | 3011 | 3.0.1-p2.2    |      P2 |
-| 1006 | 3012 | 3.0.1-p2.3    |      P2 |
->>>>>>> 3ae0116d
 
 [1] For 0.8.0-rc.1, The v101 bootloader was also released in the Github releases as v200. Thus the next released bootloader in the 0.8.x line should be v201. As of 4/5/2018: 22 device had v200 bootloaders.
 
