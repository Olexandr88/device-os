--- conflicted
+++ resolved
@@ -43,7 +43,6 @@
 | 100 | 203 | 0.7.0-rc.4 |         (Core, Photon, P1, Electron) |
 | 101 | 204 | 0.7.0-rc.5 |         (Core, Photon, P1, Electron) |
 | 101 | 205 | 0.7.0-rc.6 |         (Core, Photon, P1, Electron) |
-<<<<<<< HEAD
 | 101 | 206 | 0.7.0-rc.7 |         (Core, Photon, P1, Electron) |
 | 101 | 207 | 0.7.0 |              (Core, Photon, P1, Electron) |
 | 101 (200)[1] | 300 | 0.8.0-rc.1 |      (Photon, P1, Electron) |
@@ -59,26 +58,6 @@
 | 201 | 310 | 0.8.0-rc.11|         (Core, Photon, P1, Electron) |
 | 201 | 311 | 0.8.0-rc.12|         (Core, Photon, P1, Electron) |
 | 201 | 312 | 0.8.0-rc.14|         (Core, Photon, P1, Electron) |
-| 201 | 1000 | 1.0.0       |       (Core, Photon, P1, Electron) |
-| 201 | 1001 | 1.0.1-rc.1  |       (Core, Photon, P1, Electron) |
-
-[1] For 0.8.0-rc.1, The v101 bootloader was also released in the Github releases as v200. Thus the next released bootloader in the 0.8.x line should be v201. As of 4/5/2018: 22 device had v200 bootloaders.
-=======
-| 101 | 300 | 0.8.0-rc.1 |         (Photon, P1, Electron) |
-| 200 | 300 | 0.8.0-rc.1 |         (Xenon) |
-| 200 | 301 | 0.8.0-rc.2 |         (Xenon) |
-| 200 | 302 | 0.8.0-rc.3 |         (Xenon) |
-| 200 | 303 | 0.8.0-rc.4 |         (Xenon) |
-| 200 | 304 | 0.8.0-rc.5 |         (Xenon) |
-| 200 | 305 | 0.8.0-rc.6 |         (Xenon) |
-| 206 | 306 | 0.8.0-rc.7 |         (Xenon) |
-| 206 | 307 | 0.8.0-rc.8 |         (Xenon) |
-| 206 | 308 | 0.8.0-rc.9 |         (Xenon) |
-| 207 | 309 | 0.8.0-rc.10 |         (Xenon, Argon) |
-| 207 | 310 | 0.8.0-rc.11 |         (Argon) |
-| 208 | 311 | 0.8.0-rc.12 |         (Xenon, Argon) |
-| 209 | 312 | 0.8.0-rc.13 |         (Xenon, Argon, Boron) |
-| 209 | 313 | 0.8.0-rc.14 |         (Xenon, Argon) |
 | 209 | 314 | 0.8.0-rc.15 |         (Xenon, Argon) |
 | 209 | 315 | 0.8.0-rc.16 |         (Xenon, Argon) |
 | 210 | 316 | 0.8.0-rc.17 |         (Boron) |
@@ -95,7 +74,10 @@
 | 300 | 400 | 0.9.0-rc.1  |         (Xenon, Argon, Boron) |
 | 300 | 401 | 0.9.0-rc.2  |         (Xenon, Argon, Boron) |
 | 300 | 402 | 0.9.0-rc.3  |         (Xenon, Argon, Boron) |
->>>>>>> 4b0dc8ef
+| 201 | 1000 | 1.0.0       |       (Core, Photon, P1, Electron) |
+| 201 | 1001 | 1.0.1-rc.1  |       (Core, Photon, P1, Electron) |
+
+[1] For 0.8.0-rc.1, The v101 bootloader was also released in the Github releases as v200. Thus the next released bootloader in the 0.8.x line should be v201. As of 4/5/2018: 22 device had v200 bootloaders.
 
 
 To find out the release version of system firmware currently installed, in listening mode,
