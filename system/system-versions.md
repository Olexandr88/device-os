--- conflicted
+++ resolved
@@ -107,11 +107,8 @@
 | 501 | 1404 | 1.4.2         |       Core, Photon, P1, Electron, Xenon, Argon, Boron, X SoM, A SoM, B SoM |
 | 501 | 1405 | 1.4.3         |       Core, Photon, P1, Electron, Xenon, Argon, Boron, X SoM, A SoM, B SoM |
 | 501 | 1406 | 1.4.4         |       Core, Photon, P1, Electron, Xenon, Argon, Boron, X SoM, A SoM, B SoM |
-<<<<<<< HEAD
-=======
 | 501 | 1407 | 1.4.5-b5som.1 |       B5 SoM |
 | 501 | 1408 | 1.4.5-b5som.2 |       B5 SoM |
->>>>>>> 6940423f
 
 [1] For 0.8.0-rc.1, The v101 bootloader was also released in the Github releases as v200. Thus the next released bootloader in the 0.8.x line should be v201. As of 4/5/2018: 22 device had v200 bootloaders.
 
