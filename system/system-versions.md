--- conflicted
+++ resolved
@@ -155,11 +155,7 @@
 | 1100 | 3300 | 3.3.0-rc.1    |      Photon, P1, Electron, Argon, Boron, B SoM, B5 SoM, Tracker |
 | 1100 | 3301 | 3.3.0         |      Photon, P1, Electron, Argon, Boron, B SoM, B5 SoM, Tracker |
 | 1100 | 4000 | 4.0.0-alpha.1 |      Argon, Boron, B SoM, B5 SoM, Tracker |
-<<<<<<< HEAD
-=======
 | 1101 | 4001 | 4.0.0-alpha.2 |      Argon, Boron, B SoM, B5 SoM, Tracker, E Som X |
-
->>>>>>> 38d45814
 
 [1] For 0.8.0-rc.1, The v101 bootloader was also released in the Github releases as v200. Thus the next released bootloader in the 0.8.x line should be v201. As of 4/5/2018: 22 device had v200 bootloaders.
 
