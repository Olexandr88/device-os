/*
 * Copyright (c) 2017 Particle Industries, Inc.  All rights reserved.
 *
 * This library is free software; you can redistribute it and/or
 * modify it under the terms of the GNU Lesser General Public
 * License as published by the Free Software Foundation, either
 * version 3 of the License, or (at your option) any later version.
 *
 * This library is distributed in the hope that it will be useful,
 * but WITHOUT ANY WARRANTY; without even the implied warranty of
 * MERCHANTABILITY or FITNESS FOR A PARTICULAR PURPOSE.  See the GNU
 * Lesser General Public License for more details.
 *
 * You should have received a copy of the GNU Lesser General Public
 * License along with this library; if not, see <http://www.gnu.org/licenses/>.
 */

#pragma once

#include "usb_hal.h"

#include "system_error.h"

#include <stdint.h>
#include <stddef.h>

// By default, the control requests functionality is available only if the platform supports USB
// vendor requests, since, at the moment, it's the only control interface supported by the system
#ifndef SYSTEM_CONTROL_ENABLED
#ifdef USB_VENDOR_REQUEST_ENABLE
#define SYSTEM_CONTROL_ENABLED 1
#else
#define SYSTEM_CONTROL_ENABLED 0
#endif
#endif // !defined(SYSTEM_CONTROL_ENABLED)

#ifdef __cplusplus
extern "C" {
#endif

// Control request types
typedef enum ctrl_request_type {
    CTRL_REQUEST_INVALID = 0,
    CTRL_REQUEST_APP_CUSTOM = 10,
    CTRL_REQUEST_DEVICE_ID = 20,
    CTRL_REQUEST_SYSTEM_VERSION = 30,
    CTRL_REQUEST_RESET = 40,
    CTRL_REQUEST_FACTORY_RESET = 41,
    CTRL_REQUEST_DFU_MODE = 50,
    CTRL_REQUEST_SAFE_MODE = 60,
    CTRL_REQUEST_LISTENING_MODE = 70,
    CTRL_REQUEST_LOG_CONFIG = 80,
    CTRL_REQUEST_MODULE_INFO = 90,
    CTRL_REQUEST_DIAGNOSTIC_INFO = 100,
    CTRL_REQUEST_WIFI_SET_ANTENNA = 110,
    CTRL_REQUEST_WIFI_GET_ANTENNA = 111,
<<<<<<< HEAD
    CTRL_REQUEST_SET_CLAIM_CODE = 200,
    CTRL_REQUEST_IS_CLAIMED = 201,
    CTRL_REQUEST_SET_SECURITY_KEY = 210,
    CTRL_REQUEST_GET_SECURITY_KEY = 211,
    CTRL_REQUEST_SET_SERVER_ADDRESS = 220,
    CTRL_REQUEST_GET_SERVER_ADDRESS = 221,
    CTRL_REQUEST_SET_SERVER_PROTOCOL = 222,
    CTRL_REQUEST_GET_SERVER_PROTOCOL = 223,
    CTRL_REQUEST_START_NYAN_SIGNAL = 230,
    CTRL_REQUEST_STOP_NYAN_SIGNAL = 231,
    CTRL_REQUEST_SET_SOFTAP_SSID = 240
=======
    CTRL_REQUEST_WIFI_SCAN = 112,
    CTRL_REQUEST_WIFI_SET_CREDENTIALS = 113,
    CTRL_REQUEST_WIFI_GET_CREDENTIALS = 114,
    CTRL_REQUEST_WIFI_CLEAR_CREDENTIALS = 115,
    CTRL_REQUEST_NETWORK_SET_CONFIGURATION = 120,
    CTRL_REQUEST_NETWORK_GET_CONFIGURATION = 121,
    CTRL_REQUEST_NETWORK_GET_STATUS = 122
>>>>>>> 248a952a
} ctrl_request_type;

// Control request data
typedef struct ctrl_request {
    uint16_t size; // Size of this structure
    uint16_t type; // Request type
    char* request_data; // Request data
    size_t request_size; // Size of the request data
    char* reply_data; // Reply data
    size_t reply_size; // Size of the reply data
    void* channel; // Request channel (used internally)
} ctrl_request;

// Callback invoked for control requests that should be processed in the application thread
typedef void(*ctrl_request_handler_fn)(ctrl_request* req);

// Sets the application callback for control requests
int system_ctrl_set_app_request_handler(ctrl_request_handler_fn handler, void* reserved);

// Allocates a buffer for reply data
int system_ctrl_alloc_reply_data(ctrl_request* req, size_t size, void* reserved);

// Releases a buffer with reply data
void system_ctrl_free_reply_data(ctrl_request* req, void* reserved);

// Releases a buffer with request data
void system_ctrl_free_request_data(ctrl_request* req, void* reserved);

// Completes the processing of a request. The `result` argument specifies a result code as defined
// by the `system_error_t` enum
void system_ctrl_set_result(ctrl_request* req, int result, void* reserved);

#ifdef USB_VENDOR_REQUEST_ENABLE

// These functions are deprecated and exported only for compatibility
void system_set_usb_request_app_handler(void*, void*);
void system_set_usb_request_result(void*, int, void*);

#endif // defined(USB_VENDOR_REQUEST_ENABLE)

#ifdef __cplusplus
} // extern "C"
#endif<|MERGE_RESOLUTION|>--- conflicted
+++ resolved
@@ -54,7 +54,13 @@
     CTRL_REQUEST_DIAGNOSTIC_INFO = 100,
     CTRL_REQUEST_WIFI_SET_ANTENNA = 110,
     CTRL_REQUEST_WIFI_GET_ANTENNA = 111,
-<<<<<<< HEAD
+    CTRL_REQUEST_WIFI_SCAN = 112,
+    CTRL_REQUEST_WIFI_SET_CREDENTIALS = 113,
+    CTRL_REQUEST_WIFI_GET_CREDENTIALS = 114,
+    CTRL_REQUEST_WIFI_CLEAR_CREDENTIALS = 115,
+    CTRL_REQUEST_NETWORK_SET_CONFIGURATION = 120,
+    CTRL_REQUEST_NETWORK_GET_CONFIGURATION = 121,
+    CTRL_REQUEST_NETWORK_GET_STATUS = 122,
     CTRL_REQUEST_SET_CLAIM_CODE = 200,
     CTRL_REQUEST_IS_CLAIMED = 201,
     CTRL_REQUEST_SET_SECURITY_KEY = 210,
@@ -66,15 +72,6 @@
     CTRL_REQUEST_START_NYAN_SIGNAL = 230,
     CTRL_REQUEST_STOP_NYAN_SIGNAL = 231,
     CTRL_REQUEST_SET_SOFTAP_SSID = 240
-=======
-    CTRL_REQUEST_WIFI_SCAN = 112,
-    CTRL_REQUEST_WIFI_SET_CREDENTIALS = 113,
-    CTRL_REQUEST_WIFI_GET_CREDENTIALS = 114,
-    CTRL_REQUEST_WIFI_CLEAR_CREDENTIALS = 115,
-    CTRL_REQUEST_NETWORK_SET_CONFIGURATION = 120,
-    CTRL_REQUEST_NETWORK_GET_CONFIGURATION = 121,
-    CTRL_REQUEST_NETWORK_GET_STATUS = 122
->>>>>>> 248a952a
 } ctrl_request_type;
 
 // Control request data
