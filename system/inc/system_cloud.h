/**
  Copyright (c) 2013-2015 Particle Industries, Inc.  All rights reserved.

  This library is free software; you can redistribute it and/or
  modify it under the terms of the GNU Lesser General Public
  License as published by the Free Software Foundation, either
  version 3 of the License, or (at your option) any later version.

  This library is distributed in the hope that it will be useful,
  but WITHOUT ANY WARRANTY; without even the implied warranty of
  MERCHANTABILITY or FITNESS FOR A PARTICULAR PURPOSE.  See the GNU
  Lesser General Public License for more details.

  You should have received a copy of the GNU Lesser General Public
  License along with this library; if not, see <http://www.gnu.org/licenses/>.
  ******************************************************************************
 */

#pragma once

#include "static_assert.h"
#include "spark_wiring_string.h"
#include "spark_protocol_functions.h"
#include "completion_handler.h"
#include <string.h>
#include <time.h>
#include <stdint.h>

enum ParticleKeyErrorFlag: uint32_t
{
  NO_ERROR                      = 0,
  PUBLIC_SERVER_KEY_BLANK       = 1,
  PUBLIC_SERVER_KEY_CORRUPTED   = 2,
  SERVER_ADDRESS_BLANK          = 4,
  SERVER_ADDRESS_CORRUPTED      = 8,
  PUBLIC_DEVICE_KEY_BLANK       = 16,
  PUBLIC_DEVICE_KEY_CORRUPTED   = 32,
  PRIVATE_DEVICE_KEY_BLANK      = 64,
  PRIVATE_DEVICE_KEY_CORRUPTED  = 128
};

typedef enum
{
	CLOUD_VAR_BOOLEAN = 1, CLOUD_VAR_INT = 2, CLOUD_VAR_STRING = 4, CLOUD_VAR_DOUBLE = 9
} Spark_Data_TypeDef;

struct CloudVariableTypeBase {};
struct CloudVariableTypeBool : public CloudVariableTypeBase {
    using vartype = bool;
    using varref = const bool*;
    CloudVariableTypeBool(){};
    static inline Spark_Data_TypeDef value() { return CLOUD_VAR_BOOLEAN; }
};
struct CloudVariableTypeInt : public CloudVariableTypeBase {
    using vartype = int;
    using varref = const int*;
    CloudVariableTypeInt(){};
    static inline Spark_Data_TypeDef value() { return CLOUD_VAR_INT; }
};
struct CloudVariableTypeString : public CloudVariableTypeBase {
    using vartype = const char*;
    using varref = const char*;
    CloudVariableTypeString(){};
    static inline Spark_Data_TypeDef value() { return CLOUD_VAR_STRING; }
};
struct CloudVariableTypeDouble : public CloudVariableTypeBase {
    using vartype = double;
    using varref = const double*;

    CloudVariableTypeDouble(){};
    static inline Spark_Data_TypeDef value() { return CLOUD_VAR_DOUBLE; }
};

const CloudVariableTypeBool BOOLEAN;
const CloudVariableTypeInt INT;
const CloudVariableTypeString STRING;
const CloudVariableTypeDouble DOUBLE;

#if PLATFORM_ID==3
// avoid a c-linkage incompatible with C error on newer versions of gcc
String spark_deviceID(void);
#endif

#ifdef __cplusplus
extern "C" {
#endif

typedef enum cloud_disconnect_reason {
    CLOUD_DISCONNECT_REASON_NONE = 0,
    CLOUD_DISCONNECT_REASON_ERROR = 1, // Disconnected due to an error
    CLOUD_DISCONNECT_REASON_USER = 2, // Disconnected at the user's request
    CLOUD_DISCONNECT_REASON_NETWORK_DISCONNECT = 3, // Disconnected due to the network disconnection
    CLOUD_DISCONNECT_REASON_LISTENING = 4 // Disconnected due to the listening mode
} cloud_disconnect_reason;

#if PLATFORM_ID!=3
String spark_deviceID(void);
#endif

void cloud_disconnect(bool closeSocket=true, bool graceful=false, cloud_disconnect_reason reason = CLOUD_DISCONNECT_REASON_NONE);
void cloud_disconnect_graceful(bool closeSocket=true, cloud_disconnect_reason reason = CLOUD_DISCONNECT_REASON_NONE);

class String;


#if defined(PLATFORM_ID)

#if PLATFORM_ID!=3 && PLATFORM_ID != 20
PARTICLE_STATIC_ASSERT(spark_data_typedef_is_1_byte, sizeof(Spark_Data_TypeDef)==1);
#endif

#endif

const uint32_t PUBLISH_EVENT_FLAG_PUBLIC = 0x0;
const uint32_t PUBLISH_EVENT_FLAG_PRIVATE = 0x1;
const uint32_t PUBLISH_EVENT_FLAG_NO_ACK = 0x2;
const uint32_t PUBLISH_EVENT_FLAG_WITH_ACK = 0x8;

PARTICLE_STATIC_ASSERT(publish_no_ack_flag_matches, PUBLISH_EVENT_FLAG_NO_ACK==EventType::NO_ACK);

typedef void (*EventHandler)(const char* name, const char* data);

typedef enum
{
  MY_DEVICES,
  ALL_DEVICES
} Spark_Subscription_Scope_TypeDef;

typedef int (*cloud_function_t)(void* data, const char* param, void* reserved);

typedef int (user_function_int_str_t)(String paramString);
typedef user_function_int_str_t* p_user_function_int_str_t;

struct  cloud_function_descriptor {
    uint16_t size;
    uint16_t padding;
    const char *funcKey;
    cloud_function_t fn;
    void* data;

     cloud_function_descriptor() {
         memset(this, 0, sizeof(*this));
         size = sizeof(*this);
     }
};

PARTICLE_STATIC_ASSERT(cloud_function_descriptor_size, sizeof(cloud_function_descriptor)==16 || sizeof(void*)!=4);

typedef struct spark_variable_t
{
    uint16_t size;
    const void* (*update)(const char* nane, Spark_Data_TypeDef type, const void* var, void* reserved);
} spark_variable_t;

/**
 * @brief Register a new variable.
 * @param varKey	The name of the variable. The length should be between 1 and USER_VAR_KEY_LENGTH bytes.
 * @param userVar	A pointer to the memory for the variable.
 * @param userVarType	The type of the variable.
 * @param extra		Additional registration details.
 * 		update	A function used to case a variable value to be computed. If defined, this is called when the variable's value is retrieved.
 */
bool spark_variable(const char *varKey, const void *userVar, Spark_Data_TypeDef userVarType, spark_variable_t* extra);

/**
 * @param funcKey   The name of the function to register. When NULL, pFunc is taken to be a
 *      cloud_function_descriptor pointer.
 * @param pFunc     The function to call, when funcKey is not null. Otherwise a cloud_function_descriptor pointer.
 * @param reserved  For future expansion, set to NULL.
 */
bool spark_function(const char *funcKey, p_user_function_int_str_t pFunc, void* reserved);

// Additional parameters for spark_send_event()
typedef struct {
    size_t size;
    completion_callback handler_callback;
    void* handler_data;
} spark_send_event_data;

bool spark_send_event(const char* name, const char* data, int ttl, uint32_t flags, void* reserved);
bool spark_subscribe(const char *eventName, EventHandler handler, void* handler_data,
        Spark_Subscription_Scope_TypeDef scope, const char* deviceID, void* reserved);
void spark_unsubscribe(void *reserved);
bool spark_sync_time(void *reserved);
bool spark_sync_time_pending(void* reserved);
system_tick_t spark_sync_time_last(time_t* tm, void* reserved);


void spark_process(void);
bool spark_cloud_flag_connected(void);

/**
 * Sets the auto-connect state to true. The cloud will be connected by the system.
 */
void spark_cloud_flag_connect(void);

/**
 * Sets the auto-connect state to false. The cloud will be disconnected by the system.
 */
void spark_cloud_flag_disconnect(void);    // should be set connected since it manages the connection state)

/**
 * Determines if the system will attempt to connect or disconnect from the cloud.
 */
bool spark_cloud_flag_auto_connect(void);

ProtocolFacade* system_cloud_protocol_instance(void);

int spark_set_connection_property(unsigned property_id, unsigned data, particle::protocol::connection_properties_t* conn_prop, void* reserved);

int spark_set_random_seed_from_cloud_handler(void (*handler)(unsigned int), void* reserved);

extern const unsigned char backup_udp_public_server_key[];
extern const size_t backup_udp_public_server_key_size;

extern const unsigned char backup_udp_public_server_address[];
extern const size_t backup_udp_public_server_address_size;

extern const unsigned char backup_tcp_public_server_key[294];
extern const unsigned char backup_tcp_public_server_address[18];

#define SPARK_BUF_LEN                 600

//#define SPARK_SERVER_IP             "54.235.79.249"
#define SPARK_SERVER_PORT             5683
#define PORT_COAPS                    (5684)
#define SPARK_LOOP_DELAY_MILLIS       1000    //1sec
#define SPARK_RECEIVE_DELAY_MILLIS    10      //10ms

<<<<<<< HEAD
#if PLATFORM_ID==10
=======
#if PLATFORM_ID==10 || HAL_PLATFORM_MESH
>>>>>>> 4b0dc8ef
#define TIMING_FLASH_UPDATE_TIMEOUT   (300000) // 300sec
#else
#define TIMING_FLASH_UPDATE_TIMEOUT   (30000)  // 30sec
#endif

#define USER_VAR_MAX_COUNT            (10)  // FIXME: NOT USED
#define USER_FUNC_MAX_COUNT           (4)   // FIXME: NOT USED

#if PLATFORM_ID<2
    #define USER_FUNC_ARG_LENGTH      (64)  // FIXME: NOT USED
    #define USER_VAR_KEY_LENGTH       (12)
    #define USER_FUNC_KEY_LENGTH      (12)
    #define USER_EVENT_NAME_LENGTH    (64)  // FIXME: NOT USED
    #define USER_EVENT_DATA_LENGTH    (64)  // FIXME: NOT USED
#else
    #define USER_FUNC_ARG_LENGTH      (622) // FIXME: NOT USED
    #define USER_VAR_KEY_LENGTH       (64)
    #define USER_FUNC_KEY_LENGTH      (64)
    #define USER_EVENT_NAME_LENGTH    (64)  // FIXME: NOT USED
    #define USER_EVENT_DATA_LENGTH    (622) // FIXME: NOT USED
#endif

#ifdef __cplusplus
}
#endif<|MERGE_RESOLUTION|>--- conflicted
+++ resolved
@@ -227,11 +227,7 @@
 #define SPARK_LOOP_DELAY_MILLIS       1000    //1sec
 #define SPARK_RECEIVE_DELAY_MILLIS    10      //10ms
 
-<<<<<<< HEAD
-#if PLATFORM_ID==10
-=======
 #if PLATFORM_ID==10 || HAL_PLATFORM_MESH
->>>>>>> 4b0dc8ef
 #define TIMING_FLASH_UPDATE_TIMEOUT   (300000) // 300sec
 #else
 #define TIMING_FLASH_UPDATE_TIMEOUT   (30000)  // 30sec
