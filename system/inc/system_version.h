--- conflicted
+++ resolved
@@ -146,11 +146,6 @@
 #define SYSTEM_VERSION_v150RC1        SYSTEM_VERSION_RC(1, 5, 0, 1)
 #define SYSTEM_VERSION_v150RC2        SYSTEM_VERSION_RC(1, 5, 0, 2)
 #define SYSTEM_VERSION_v150         SYSTEM_VERSION_DEFAULT(1, 5, 0)
-<<<<<<< HEAD
-#define SYSTEM_VERSION_v151RC1        SYSTEM_VERSION_RC(1, 5, 1, 1)
-#define SYSTEM_VERSION_v151         SYSTEM_VERSION_DEFAULT(1, 5, 1)
-#define SYSTEM_VERSION SYSTEM_VERSION_v151
-=======
 #define SYSTEM_VERSION_v151TRACKER1 SYSTEM_VERSION_BETA(1, 5, 1, 1)
 #define SYSTEM_VERSION_v151TRACKER2 SYSTEM_VERSION_BETA(1, 5, 1, 2)
 #define SYSTEM_VERSION_v151TRACKER3 SYSTEM_VERSION_BETA(1, 5, 1, 3)
@@ -159,7 +154,6 @@
 #define SYSTEM_VERSION_v152         SYSTEM_VERSION_DEFAULT(1, 5, 2)
 #define SYSTEM_VERSION_v153TRACKER1 SYSTEM_VERSION_RC(1, 5, 3, 1)
 #define SYSTEM_VERSION SYSTEM_VERSION_v153TRACKER1
->>>>>>> 693ee49f
 
 /**
  * Previously we would set the least significant byte to 0 for the final release, but to make
@@ -270,10 +264,6 @@
 #define SYSTEM_VERSION_150RC1
 #define SYSTEM_VERSION_150RC2
 #define SYSTEM_VERSION_150
-<<<<<<< HEAD
-#define SYSTEM_VERSION_151RC1
-#define SYSTEM_VERSION_151
-=======
 #define SYSTEM_VERSION_151TRACKER1
 #define SYSTEM_VERSION_151TRACKER2
 #define SYSTEM_VERSION_151TRACKER3
@@ -281,7 +271,6 @@
 #define SYSTEM_VERSION_151
 #define SYSTEM_VERSION_152
 #define SYSTEM_VERSION_153TRACKER1
->>>>>>> 693ee49f
 
 typedef struct __attribute__((packed)) SystemVersionInfo
 {
