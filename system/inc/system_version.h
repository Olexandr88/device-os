/**
  Copyright (c) 2015 Particle Industries, Inc.  All rights reserved.

  This library is free software; you can redistribute it and/or
  modify it under the terms of the GNU Lesser General Public
  License as published by the Free Software Foundation, either
  version 3 of the License, or (at your option) any later version.

  This library is distributed in the hope that it will be useful,
  but WITHOUT ANY WARRANTY; without even the implied warranty of
  MERCHANTABILITY or FITNESS FOR A PARTICULAR PURPOSE.  See the GNU
  Lesser General Public License for more details.

  You should have received a copy of the GNU Lesser General Public
  License along with this library; if not, see <http://www.gnu.org/licenses/>.
  ******************************************************************************
 */
#ifndef VERSION_H
#define	VERSION_H

#include <stdint.h>

#ifdef	__cplusplus
extern "C" {
#endif

// 1.2.0-alpha.1 < 1.2.0-alpha.63 < 1.2.0-beta.1 < 1.2.0-beta.63 < 1.2.0-rc.1 < 1.2.0-rc.2 < 1.2.0
#define SYSTEM_VERSION_ALPHA(x, y, z, p) ((((x) & 0xFF) << 24) | \
                                          (((y) & 0xFF) << 16) | \
                                          (((z) & 0xFF) <<  8) | \
                                          (((p) & 0x3F) | 0x00))
#define SYSTEM_VERSION_BETA(x, y, z, p)  ((((x) & 0xFF) << 24) | \
                                          (((y) & 0xFF) << 16) | \
                                          (((z) & 0xFF) <<  8) | \
                                          (((p) & 0x3F) | 0x40))
#define SYSTEM_VERSION_RC(x, y, z, p)    ((((x) & 0xFF) << 24) | \
                                          (((y) & 0xFF) << 16) | \
                                          (((z) & 0xFF) <<  8) | \
                                          (((p) & 0x3F) | 0x80))
// (((p)) | 0xC0)) is reserved (0xC1 - 0xFE), unit-tests will fail if this range is detected.
#define SYSTEM_VERSION_DEFAULT(x, y, z)  ((((x) & 0xFF) << 24) | \
                                          (((y) & 0xFF) << 16) | \
                                          (((z) & 0xFF) <<  8) | \
                                           ((0xFF)))

/**
 * This file is referenced from https://github.com/spark/firmware/wiki/Firmware-Release-Checklist
 */

#define SYSTEM_VERSION_v040     0x00040000
#define SYSTEM_VERSION_v041     0x00040100
#define SYSTEM_VERSION_v042     0x00040200
#define SYSTEM_VERSION_v043     0x00040300
#define SYSTEM_VERSION_v044     0x00040400
#define SYSTEM_VERSION_v045     0x00040500
#define SYSTEM_VERSION_v046     0x00040600
#define SYSTEM_VERSION_v047     0x00040700
#define SYSTEM_VERSION_v048     0x00040800	// photon RTM Dec 2015
#define SYSTEM_VERSION_v048RC6  0x00040806	// electron RTM Jan 2016
#define SYSTEM_VERSION_v049     0x00040900
#define SYSTEM_VERSION_v050     0x00050000
#define SYSTEM_VERSION_v051     0x00050100
#define SYSTEM_VERSION_v052RC1  0x00050201
#define SYSTEM_VERSION_v052     0x00050200
#define SYSTEM_VERSION_v053RC1  0x00050301
#define SYSTEM_VERSION_v053RC2  0x00050302
#define SYSTEM_VERSION_v053RC3  0x00050303
#define SYSTEM_VERSION_v053     0x00050300
#define SYSTEM_VERSION_v054     0x00050400
#define SYSTEM_VERSION_v055     0x00050500
#define SYSTEM_VERSION_v060RC1  0x00060001
#define SYSTEM_VERSION_v060RC2  0x00060002
#define SYSTEM_VERSION_v060     0x00060000
#define SYSTEM_VERSION_v061RC1  0x00060101
#define SYSTEM_VERSION_v061RC2  0x00060102
#define SYSTEM_VERSION_v061     0x00060100
#define SYSTEM_VERSION_v062RC1  0x00060201
#define SYSTEM_VERSION_v062RC2  0x00060202
#define SYSTEM_VERSION_v062     0x00060200
#define SYSTEM_VERSION_v063     0x00060300
#define SYSTEM_VERSION_v064     0x00060400
#define SYSTEM_VERSION_v070RC1  0x00070001
#define SYSTEM_VERSION_v070RC2  0x00070002
#define SYSTEM_VERSION_v070RC3  0x00070003
#define SYSTEM_VERSION_v070RC4  0x00070004
#define SYSTEM_VERSION_v070RC5  0x00070005
#define SYSTEM_VERSION_v070RC6  0x00070006
#define SYSTEM_VERSION_v070RC7  0x00070007
#define SYSTEM_VERSION_v070     0x00070000
#define SYSTEM_VERSION_v080RC1  0x00080001
#define SYSTEM_VERSION_v080RC2  0x00080002
#define SYSTEM_VERSION_v080RC3  0x00080003
#define SYSTEM_VERSION_v080RC4  0x00080004
#define SYSTEM_VERSION_v080RC5  0x00080005
#define SYSTEM_VERSION_v080RC6  0x00080006
#define SYSTEM_VERSION_v080RC7  0x00080007
#define SYSTEM_VERSION_v080RC8  0x00080008
#define SYSTEM_VERSION_v080RC9  0x00080009
#define SYSTEM_VERSION_v080RC10 0x0008000a
#define SYSTEM_VERSION_v080RC11 0x0008000b
#define SYSTEM_VERSION_v080RC12 0x0008000c
#define SYSTEM_VERSION_v080RC13 0x0008000d
#define SYSTEM_VERSION_v080RC14 0x0008000e
#define SYSTEM_VERSION_v080RC15 0x0008000f
#define SYSTEM_VERSION_v080RC16 0x00080010
#define SYSTEM_VERSION_v080RC17 0x00080011
#define SYSTEM_VERSION_v080RC18 0x00080012
#define SYSTEM_VERSION_v080RC19 0x00080013
#define SYSTEM_VERSION_v080RC20 0x00080014
#define SYSTEM_VERSION_v080RC21 0x00080015
#define SYSTEM_VERSION_v080RC22 0x00080016
#define SYSTEM_VERSION_v080RC23 0x00080017
#define SYSTEM_VERSION_v080RC24 0x00080018
#define SYSTEM_VERSION_v080RC25 0x00080019
#define SYSTEM_VERSION_v080RC26 0x0008001a
#define SYSTEM_VERSION_v080RC27 0x0008001b
#define SYSTEM_VERSION_v090RC1  0x00090001
#define SYSTEM_VERSION_v090RC2  0x00090002
#define SYSTEM_VERSION_v090RC3  0x00090003
#define SYSTEM_VERSION_v100     0x01000000
#define SYSTEM_VERSION_v101RC1  0x01000101
#define SYSTEM_VERSION_v101     0x01000100
#define SYSTEM_VERSION_v110RC1  0x01010001
#define SYSTEM_VERSION_v110RC2  0x01010002
#define SYSTEM_VERSION_v110     0x01010000
#define SYSTEM_VERSION_v120ALPHA1  SYSTEM_VERSION_ALPHA(1, 2, 0, 1)
#define SYSTEM_VERSION_v120BETA1    SYSTEM_VERSION_BETA(1, 2, 0, 1)
#define SYSTEM_VERSION_v120RC1        SYSTEM_VERSION_RC(1, 2, 0, 1)
#define SYSTEM_VERSION_v121RC1        SYSTEM_VERSION_RC(1, 2, 1, 1)
#define SYSTEM_VERSION_v121RC2        SYSTEM_VERSION_RC(1, 2, 1, 2)
#define SYSTEM_VERSION_v121RC3        SYSTEM_VERSION_RC(1, 2, 1, 3)
#define SYSTEM_VERSION_v121         SYSTEM_VERSION_DEFAULT(1, 2, 1)
#define SYSTEM_VERSION_v130ALPHA1  SYSTEM_VERSION_ALPHA(1, 3, 0, 1)
#define SYSTEM_VERSION_v130RC1        SYSTEM_VERSION_RC(1, 3, 0, 1)
#define SYSTEM_VERSION_v131RC1        SYSTEM_VERSION_RC(1, 3, 1, 1)
#define SYSTEM_VERSION_v131         SYSTEM_VERSION_DEFAULT(1, 3, 1)
#define SYSTEM_VERSION_v140RC1        SYSTEM_VERSION_RC(1, 4, 0, 1)
#define SYSTEM_VERSION_v140         SYSTEM_VERSION_DEFAULT(1, 4, 0)
#define SYSTEM_VERSION_v141RC1        SYSTEM_VERSION_RC(1, 4, 1, 1)
#define SYSTEM_VERSION_v141         SYSTEM_VERSION_DEFAULT(1, 4, 1)
#define SYSTEM_VERSION_v142         SYSTEM_VERSION_DEFAULT(1, 4, 2)
#define SYSTEM_VERSION_v143         SYSTEM_VERSION_DEFAULT(1, 4, 3)
#define SYSTEM_VERSION_v144         SYSTEM_VERSION_DEFAULT(1, 4, 4)
<<<<<<< HEAD
#define SYSTEM_VERSION SYSTEM_VERSION_v144
=======
#define SYSTEM_VERSION_v145B5SOM1   SYSTEM_VERSION_RC(1, 4, 5, 1)
#define SYSTEM_VERSION_v145B5SOM2   SYSTEM_VERSION_RC(1, 4, 5, 2)
#define SYSTEM_VERSION SYSTEM_VERSION_v145B5SOM2
>>>>>>> 6940423f

/**
 * Previously we would set the least significant byte to 0 for the final release, but to make
 * version comparisons simpler, the final version LSB is now 0xFF
 * 1.2.0-alpha.1 < 1.2.0-alpha.63 < 1.2.0-beta.1 < 1.2.0-beta.63 < 1.2.0-rc.1 < 1.2.0-rc.2 < 1.2.0
 */

/**
 * For Library/App creators. Can be used to ensure features/api's are present.
 * Add a new define for every XYZRCN or final XYZ release.
 */
#define SYSTEM_VERSION_040
#define SYSTEM_VERSION_041
#define SYSTEM_VERSION_042
#define SYSTEM_VERSION_043
#define SYSTEM_VERSION_044
#define SYSTEM_VERSION_045
#define SYSTEM_VERSION_046
#define SYSTEM_VERSION_047
#define SYSTEM_VERSION_048
#define SYSTEM_VERSION_048RC6
#define SYSTEM_VERSION_049
#define SYSTEM_VERSION_050
#define SYSTEM_VERSION_051
#define SYSTEM_VERSION_052RC1
#define SYSTEM_VERSION_052
#define SYSTEM_VERSION_053RC1
#define SYSTEM_VERSION_053RC2
#define SYSTEM_VERSION_053RC3
#define SYSTEM_VERSION_053
#define SYSTEM_VERSION_054
#define SYSTEM_VERSION_055
#define SYSTEM_VERSION_060RC1
#define SYSTEM_VERSION_060RC2
#define SYSTEM_VERSION_060
#define SYSTEM_VERSION_061RC1
#define SYSTEM_VERSION_061RC2
#define SYSTEM_VERSION_061
#define SYSTEM_VERSION_062RC1
#define SYSTEM_VERSION_062RC2
#define SYSTEM_VERSION_062
#define SYSTEM_VERSION_063
#define SYSTEM_VERSION_064
#define SYSTEM_VERSION_070RC1
#define SYSTEM_VERSION_070RC2
#define SYSTEM_VERSION_070RC3
#define SYSTEM_VERSION_070RC4
#define SYSTEM_VERSION_070RC5
#define SYSTEM_VERSION_070RC6
#define SYSTEM_VERSION_070RC7
#define SYSTEM_VERSION_070
#define SYSTEM_VERSION_080RC1
#define SYSTEM_VERSION_080RC2
#define SYSTEM_VERSION_080RC3
#define SYSTEM_VERSION_080RC4
#define SYSTEM_VERSION_080RC5
#define SYSTEM_VERSION_080RC6
#define SYSTEM_VERSION_080RC7
#define SYSTEM_VERSION_080RC8
#define SYSTEM_VERSION_080RC9
#define SYSTEM_VERSION_080RC10
#define SYSTEM_VERSION_080RC11
#define SYSTEM_VERSION_080RC12
#define SYSTEM_VERSION_080RC13
#define SYSTEM_VERSION_080RC14
#define SYSTEM_VERSION_080RC15
#define SYSTEM_VERSION_080RC16
#define SYSTEM_VERSION_080RC17
#define SYSTEM_VERSION_080RC18
#define SYSTEM_VERSION_080RC19
#define SYSTEM_VERSION_080RC20
#define SYSTEM_VERSION_080RC21
#define SYSTEM_VERSION_080RC22
#define SYSTEM_VERSION_080RC23
#define SYSTEM_VERSION_080RC24
#define SYSTEM_VERSION_080RC25
#define SYSTEM_VERSION_080RC26
#define SYSTEM_VERSION_080RC27
#define SYSTEM_VERSION_090RC1
#define SYSTEM_VERSION_090RC2
#define SYSTEM_VERSION_090RC3
#define SYSTEM_VERSION_100
#define SYSTEM_VERSION_101RC1
#define SYSTEM_VERSION_101
#define SYSTEM_VERSION_110RC1
#define SYSTEM_VERSION_110RC2
#define SYSTEM_VERSION_110
#define SYSTEM_VERSION_120ALPHA1
#define SYSTEM_VERSION_120BETA1
#define SYSTEM_VERSION_120RC1
#define SYSTEM_VERSION_121RC1
#define SYSTEM_VERSION_121RC2
#define SYSTEM_VERSION_121RC3
#define SYSTEM_VERSION_121
#define SYSTEM_VERSION_130ALPHA1
#define SYSTEM_VERSION_130RC1
#define SYSTEM_VERSION_131RC1
#define SYSTEM_VERSION_131
#define SYSTEM_VERSION_140RC1
#define SYSTEM_VERSION_140
#define SYSTEM_VERSION_141RC1
#define SYSTEM_VERSION_141
#define SYSTEM_VERSION_142
#define SYSTEM_VERSION_143
#define SYSTEM_VERSION_144
<<<<<<< HEAD
=======
#define SYSTEM_VERSION_145B5SOM1
#define SYSTEM_VERSION_145B5SOM2
>>>>>>> 6940423f

typedef struct __attribute__((packed)) SystemVersionInfo
{
    uint16_t size = sizeof(SystemVersionInfo);
    uint16_t reserved;      // use this if you need to.
    uint32_t versionNumber;
    char     versionString[20];



} SystemVersionInfo;

int system_version_info(SystemVersionInfo* target, void* reserved);

#ifdef	__cplusplus
}
#endif

#endif	/* VERSION_H */
<|MERGE_RESOLUTION|>--- conflicted
+++ resolved
@@ -141,13 +141,9 @@
 #define SYSTEM_VERSION_v142         SYSTEM_VERSION_DEFAULT(1, 4, 2)
 #define SYSTEM_VERSION_v143         SYSTEM_VERSION_DEFAULT(1, 4, 3)
 #define SYSTEM_VERSION_v144         SYSTEM_VERSION_DEFAULT(1, 4, 4)
-<<<<<<< HEAD
-#define SYSTEM_VERSION SYSTEM_VERSION_v144
-=======
 #define SYSTEM_VERSION_v145B5SOM1   SYSTEM_VERSION_RC(1, 4, 5, 1)
 #define SYSTEM_VERSION_v145B5SOM2   SYSTEM_VERSION_RC(1, 4, 5, 2)
 #define SYSTEM_VERSION SYSTEM_VERSION_v145B5SOM2
->>>>>>> 6940423f
 
 /**
  * Previously we would set the least significant byte to 0 for the final release, but to make
@@ -253,11 +249,8 @@
 #define SYSTEM_VERSION_142
 #define SYSTEM_VERSION_143
 #define SYSTEM_VERSION_144
-<<<<<<< HEAD
-=======
 #define SYSTEM_VERSION_145B5SOM1
 #define SYSTEM_VERSION_145B5SOM2
->>>>>>> 6940423f
 
 typedef struct __attribute__((packed)) SystemVersionInfo
 {
