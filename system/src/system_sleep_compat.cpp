--- conflicted
+++ resolved
@@ -214,18 +214,6 @@
     }
 #endif // HAL_PLATFORM_CELLULAR
 
-<<<<<<< HEAD
-=======
-#if HAL_PLATFORM_MESH
-    // FIXME: We are still going to turn off OpenThread with SLEEP_NETWORK_STANDBY, otherwise
-    // there are various issues with sleep
-    if (!network_sleep_flag(param)) {
-        network_off(NETWORK_INTERFACE_MESH, 0, 0, nullptr);
-    }
-#endif // HAL_PLATFORM_MESH
-
-    // Stop RGB signaling
->>>>>>> 693ee49f
     led_set_update_enabled(0, nullptr); // Disable background LED updates
     LED_Off(LED_RGB);
 
