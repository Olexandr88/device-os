/*
 * Copyright (c) 2017 Particle Industries, Inc.  All rights reserved.
 *
 * This library is free software; you can redistribute it and/or
 * modify it under the terms of the GNU Lesser General Public
 * License as published by the Free Software Foundation, either
 * version 3 of the License, or (at your option) any later version.
 *
 * This library is distributed in the hope that it will be useful,
 * but WITHOUT ANY WARRANTY; without even the implied warranty of
 * MERCHANTABILITY or FITNESS FOR A PARTICULAR PURPOSE.  See the GNU
 * Lesser General Public License for more details.
 *
 * You should have received a copy of the GNU Lesser General Public
 * License along with this library; if not, see <http://www.gnu.org/licenses/>.
 */

#include "config.h"

#if SYSTEM_CONTROL_ENABLED

#include "common.h"
#include "system_cloud_internal.h"
#include "system_update.h"
#include "system_network.h"

#include "deviceid_hal.h"
#include "core_hal.h"
#include "hal_platform.h"
#include "platforms.h"

#include "bytes2hexbuf.h"
#include "check.h"

#include "dct.h"

<<<<<<< HEAD
#if HAL_PLATFORM_NRF52840 || HAL_PLATFORM_RTL872X
=======
>>>>>>> f6eeabac
#include "ota_flash_hal_impl.h"

#if HAL_PLATFORM_NCP
#include "network/ncp/wifi/ncp.h"
#include "network/ncp/wifi/wifi_network_manager.h"
#include "network/ncp/wifi/wifi_ncp_client.h"
#endif

#include "config.pb.h"

#include <cstdio>

#define PB(_name) particle_ctrl_##_name
#define PB_FIELDS(_name) particle_ctrl_##_name##_fields

namespace particle {

namespace control {

namespace config {

using namespace particle::control::common;

int getDeviceId(ctrl_request* req) {
    uint8_t id[HAL_DEVICE_ID_SIZE] = {};
    const auto n = hal_get_device_id(id, sizeof(id));
    if (n != HAL_DEVICE_ID_SIZE) {
        return SYSTEM_ERROR_UNKNOWN;
    }
    PB(GetDeviceIdReply) pbRep = {};
    static_assert(sizeof(pbRep.id) >= sizeof(id) * 2, "");
    bytes2hexbuf_lower_case(id, sizeof(id), pbRep.id);
    const int ret = encodeReplyMessage(req, PB_FIELDS(GetDeviceIdReply), &pbRep);
    if (ret != 0) {
        return ret;
    }
    return 0;
}

int getSerialNumber(ctrl_request* req) {
    PB(GetSerialNumberReply) pbRep = {};
    static_assert(sizeof(pbRep.serial) >= HAL_DEVICE_SERIAL_NUMBER_SIZE, "");
    int ret = hal_get_device_serial_number(pbRep.serial, sizeof(pbRep.serial), nullptr);
    if (ret < 0) {
        return ret;
    }
    ret = encodeReplyMessage(req, PB_FIELDS(GetSerialNumberReply), &pbRep);
    if (ret != 0) {
        return ret;
    }
    return 0;
}

int getSystemVersion(ctrl_request* req) {
    const auto verStr = PP_STR(SYSTEM_VERSION_STRING);
    PB(GetSystemVersionReply) pbRep = {};
    EncodedString eVerStr(&pbRep.version, verStr, strlen(verStr));
    const int ret = encodeReplyMessage(req, PB_FIELDS(GetSystemVersionReply), &pbRep);
    if (ret != 0) {
        return ret;
    }
    return 0;
}

int getNcpFirmwareVersion(ctrl_request* req) {
#if HAL_PLATFORM_NCP && HAL_PLATFORM_WIFI
    const auto wifiMgr = wifiNetworkManager();
    CHECK_TRUE(wifiMgr, SYSTEM_ERROR_UNKNOWN);
    const auto ncpClient = wifiMgr->ncpClient();
    CHECK_TRUE(ncpClient, SYSTEM_ERROR_UNKNOWN);
    const NcpClientLock lock(ncpClient);
    CHECK(ncpClient->on());
    char verStr[32] = {};
    CHECK(ncpClient->getFirmwareVersionString(verStr, sizeof(verStr)));
    uint16_t modVer = 0;
    CHECK(ncpClient->getFirmwareModuleVersion(&modVer));
    PB(GetNcpFirmwareVersionReply) pbRep = {};
    EncodedString eVerStr(&pbRep.version, verStr, strlen(verStr));
    pbRep.module_version = modVer;
    CHECK(encodeReplyMessage(req, PB_FIELDS(GetNcpFirmwareVersionReply), &pbRep));
    return 0;
#else
    return SYSTEM_ERROR_NOT_SUPPORTED;
#endif // !(HAL_PLATFORM_NCP && HAL_PLATFORM_WIFI)
}

int getSystemCapabilities(ctrl_request* req) {
    PB(GetSystemCapabilitiesReply) pbRep = {};
    CHECK(encodeReplyMessage(req, PB(GetSystemCapabilitiesReply_fields), &pbRep));
    return 0;
}

int handleSetClaimCodeRequest(ctrl_request* req) {
    particle_ctrl_SetClaimCodeRequest pbReq = {};
    int ret = decodeRequestMessage(req, particle_ctrl_SetClaimCodeRequest_fields, &pbReq);
    if (ret == 0) {
        ret = HAL_Set_Claim_Code(pbReq.code);
    }
    return ret;
}

int handleIsClaimedRequest(ctrl_request* req) {
    particle_ctrl_IsClaimedReply pbRep = {};
    pbRep.claimed = HAL_IsDeviceClaimed(nullptr);
    const int ret = encodeReplyMessage(req, particle_ctrl_IsClaimedReply_fields, &pbRep);
    return ret;
}

int handleStartNyanRequest(ctrl_request* req) {
    Spark_Signal(true, 0, nullptr);
    return SYSTEM_ERROR_NONE;
}

int handleStopNyanRequest(ctrl_request* req) {
    Spark_Signal(false, 0, nullptr);
    return SYSTEM_ERROR_NONE;
}

int getDeviceMode(ctrl_request* req) {
    const bool listening = network_listening(0, 0, nullptr);
    PB(GetDeviceModeReply) pbRep = {};
    pbRep.mode = listening ? PB(DeviceMode_LISTENING_MODE) : PB(DeviceMode_NORMAL_MODE);
    const int ret = encodeReplyMessage(req, PB(GetDeviceModeReply_fields), &pbRep);
    if (ret != 0) {
        return ret;
    }
    return 0;
}

int setDeviceSetupDone(ctrl_request* req) {
    // This functionality is currently deprecated.
    // Do not perform any DCT accesses. Instead return an appropriate error code
    PB(SetDeviceSetupDoneRequest) pbReq = {};
    int ret = decodeRequestMessage(req, PB(SetDeviceSetupDoneRequest_fields), &pbReq);
    if (ret != 0) {
        return ret;
    }
    return (pbReq.done ? SYSTEM_ERROR_NONE : SYSTEM_ERROR_NOT_SUPPORTED);
}

int isDeviceSetupDone(ctrl_request* req) {
    PB(IsDeviceSetupDoneReply) pbRep = {};
    // This functionality is currently deprecated. Hard code setup-done to always return true
    pbRep.done = true;
    int ret = encodeReplyMessage(req, PB(IsDeviceSetupDoneReply_fields), &pbRep);
    if (ret != 0) {
        return ret;
    }
    return 0;
}

int setStartupMode(ctrl_request* req) {
    PB(SetStartupModeRequest) pbReq = {};
    CHECK(decodeRequestMessage(req, PB(SetStartupModeRequest_fields), &pbReq));
    switch (pbReq.mode) {
    case PB(DeviceMode_LISTENING_MODE):
        CHECK(system_set_flag(SYSTEM_FLAG_STARTUP_LISTEN_MODE, 1, nullptr));
        break;
    default:
        CHECK(system_set_flag(SYSTEM_FLAG_STARTUP_LISTEN_MODE, 0, nullptr));
        break;
    }
    return 0;
}

int setFeature(ctrl_request* req) {
    PB(SetFeatureRequest) pbReq = {};
    CHECK(decodeRequestMessage(req, PB(SetFeatureRequest_fields), &pbReq));
    switch (pbReq.feature) {
    case PB(Feature_ETHERNET_DETECTION):
        CHECK(HAL_Feature_Set(FEATURE_ETHERNET_DETECTION, pbReq.enabled));
        break;
    default:
        return SYSTEM_ERROR_NOT_SUPPORTED;
    }
    return 0;
}

int getFeature(ctrl_request* req) {
    PB(GetFeatureRequest) pbReq = {};
    CHECK(decodeRequestMessage(req, PB(GetFeatureRequest_fields), &pbReq));
    PB(GetFeatureReply) pbRep = {};
    switch (pbReq.feature) {
    case PB(Feature_ETHERNET_DETECTION):
        pbRep.enabled = HAL_Feature_Get(FEATURE_ETHERNET_DETECTION);
        break;
    default:
        return SYSTEM_ERROR_NOT_SUPPORTED;
    }
    CHECK(encodeReplyMessage(req, PB(GetFeatureReply_fields), &pbRep));
    return 0;
}

int echo(ctrl_request* req) {
    const int ret = system_ctrl_alloc_reply_data(req, req->request_size, nullptr);
    if (ret != 0) {
        return ret;
    }
    memcpy(req->reply_data, req->request_data, req->request_size);
    return 0;
}

<<<<<<< HEAD
#if !HAL_PLATFORM_NRF52840 && !HAL_PLATFORM_RTL872X

int handleSetSecurityKeyRequest(ctrl_request* req) {
    particle_ctrl_SetSecurityKeyRequest pbReq = {};
    DecodedString pbKey(&pbReq.data);
    int ret = decodeRequestMessage(req, particle_ctrl_SetSecurityKeyRequest_fields, &pbReq);
    if (ret == 0) {
        ret = store_security_key_data((security_key_type)pbReq.type, pbKey.data, pbKey.size);
    }
    return ret;
}

int handleGetSecurityKeyRequest(ctrl_request* req) {
    particle_ctrl_GetSecurityKeyRequest pbReq = {};
    int ret = decodeRequestMessage(req, particle_ctrl_GetSecurityKeyRequest_fields, &pbReq);
    if (ret == 0) {
        particle_ctrl_GetSecurityKeyReply pbRep = {};
        EncodedString pbKey(&pbRep.data);
        ret = lock_security_key_data((security_key_type)pbReq.type, &pbKey.data, &pbKey.size);
        if (ret == 0) {
            ret = encodeReplyMessage(req, particle_ctrl_GetSecurityKeyReply_fields, &pbRep);
            unlock_security_key_data((security_key_type)pbReq.type);
        }
    }

    return ret;
}

int handleSetServerAddressRequest(ctrl_request* req) {
    particle_ctrl_SetServerAddressRequest pbReq = {};
    int ret = decodeRequestMessage(req, particle_ctrl_SetServerAddressRequest_fields, &pbReq);
    if (ret == 0) {
        ServerAddress addr = {};
        // Check if the address string contains an IP address
        // TODO: Move IP address parsing/encoding to separate functions
        unsigned n1 = 0, n2 = 0, n3 = 0, n4 = 0;
        if (sscanf(pbReq.address, "%u.%u.%u.%u", &n1, &n2, &n3, &n4) == 4) {
            addr.addr_type = IP_ADDRESS;
            addr.ip = ((n1 & 0xff) << 24) | ((n2 & 0xff) << 16) | ((n3 & 0xff) << 8) | (n4 & 0xff);
        } else {
            const size_t n = strlen(pbReq.address);
            if (n < sizeof(ServerAddress::domain)) {
                addr.addr_type = DOMAIN_NAME;
                addr.length = n;
                memcpy(addr.domain, pbReq.address, n);
            } else {
                ret = SYSTEM_ERROR_TOO_LARGE;
            }
        }
        if (ret == 0) {
            addr.port = pbReq.port;
            ret = store_server_address((server_protocol_type)pbReq.protocol, &addr);
        }
    }
    return ret;
}

int handleGetServerAddressRequest(ctrl_request* req) {
    particle_ctrl_GetServerAddressRequest pbReq = {};
    int ret = decodeRequestMessage(req, particle_ctrl_GetServerAddressRequest_fields, &pbReq);
    if (ret == 0) {
        ServerAddress addr = {};
        ret = load_server_address((server_protocol_type)pbReq.protocol, &addr);
        if (ret == 0) {
            if (addr.addr_type == IP_ADDRESS) {
                const unsigned n1 = (addr.ip >> 24) & 0xff,
                        n2 = (addr.ip >> 16) & 0xff,
                        n3 = (addr.ip >> 8) & 0xff,
                        n4 = addr.ip & 0xff;
                const int n = snprintf(addr.domain, sizeof(addr.domain), "%u.%u.%u.%u", n1, n2, n3, n4);
                if (n > 0 && (size_t)n < sizeof(addr.domain)) {
                    addr.length = n;
                } else {
                    ret = SYSTEM_ERROR_TOO_LARGE;
                }
            }
            if (ret == 0) {
                particle_ctrl_GetServerAddressReply pbRep = {};
                EncodedString pbAddr(&pbRep.address, addr.domain, addr.length);
                pbRep.port = addr.port;
                ret = encodeReplyMessage(req, particle_ctrl_GetServerAddressReply_fields, &pbRep);
            }
        }
    }
    return ret;
}

int handleSetServerProtocolRequest(ctrl_request* req) {
    particle_ctrl_SetServerProtocolRequest pbReq = {};
    int ret = decodeRequestMessage(req, particle_ctrl_SetServerProtocolRequest_fields, &pbReq);
    if (ret == 0) {
        bool udpEnabled = false;
        if (pbReq.protocol == particle_ctrl_ServerProtocolType_TCP_PROTOCOL ||
                (udpEnabled = (pbReq.protocol == particle_ctrl_ServerProtocolType_UDP_PROTOCOL))) {
            ret = HAL_Feature_Set(FEATURE_CLOUD_UDP, udpEnabled);
        } else {
            ret = SYSTEM_ERROR_NOT_SUPPORTED;
        }
    }
    return ret;
}

int handleGetServerProtocolRequest(ctrl_request* req) {
    particle_ctrl_GetServerProtocolReply pbRep = {};
    if (HAL_Feature_Get(FEATURE_CLOUD_UDP)) {
        pbRep.protocol = particle_ctrl_ServerProtocolType_UDP_PROTOCOL;
    } else {
        pbRep.protocol = particle_ctrl_ServerProtocolType_TCP_PROTOCOL;
    }
    const int ret = encodeReplyMessage(req, particle_ctrl_GetServerProtocolReply_fields, &pbRep);
    return ret;
}

int handleSetSoftapSsidRequest(ctrl_request* req) {
    particle_ctrl_SetSoftApSsidRequest pbReq = {};
    int ret = decodeRequestMessage(req, particle_ctrl_SetSoftApSsidRequest_fields, &pbReq);
    if (ret == 0 && (!HAL_Set_System_Config(SYSTEM_CONFIG_SOFTAP_PREFIX, pbReq.prefix, strlen(pbReq.prefix)) ||
            !HAL_Set_System_Config(SYSTEM_CONFIG_SOFTAP_SUFFIX, pbReq.suffix, strlen(pbReq.suffix)))) {
        ret = SYSTEM_ERROR_UNKNOWN;
    }
    return ret;
}

#else // HAL_PLATFORM_NRF52840
=======
>>>>>>> f6eeabac

#if HAL_PLATFORM_NRF52840
// TODO
int handleSetSecurityKeyRequest(ctrl_request*) {
    return SYSTEM_ERROR_NOT_SUPPORTED;
}

int handleGetSecurityKeyRequest(ctrl_request*) {
    return SYSTEM_ERROR_NOT_SUPPORTED;
}

int handleSetServerAddressRequest(ctrl_request*) {
    return SYSTEM_ERROR_NOT_SUPPORTED;
}

int handleGetServerAddressRequest(ctrl_request*) {
    return SYSTEM_ERROR_NOT_SUPPORTED;
}

int handleSetServerProtocolRequest(ctrl_request*) {
    return SYSTEM_ERROR_NOT_SUPPORTED;
}

int handleGetServerProtocolRequest(ctrl_request*) {
    return SYSTEM_ERROR_NOT_SUPPORTED;
}

int handleSetSoftapSsidRequest(ctrl_request*) {
    return SYSTEM_ERROR_NOT_SUPPORTED;
}

#endif // HAL_PLATFORM_NRF52840

} // particle::control::config

} // particle::control

} // particle

#endif // SYSTEM_CONTROL_ENABLED<|MERGE_RESOLUTION|>--- conflicted
+++ resolved
@@ -34,10 +34,6 @@
 
 #include "dct.h"
 
-<<<<<<< HEAD
-#if HAL_PLATFORM_NRF52840 || HAL_PLATFORM_RTL872X
-=======
->>>>>>> f6eeabac
 #include "ota_flash_hal_impl.h"
 
 #if HAL_PLATFORM_NCP
@@ -240,135 +236,6 @@
     return 0;
 }
 
-<<<<<<< HEAD
-#if !HAL_PLATFORM_NRF52840 && !HAL_PLATFORM_RTL872X
-
-int handleSetSecurityKeyRequest(ctrl_request* req) {
-    particle_ctrl_SetSecurityKeyRequest pbReq = {};
-    DecodedString pbKey(&pbReq.data);
-    int ret = decodeRequestMessage(req, particle_ctrl_SetSecurityKeyRequest_fields, &pbReq);
-    if (ret == 0) {
-        ret = store_security_key_data((security_key_type)pbReq.type, pbKey.data, pbKey.size);
-    }
-    return ret;
-}
-
-int handleGetSecurityKeyRequest(ctrl_request* req) {
-    particle_ctrl_GetSecurityKeyRequest pbReq = {};
-    int ret = decodeRequestMessage(req, particle_ctrl_GetSecurityKeyRequest_fields, &pbReq);
-    if (ret == 0) {
-        particle_ctrl_GetSecurityKeyReply pbRep = {};
-        EncodedString pbKey(&pbRep.data);
-        ret = lock_security_key_data((security_key_type)pbReq.type, &pbKey.data, &pbKey.size);
-        if (ret == 0) {
-            ret = encodeReplyMessage(req, particle_ctrl_GetSecurityKeyReply_fields, &pbRep);
-            unlock_security_key_data((security_key_type)pbReq.type);
-        }
-    }
-
-    return ret;
-}
-
-int handleSetServerAddressRequest(ctrl_request* req) {
-    particle_ctrl_SetServerAddressRequest pbReq = {};
-    int ret = decodeRequestMessage(req, particle_ctrl_SetServerAddressRequest_fields, &pbReq);
-    if (ret == 0) {
-        ServerAddress addr = {};
-        // Check if the address string contains an IP address
-        // TODO: Move IP address parsing/encoding to separate functions
-        unsigned n1 = 0, n2 = 0, n3 = 0, n4 = 0;
-        if (sscanf(pbReq.address, "%u.%u.%u.%u", &n1, &n2, &n3, &n4) == 4) {
-            addr.addr_type = IP_ADDRESS;
-            addr.ip = ((n1 & 0xff) << 24) | ((n2 & 0xff) << 16) | ((n3 & 0xff) << 8) | (n4 & 0xff);
-        } else {
-            const size_t n = strlen(pbReq.address);
-            if (n < sizeof(ServerAddress::domain)) {
-                addr.addr_type = DOMAIN_NAME;
-                addr.length = n;
-                memcpy(addr.domain, pbReq.address, n);
-            } else {
-                ret = SYSTEM_ERROR_TOO_LARGE;
-            }
-        }
-        if (ret == 0) {
-            addr.port = pbReq.port;
-            ret = store_server_address((server_protocol_type)pbReq.protocol, &addr);
-        }
-    }
-    return ret;
-}
-
-int handleGetServerAddressRequest(ctrl_request* req) {
-    particle_ctrl_GetServerAddressRequest pbReq = {};
-    int ret = decodeRequestMessage(req, particle_ctrl_GetServerAddressRequest_fields, &pbReq);
-    if (ret == 0) {
-        ServerAddress addr = {};
-        ret = load_server_address((server_protocol_type)pbReq.protocol, &addr);
-        if (ret == 0) {
-            if (addr.addr_type == IP_ADDRESS) {
-                const unsigned n1 = (addr.ip >> 24) & 0xff,
-                        n2 = (addr.ip >> 16) & 0xff,
-                        n3 = (addr.ip >> 8) & 0xff,
-                        n4 = addr.ip & 0xff;
-                const int n = snprintf(addr.domain, sizeof(addr.domain), "%u.%u.%u.%u", n1, n2, n3, n4);
-                if (n > 0 && (size_t)n < sizeof(addr.domain)) {
-                    addr.length = n;
-                } else {
-                    ret = SYSTEM_ERROR_TOO_LARGE;
-                }
-            }
-            if (ret == 0) {
-                particle_ctrl_GetServerAddressReply pbRep = {};
-                EncodedString pbAddr(&pbRep.address, addr.domain, addr.length);
-                pbRep.port = addr.port;
-                ret = encodeReplyMessage(req, particle_ctrl_GetServerAddressReply_fields, &pbRep);
-            }
-        }
-    }
-    return ret;
-}
-
-int handleSetServerProtocolRequest(ctrl_request* req) {
-    particle_ctrl_SetServerProtocolRequest pbReq = {};
-    int ret = decodeRequestMessage(req, particle_ctrl_SetServerProtocolRequest_fields, &pbReq);
-    if (ret == 0) {
-        bool udpEnabled = false;
-        if (pbReq.protocol == particle_ctrl_ServerProtocolType_TCP_PROTOCOL ||
-                (udpEnabled = (pbReq.protocol == particle_ctrl_ServerProtocolType_UDP_PROTOCOL))) {
-            ret = HAL_Feature_Set(FEATURE_CLOUD_UDP, udpEnabled);
-        } else {
-            ret = SYSTEM_ERROR_NOT_SUPPORTED;
-        }
-    }
-    return ret;
-}
-
-int handleGetServerProtocolRequest(ctrl_request* req) {
-    particle_ctrl_GetServerProtocolReply pbRep = {};
-    if (HAL_Feature_Get(FEATURE_CLOUD_UDP)) {
-        pbRep.protocol = particle_ctrl_ServerProtocolType_UDP_PROTOCOL;
-    } else {
-        pbRep.protocol = particle_ctrl_ServerProtocolType_TCP_PROTOCOL;
-    }
-    const int ret = encodeReplyMessage(req, particle_ctrl_GetServerProtocolReply_fields, &pbRep);
-    return ret;
-}
-
-int handleSetSoftapSsidRequest(ctrl_request* req) {
-    particle_ctrl_SetSoftApSsidRequest pbReq = {};
-    int ret = decodeRequestMessage(req, particle_ctrl_SetSoftApSsidRequest_fields, &pbReq);
-    if (ret == 0 && (!HAL_Set_System_Config(SYSTEM_CONFIG_SOFTAP_PREFIX, pbReq.prefix, strlen(pbReq.prefix)) ||
-            !HAL_Set_System_Config(SYSTEM_CONFIG_SOFTAP_SUFFIX, pbReq.suffix, strlen(pbReq.suffix)))) {
-        ret = SYSTEM_ERROR_UNKNOWN;
-    }
-    return ret;
-}
-
-#else // HAL_PLATFORM_NRF52840
-=======
->>>>>>> f6eeabac
-
-#if HAL_PLATFORM_NRF52840
 // TODO
 int handleSetSecurityKeyRequest(ctrl_request*) {
     return SYSTEM_ERROR_NOT_SUPPORTED;
@@ -398,8 +265,6 @@
     return SYSTEM_ERROR_NOT_SUPPORTED;
 }
 
-#endif // HAL_PLATFORM_NRF52840
-
 } // particle::control::config
 
 } // particle::control
