/**
 ******************************************************************************
  Copyright (c) 2013-2015 Particle Industries, Inc.  All rights reserved.

  This library is free software; you can redistribute it and/or
  modify it under the terms of the GNU Lesser General Public
  License as published by the Free Software Foundation, either
  version 3 of the License, or (at your option) any later version.

  This library is distributed in the hope that it will be useful,
  but WITHOUT ANY WARRANTY; without even the implied warranty of
  MERCHANTABILITY or FITNESS FOR A PARTICULAR PURPOSE.  See the GNU
  Lesser General Public License for more details.

  You should have received a copy of the GNU Lesser General Public
  License along with this library; if not, see <http://www.gnu.org/licenses/>.
 ******************************************************************************
 */

#include <stddef.h>
#include "spark_wiring_cloud.h"
#include "spark_wiring_system.h"
#include "spark_wiring_stream.h"
#include "spark_wiring_rgb.h"
#include "spark_wiring_led.h"
#include "spark_wiring_usbserial.h"
#include "spark_wiring_diagnostics.h"
#include "ota_flash_hal.h"
#include "core_hal.h"
#include "delay_hal.h"
#include "system_event.h"
#include "system_update.h"
#include "system_cloud_internal.h"
#include "system_network.h"
#include "system_ymodem.h"
#include "system_task.h"
#include "module_info.h"
#include "spark_protocol_functions.h"
#include "string_convert.h"
#include "appender.h"
#include "system_version.h"
#include "spark_macros.h"
#include "system_network_internal.h"
#include "bytes2hexbuf.h"
#include "system_threading.h"
#include <cstdio>
#if HAL_PLATFORM_DCT
#include "dct.h"
#endif // HAL_PLATFORM_DCT

#ifdef START_DFU_FLASHER_SERIAL_SPEED
static uint32_t start_dfu_flasher_serial_speed = START_DFU_FLASHER_SERIAL_SPEED;
#endif
#ifdef START_YMODEM_FLASHER_SERIAL_SPEED
static uint32_t start_ymodem_flasher_serial_speed = START_YMODEM_FLASHER_SERIAL_SPEED;
#endif

ymodem_serial_flash_update_handler Ymodem_Serial_Flash_Update_Handler = NULL;

// TODO: Use a single state variable instead of SPARK_CLOUD_XXX flags
volatile uint8_t SPARK_CLOUD_SOCKETED;
volatile uint8_t SPARK_CLOUD_CONNECTED;
volatile uint8_t SPARK_CLOUD_HANDSHAKE_PENDING = 0;
volatile uint8_t SPARK_CLOUD_HANDSHAKE_NOTIFY_DONE = 0;
volatile uint8_t SPARK_FLASH_UPDATE;
volatile uint32_t TimingFlashUpdateTimeout;

static_assert(SYSTEM_FLAG_OTA_UPDATE_PENDING==0, "system flag value");
static_assert(SYSTEM_FLAG_OTA_UPDATE_ENABLED==1, "system flag value");
static_assert(SYSTEM_FLAG_RESET_PENDING==2, "system flag value");
static_assert(SYSTEM_FLAG_RESET_ENABLED==3, "system flag value");
static_assert(SYSTEM_FLAG_STARTUP_LISTEN_MODE == 4, "system flag value");
static_assert(SYSTEM_FLAG_WIFITESTER_OVER_SERIAL1 == 5, "system flag value");
static_assert(SYSTEM_FLAG_PUBLISH_RESET_INFO == 6, "system flag value");
static_assert(SYSTEM_FLAG_RESET_NETWORK_ON_CLOUD_ERRORS == 7, "system flag value");
static_assert(SYSTEM_FLAG_PM_DETECTION == 8, "system flag value");
static_assert(SYSTEM_FLAG_OTA_UPDATE_FORCED == 9, "system flag value");
static_assert(SYSTEM_FLAG_MAX == 10, "system flag max value");

volatile uint8_t systemFlags[SYSTEM_FLAG_MAX] = {
    0, 1, // OTA updates pending/enabled
    0, 1, // Reset pending/enabled
    0,    // SYSTEM_FLAG_STARTUP_LISTEN_MODE
    0,    // SYSTEM_FLAG_SETUP_OVER_SERIAL1
    1,    // SYSTEM_FLAG_PUBLISH_RESET_INFO
    1,    // SYSTEM_FLAG_RESET_NETWORK_ON_CLOUD_ERRORS
    0,    // UNUSED (SYSTEM_FLAG_PM_DETECTION)
	0,	  // SYSTEM_FLAG_OTA_UPDATE_FORCED
};

const uint16_t SAFE_MODE_LISTEN = 0x5A1B;

const char* UPDATES_ENABLED_EVENT = "particle/device/updates/enabled";
const char* UPDATES_FORCED_EVENT = "particle/device/updates/forced";

const char* flag_to_string(uint8_t flag) {
    return flag ? "true" : "false";
}

void system_flag_changed(system_flag_t flag, uint8_t oldValue, uint8_t newValue)
{
    if (flag == SYSTEM_FLAG_STARTUP_LISTEN_MODE)
    {
        HAL_Core_Write_Backup_Register(BKP_DR_09, newValue ? SAFE_MODE_LISTEN : 0xFFFF);
    }
#if HAL_PLATFORM_POWER_MANAGEMENT_OPTIONAL
    else if (flag == SYSTEM_FLAG_PM_DETECTION) {
        hal_power_config conf = {};
        conf.size = sizeof(conf);
        int r = hal_power_load_config(&conf, nullptr);
        if (!r) {
            if (newValue) {
                conf.flags |= HAL_POWER_PMIC_DETECTION;
            } else {
                conf.flags &= ~(HAL_POWER_PMIC_DETECTION);
            }
            hal_power_store_config(&conf, nullptr);
        }
    }
#endif // HAL_PLATFORM_POWER_MANAGEMENT_OPTIONAL
    else if (flag == SYSTEM_FLAG_OTA_UPDATE_ENABLED)
    {
        // publish the firmware enabled event
        spark_send_event(UPDATES_ENABLED_EVENT, flag_to_string(newValue), 60, PUBLISH_EVENT_FLAG_ASYNC|PUBLISH_EVENT_FLAG_PRIVATE, nullptr);
    }
    else if (flag == SYSTEM_FLAG_OTA_UPDATE_FORCED)
    {
        // acknowledge to the cloud that system updates are forced. It helps avoid a race condition where we might try sending firmware before the event has been received.
        spark_send_event(UPDATES_FORCED_EVENT, flag_to_string(newValue), 60, PUBLISH_EVENT_FLAG_ASYNC|PUBLISH_EVENT_FLAG_PRIVATE, nullptr);
    }
    else if (flag == SYSTEM_FLAG_OTA_UPDATE_PENDING)
    {
        if (newValue) {
            system_notify_event(firmware_update_pending, 0, nullptr, nullptr, nullptr);
            // publish an internal system event for pending updates
    	}
	}
}

/**
 * Refreshes the flag by performing the update action.
 */
int system_refresh_flag(system_flag_t flag) {
    uint8_t value;
    int result = system_get_flag(flag, &value, nullptr);
    if (!result) {
        system_flag_changed(flag, value, value);
    }
    return result;
}

int system_set_flag(system_flag_t flag, uint8_t value, void*)
{
    if (flag>=SYSTEM_FLAG_MAX)
        return -1;

    if (systemFlags[flag] != value || flag == SYSTEM_FLAG_STARTUP_LISTEN_MODE || flag == SYSTEM_FLAG_PM_DETECTION) {
        uint8_t oldValue = systemFlags[flag];
        systemFlags[flag] = value;
        system_flag_changed(flag, oldValue, value);
    }
    return 0;
}


int system_get_flag(system_flag_t flag, uint8_t* value, void*)
{
    if (flag>=SYSTEM_FLAG_MAX)
        return -1;
    if (value)
    {
        if (flag == SYSTEM_FLAG_STARTUP_LISTEN_MODE)
        {
            uint16_t reg = HAL_Core_Read_Backup_Register(BKP_DR_09);
            *value = (reg == SAFE_MODE_LISTEN);
            systemFlags[flag] = *value;
        }
#if HAL_PLATFORM_POWER_MANAGEMENT_OPTIONAL
        else if (flag == SYSTEM_FLAG_PM_DETECTION)
        {
            hal_power_config conf = {};
            conf.size = sizeof(conf);
            int r = hal_power_load_config(&conf, nullptr);
            if (!r) {
                *value = (conf.flags & HAL_POWER_PMIC_DETECTION);
            }
        }
#endif // HAL_PLATFORM_POWER_MANAGEMENT_OPTIONAL
        else
        {
            *value = systemFlags[flag];
        }
    }
    return 0;
}


void set_ymodem_serial_flash_update_handler(ymodem_serial_flash_update_handler handler)
{
    Ymodem_Serial_Flash_Update_Handler = handler;
}

void set_start_dfu_flasher_serial_speed(uint32_t speed)
{
#ifdef START_DFU_FLASHER_SERIAL_SPEED
    start_dfu_flasher_serial_speed = speed;
#endif
}

void set_start_ymodem_flasher_serial_speed(uint32_t speed)
{
#ifdef START_YMODEM_FLASHER_SERIAL_SPEED
    start_ymodem_flasher_serial_speed = speed;
#endif
}

bool system_firmwareUpdate(Stream* stream, void* reserved)
{
#if PLATFORM_ID>2
    set_ymodem_serial_flash_update_handler(Ymodem_Serial_Flash_Update);
#endif
    system_file_transfer_t tx;
    tx.descriptor.store = FileTransfer::Store::FIRMWARE;
    tx.stream = stream;
    return system_fileTransfer(&tx);
}

bool system_fileTransfer(system_file_transfer_t* tx, void* reserved)
{
    bool status = false;
    Stream* serialObj = tx->stream;

    if (NULL != Ymodem_Serial_Flash_Update_Handler)
    {
        status = Ymodem_Serial_Flash_Update_Handler(serialObj, tx->descriptor, NULL);
        SPARK_FLASH_UPDATE = 0;
        TimingFlashUpdateTimeout = 0;

        if (status == true)
        {
            if (tx->descriptor.store==FileTransfer::Store::FIRMWARE) {
                serialObj->println("Restarting system to apply firmware update...");
                HAL_Delay_Milliseconds(100);
                system_pending_shutdown(RESET_REASON_UPDATE);
            }
        }
    }
    else
    {
        serialObj->println("Firmware update using this terminal is not supported!");
        serialObj->println("Add #include \"Ymodem/Ymodem.h\" to your sketch and try again.");
    }
    return status;
}

void system_lineCodingBitRateHandler(uint32_t bitrate)
{
// todo - ideally the system should post a reset pending event before
// resetting. This does mean the application can block entering listening mode

#ifdef START_DFU_FLASHER_SERIAL_SPEED
    if (bitrate == start_dfu_flasher_serial_speed)
    {
        network_connect_cancel(0, 1, 0, 0);
        //Reset device and briefly enter DFU bootloader mode
        System.dfu(false);
    }
#endif
#ifdef START_YMODEM_FLASHER_SERIAL_SPEED
    if (!network_listening(0, 0, NULL) && bitrate == start_ymodem_flasher_serial_speed)
    {
        network_listen(0, 0, 0);
    }
#endif
}

uint32_t timeRemaining(uint32_t start, uint32_t duration)
{
    uint32_t elapsed = HAL_Timer_Milliseconds()-start;
    return (elapsed>=duration) ? 0 : duration-elapsed;
}

void set_flag(void* flag)
{
	volatile uint8_t* p = (volatile uint8_t*)flag;
	*p = true;
}

namespace {
// FIXME: Dirty hack
bool ledIsOverridden = false;
} // namespace

int Spark_Prepare_For_Firmware_Update(FileTransfer::Descriptor& file, uint32_t flags, void* reserved)
{
    if (file.store==FileTransfer::Store::FIRMWARE)
    {
        // address is relative to the OTA region. Normally will be 0.
        file.file_address = HAL_OTA_FlashAddress() + file.chunk_address;

        // chunk_size 0 indicates defaults.
        if (file.chunk_size==0) {
            file.chunk_size = HAL_OTA_ChunkSize();
            file.file_length = HAL_OTA_FlashLength();
        }
    }
    int result = 0;
    if (System.updatesEnabled() || System.updatesForced()) {		// application event is handled asynchronously
        if (flags & 1) {
            // only check address
		}
		else {
            system_set_flag(SYSTEM_FLAG_OTA_UPDATE_PENDING, 0, nullptr);
            // FIXME: use the APIs in system_led_signal.h instead.
            // The RGB may behave weirdly if multi-threading is enabled and user application
            // also wants to control the RGB.
            ledIsOverridden = LED_RGB_IsOverRidden();
            if (!ledIsOverridden) {
                RGB.control(true);
                // Get base color used for the update process indication
                const LEDStatusData* status = led_signal_status(LED_SIGNAL_FIRMWARE_UPDATE, nullptr);
                RGB.color(status ? status->color : RGB_COLOR_MAGENTA);
            }
            SPARK_FLASH_UPDATE = 1;
            TimingFlashUpdateTimeout = 0;
            system_notify_event(firmware_update, firmware_update_begin, &file);
            HAL_FLASH_Begin(file.file_address, file.file_length, NULL);
        }
    }
    else {
    	result = 1;
    }
    return result;
}

namespace {

System_Reset_Reason pendingResetReason = RESET_REASON_UNKNOWN;

} // unnamed

void system_pending_shutdown(System_Reset_Reason reason)
{
    uint8_t was_set = false;
    system_get_flag(SYSTEM_FLAG_RESET_PENDING, &was_set, nullptr);
    if (!was_set) {
        system_set_flag(SYSTEM_FLAG_RESET_PENDING, 1, nullptr);
        pendingResetReason = reason;
        system_notify_event(reset_pending);
    }
}

inline bool canShutdown()
{
    return (System.resetPending() && System.resetEnabled());
}

void system_shutdown_if_enabled(void* data=nullptr)
{
    // shutdown if user initiated poweroff or system reset is allowed
    if (canShutdown())
    {
        if (SYSTEM_POWEROFF) {              // shutdown network module too.
            system_sleep(SLEEP_MODE_SOFTPOWEROFF, 0, 0, NULL);
        }
        else {
            system_reset(SYSTEM_RESET_MODE_NORMAL, pendingResetReason, 0, 0, nullptr);
        }
    }
}

void system_shutdown_if_needed()
{
    static bool in_shutdown = false;
    if (canShutdown() && !in_shutdown)
    {
        in_shutdown = true;
        system_notify_event(reset, 0, nullptr, system_shutdown_if_enabled);

#if PLATFORM_THREADING
        // timeout for 30 seconds. Keep the system thread pumping queue messages and the background task running
        system_tick_t start = millis();
        while (canShutdown() && (millis()-start)<30000)
        {
            // todo - find a more enapsulated way for the SystemThread to take care of re-entranly
            // doing work.
            spark_process();
            SystemThread.process();
        }
        in_shutdown = false;
        system_shutdown_if_enabled();
#endif
    }
}

int Spark_Finish_Firmware_Update(FileTransfer::Descriptor& file, uint32_t flags, void* reserved)
{
    using namespace particle::protocol;
    SPARK_FLASH_UPDATE = 0;
    TimingFlashUpdateTimeout = 0;
    //DEBUG("update finished flags=%d store=%d", flags, file.store);
    int result = SYSTEM_ERROR_UNKNOWN;

    if ((flags & (UpdateFlag::VALIDATE_ONLY | UpdateFlag::SUCCESS)) == (UpdateFlag::VALIDATE_ONLY | UpdateFlag::SUCCESS)) {
        result = HAL_FLASH_OTA_Validate(true, (module_validation_flags_t)(MODULE_VALIDATION_INTEGRITY | MODULE_VALIDATION_DEPENDENCIES_FULL), NULL);
        return result;
    }

    if (flags & UpdateFlag::SUCCESS) {    // update successful
        if (file.store==FileTransfer::Store::FIRMWARE)
        {
<<<<<<< HEAD
            result = HAL_FLASH_End(nullptr);
            system_notify_event(firmware_update, (result < 0) ? firmware_update_failed : firmware_update_complete, &file);
=======
            hal_update_complete_t result = HAL_FLASH_End(module ? (hal_module_t*)module : &mod);
            system_notify_event(firmware_update, result<=HAL_UPDATE_ERROR ? firmware_update_failed : firmware_update_complete, &file);
            res = (result <= HAL_UPDATE_ERROR);
>>>>>>> 693ee49f

            // always restart for now
            if ((true || result == HAL_UPDATE_APPLIED_PENDING_RESTART) && !(flags & UpdateFlag::DONT_RESET))
            {
                system_pending_shutdown(RESET_REASON_UPDATE);
            }
        }
    }
    else
    {
        system_notify_event(firmware_update, firmware_update_failed, &file);
    }

<<<<<<< HEAD
    RGB.control(false);
    return result;
=======
    // FIXME: use APIs in system_led_signal.h instead
    // It might lease the control that user application just takes over.
    if (!ledIsOverridden) {
        RGB.control(false);
    }

    return res;
>>>>>>> 693ee49f
}

int Spark_Save_Firmware_Chunk(FileTransfer::Descriptor& file, const uint8_t* chunk, void* reserved)
{
    TimingFlashUpdateTimeout = 0;
    int result = -1;
    system_notify_event(firmware_update, firmware_update_progress, &file);
    if (file.store==FileTransfer::Store::FIRMWARE)
    {
        result = HAL_FLASH_Update(chunk, file.chunk_address, file.chunk_size, NULL);
        // FIXME: use APIs in system_led_signal.h instead
        if (!ledIsOverridden) {
            LED_Toggle(LED_RGB);
        }
    }
    return result;
}


class AppendBase {

    appender_fn fn;
    void* data;

protected:

    template<typename T> inline bool writeDirect(const T& value) {
		return fn(data, (const uint8_t*)&value, sizeof(value));
	}

public:

    AppendBase(appender_fn fn, void* data) {
        this->fn = fn; this->data = data;
    }

    bool write(const char* string) const {
        return fn(data, (const uint8_t*)string, strlen(string));
    }

    bool write(char* string) const {
        return fn(data, (const uint8_t*)string, strlen(string));
    }

    bool write(char c) {
        return writeDirect(c);
    }
};


class AppendData : public AppendBase {
public:
	AppendData(appender_fn fn, void* data) : AppendBase(fn, data) {}

    bool write(uint16_t value) {
		return writeDirect(value);
    }

    bool write(int32_t value) {
		return writeDirect(value);
    }

	bool write(uint32_t value) {
		return writeDirect(value);
    }

};


class AppendJson : public AppendBase
{
	using super = AppendBase;
public:
	AppendJson(appender_fn fn, void* data) : AppendBase(fn, data) {}

    bool write_quoted(const char* value) {
        return write('"') &&
               write(value) &&
               write('"');
    }

    bool write_attribute(const char* name) {
        return
                write_quoted(name) &&
                write(':');
    }

    bool write_string(const char* name, const char* value) {
        return write_attribute(name) &&
               write_quoted(value) &&
               next();
    }

    bool newline() { return true; /*return write("\r\n");*/ }

    bool write_value(const char* name, int value) {
        return write_attribute(name) &&
               write(value) &&
               next();
    }

    bool end_list() {
        return write_attribute("_") &&
               write_quoted("");
    }

    bool write(int value) {
        char buf[12];
        return write(itoa(value, buf, 10));
    }

    bool write(unsigned int value) {
        char buf[12] = {};
        snprintf(buf, sizeof(buf), "%u", value);
        return write(buf);
    }

    inline bool write(char c) {
    		return super::write(c);
    }

    inline bool write(const char* c) {
    		return super::write(c);
    }


    bool next() { return write(',') && newline(); }

    bool write_key_values(size_t count, const key_value* key_values)
    {
        bool result = true;
        while (count-->0) {
            result = result && write_key_value(key_values++);
        }
        return result;
    }

    bool write_key_value(const key_value* kv)
    {
        return write_string(kv->key, kv->value);
    }
};


const char* module_function_string(module_function_t func) {
    switch (func) {
        case MODULE_FUNCTION_NONE: return "n";
        case MODULE_FUNCTION_RESOURCE: return "r";
        case MODULE_FUNCTION_BOOTLOADER: return "b";
        case MODULE_FUNCTION_MONO_FIRMWARE: return "m";
        case MODULE_FUNCTION_SYSTEM_PART: return "s";
        case MODULE_FUNCTION_USER_PART: return "u";
        case MODULE_FUNCTION_NCP_FIRMWARE: return "c";
        case MODULE_FUNCTION_RADIO_STACK: return "a";
        default: return "_";
    }
}

const char* module_store_string(module_store_t store) {
    switch (store) {
        case MODULE_STORE_MAIN: return "m";
        case MODULE_STORE_BACKUP: return "b";
        case MODULE_STORE_FACTORY: return "f";
        case MODULE_STORE_SCRATCHPAD: return "t";
        default: return "_";
    }
}

bool is_module_function_valid(module_function_t func) {
    switch (func) {
        case MODULE_FUNCTION_RESOURCE:
        case MODULE_FUNCTION_BOOTLOADER:
        case MODULE_FUNCTION_MONO_FIRMWARE:
        case MODULE_FUNCTION_SYSTEM_PART:
        case MODULE_FUNCTION_USER_PART:
        case MODULE_FUNCTION_NCP_FIRMWARE:
        case MODULE_FUNCTION_RADIO_STACK: {
            return true;
        }
        case MODULE_FUNCTION_NONE:
        default: {
            return false;
        }
    }
}

const char* module_name(uint8_t index, char* buf)
{
    return itoa(index, buf, 10);
}

bool module_info_to_json(appender_fn append, void* append_data, const hal_module_t* module, uint32_t flags)
{
    AppendJson json(append, append_data);
    char buf[65];
    bool result = true;
    const module_info_t* info = module->info;

    buf[64] = 0;
    bool output_uuid = module->suffix && module_function(info)==MODULE_FUNCTION_USER_PART;
    result &= json.write('{') && json.write_value("s", module->bounds.maximum_size) && json.write_string("l", module_store_string(module->bounds.store))
            && json.write_value("vc",module->validity_checked) && json.write_value("vv", module->validity_result)
      && (!output_uuid || json.write_string("u", bytes2hexbuf(module->suffix->sha, 32, buf)))
      && (!info || (json.write_string("f", module_function_string(module_function(info)))
                    && json.write_string("n", module_name(module_index(info), buf))
                    && json.write_value("v", info->module_version)
                    && (!(flags & MODULE_INFO_JSON_INCLUDE_PLATFORM_ID) || json.write_value("p", info->platform_id))))
    // on the photon we have just one dependency, this will need generalizing for other platforms
      && json.write_attribute("d") && json.write('[');

    bool hasDependencies = false;
    for (unsigned int d=0; d<2; d++) {
        const module_dependency_t& dependency = d == 0 ? info->dependency : info->dependency2;
        module_function_t function = module_function_t(dependency.module_function);
        if (is_module_function_valid(function)) {
            // skip empty dependents
            hasDependencies = true;
        }
    }

    bool cont = false;
    for (unsigned int d=0; d<2 && info && hasDependencies; d++) {
        const module_dependency_t& dependency = d == 0 ? info->dependency : info->dependency2;
        module_function_t function = module_function_t(dependency.module_function);
        if (!is_module_function_valid(function)) {
            // Skip empty dependencies to save on space
            continue;
        }
        if (cont) {
            result &= json.write(',');
        }
        result &= json.write('{')
                && json.write_string("f", module_function_string(function))
                && json.write_string("n", module_name(dependency.module_index, buf))
                && json.write_value("v", dependency.module_version)
                && json.end_list() && json.write('}');
        cont = true;
    }
    result &= json.write("]}");

    return result;
}

bool system_info_to_json(appender_fn append, void* append_data, hal_system_info_t& system)
{
    AppendJson json(append, append_data);
    bool result = true;
    result &= json.write_value("p", system.platform_id)
        && json.write_key_values(system.key_value_count, system.key_values)
        && json.write_attribute("m")
        && json.write('[');

    bool cont = false;
    for (unsigned i=0; i<system.module_count; i++) {
        const hal_module_t& module = system.modules[i];
#ifdef HYBRID_BUILD
        // FIXME: skip, otherwise we overflow MBEDTLS_SSL_MAX_CONTENT_LEN
        if (module.info->module_function == MODULE_FUNCTION_MONO_FIRMWARE) {
            continue;
        }
#endif // HYBRID_BUILD
        if (!module.info || !is_module_function_valid((module_function_t)module.info->module_function)) {
            // Skip modules that do not contain binary at all, otherwise we easily overflow
            // system describe message
            continue;
        }
        if (cont) {
            result &= json.write(',');
        }
        result &= module_info_to_json(append, append_data, &module, 0);
        cont = true;
    }

    result &= json.write(']');
    return result;
}

bool system_module_info(appender_fn append, void* append_data, void* reserved)
{
    hal_system_info_t info;
    memset(&info, 0, sizeof(info));
    info.size = sizeof(info);
    info.flags = HAL_SYSTEM_INFO_FLAGS_CLOUD;
    HAL_System_Info(&info, true, NULL);
    bool result = system_info_to_json(append, append_data, info);
    HAL_System_Info(&info, false, NULL);
    return result;
}

bool append_system_version_info(Appender* appender)
{
    bool result = appender->append("system firmware version: " stringify(SYSTEM_VERSION_STRING)
#if  defined(SYSTEM_MINIMAL)
" minimal"
#endif
    "\n");

    return result;
}

namespace {

using namespace particle;

template <typename T>
class AbstractDiagnosticsFormatter {


protected:

	inline T& formatter() {
		return formatter(this);
	}

	static inline T& formatter(void* fmt) {
		return *reinterpret_cast<T*>(fmt);
	}

	static int formatSourceData(const diag_source* src, void* fmt) {
		return formatter(fmt).formatSource(src);
	}

	int formatSource(const diag_source* src) {
		T& fmt = formatter();
		if (!fmt.isSourceOk(src)) {
			return 0;
		}
		switch (src->type) {
		case DIAG_TYPE_INT: {
			AbstractIntegerDiagnosticData::IntType val = 0;
			const int ret = AbstractIntegerDiagnosticData::get(src, val);
			if ((ret == 0 && !fmt.formatSourceInt(src, val)) || (ret != 0 && !fmt.formatSourceError(src, ret))) {
				return SYSTEM_ERROR_TOO_LARGE;
			}
			break;
		}
		case DIAG_TYPE_UINT: {
			AbstractUnsignedIntegerDiagnosticData::IntType val = 0;
			const int ret = AbstractUnsignedIntegerDiagnosticData::get(src, val);
			if ((ret == 0 && !fmt.formatSourceUnsignedInt(src, val)) || (ret != 0 && !fmt.formatSourceError(src, ret))) {
				return SYSTEM_ERROR_TOO_LARGE;
			}
			break;
		}
		default:
			return SYSTEM_ERROR_NOT_SUPPORTED;
		}
		return 0;
	}

	static int formatSources(T& formatter, const uint16_t* id, size_t count, unsigned flags) {
	    if (!formatter.openDocument()) {
			return SYSTEM_ERROR_TOO_LARGE;
	    }
		if (id) {
			// Dump specified data sources
			for (size_t i = 0; i < count; ++i) {
				const diag_source* src = nullptr;
				int ret = diag_get_source(id[i], &src, nullptr);
				if (ret != 0) {
					return ret;
				}
				ret = formatter.formatSource(src);
				if (ret != 0) {
					return ret;
				}
			}
		} else {
			// Dump all data sources
			const int ret = diag_enum_sources(formatSourceData, nullptr, &formatter, nullptr);
			if (ret != 0) {
				return ret;
			}
		}
		if (!formatter.closeDocument()) {
			return SYSTEM_ERROR_TOO_LARGE;
		}
		return 0;
	}

public:

	int format(const uint16_t* id, size_t count, unsigned flags) {
		return formatSources(formatter(this), id, count, flags);
	}
};


class JsonDiagnosticsFormatter : public AbstractDiagnosticsFormatter<JsonDiagnosticsFormatter> {

	AppendJson& json;

public:
	JsonDiagnosticsFormatter(AppendJson& appender_) : json(appender_) {}

	inline bool openDocument() {
	    return json.write('{');
	}

	inline bool closeDocument() {
		return json.end_list() && json.write('}'); // TODO: Use spark::JSONWriter
	}

	bool formatSourceError(const diag_source* src, int error) {
	    return json.write_attribute(src->name) &&
	            json.write('{') &&
	            json.write_attribute("err") &&
	            json.write(error) &&
	            json.write('}') &&
	            json.next();
	}

	inline bool isSourceOk(const diag_source* src) {
	    return (src->name);
	}

	inline bool formatSourceInt(const diag_source* src, AbstractIntegerDiagnosticData::IntType val) {
		return json.write_value(src->name, val);
	}

	inline bool formatSourceUnsignedInt(const diag_source* src, AbstractUnsignedIntegerDiagnosticData::IntType val) {
		return json.write_value(src->name, val);
	}
};


class BinaryDiagnosticsFormatter : public AbstractDiagnosticsFormatter<BinaryDiagnosticsFormatter> {

	AppendData& data;

	// FIXME: single size for all the diagnostics is just plain wrong
	using value = AbstractIntegerDiagnosticData::IntType;
	using id = typeof(diag_source::id);

public:
	BinaryDiagnosticsFormatter(AppendData& appender_) : data(appender_) {}


	inline bool openDocument() {
		return data.write(uint16_t(sizeof(id))) && data.write(uint16_t(sizeof(value)));
	}

	inline bool closeDocument() {
		return true;
	}

	/**
	 *
	 */
	bool formatSourceError(const diag_source* src, int error) {
		static_assert(sizeof(src->id)==2, "expected diagnostic id to be 16-bits");
		return data.write(decltype(src->id)(src->id | 1<<15)) && data.write(int32_t(error));
	}

	inline bool isSourceOk(const diag_source* src) {
	    return true;
	}

	inline bool formatSourceInt(const diag_source* src, AbstractIntegerDiagnosticData::IntType val) {
		return data.write(src->id) && data.write(val);
	}

	inline bool formatSourceUnsignedInt(const diag_source* src, AbstractUnsignedIntegerDiagnosticData::IntType val) {
		return data.write(src->id) && data.write(val);
	}

};


} // namespace



int system_format_diag_data(const uint16_t* id, size_t count, unsigned flags, appender_fn append, void* append_data,
        void* reserved) {
	if (flags & 1) {
		AppendData data(append, append_data);
		BinaryDiagnosticsFormatter fmt(data);
	    return fmt.format(id, count, flags);
	}
	else {
	    AppendJson json(append, append_data);
	    JsonDiagnosticsFormatter fmt(json);
	    return fmt.format(id, count, flags);
	}
}

bool system_metrics(appender_fn appender, void* append_data, uint32_t flags, uint32_t page, void* reserved) {
    const int ret = system_format_diag_data(nullptr, 0, flags, appender, append_data, nullptr);
    return ret == 0;
};<|MERGE_RESOLUTION|>--- conflicted
+++ resolved
@@ -409,14 +409,8 @@
     if (flags & UpdateFlag::SUCCESS) {    // update successful
         if (file.store==FileTransfer::Store::FIRMWARE)
         {
-<<<<<<< HEAD
             result = HAL_FLASH_End(nullptr);
             system_notify_event(firmware_update, (result < 0) ? firmware_update_failed : firmware_update_complete, &file);
-=======
-            hal_update_complete_t result = HAL_FLASH_End(module ? (hal_module_t*)module : &mod);
-            system_notify_event(firmware_update, result<=HAL_UPDATE_ERROR ? firmware_update_failed : firmware_update_complete, &file);
-            res = (result <= HAL_UPDATE_ERROR);
->>>>>>> 693ee49f
 
             // always restart for now
             if ((true || result == HAL_UPDATE_APPLIED_PENDING_RESTART) && !(flags & UpdateFlag::DONT_RESET))
@@ -430,18 +424,13 @@
         system_notify_event(firmware_update, firmware_update_failed, &file);
     }
 
-<<<<<<< HEAD
-    RGB.control(false);
-    return result;
-=======
     // FIXME: use APIs in system_led_signal.h instead
     // It might lease the control that user application just takes over.
     if (!ledIsOverridden) {
         RGB.control(false);
     }
 
-    return res;
->>>>>>> 693ee49f
+    return result;
 }
 
 int Spark_Save_Firmware_Chunk(FileTransfer::Descriptor& file, const uint8_t* chunk, void* reserved)
