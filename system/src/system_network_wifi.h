--- conflicted
+++ resolved
@@ -26,16 +26,11 @@
 
 class WiFiNetworkInterface : public ManagedIPNetworkInterface<WLanConfig, WiFiNetworkInterface>
 {
-<<<<<<< HEAD
-    WLanConfig ip_config;
-
     static int wifi_add_profile_callback2(void* data, NetworkCredentials* creds, bool dry_run)
     {
         return ((WiFiNetworkInterface*)data)->add_profile(creds, dry_run);
     }
 
-=======
->>>>>>> 6bbafed1
     static int wifi_add_profile_callback(void* data, const char *ssid, const char *password,
         unsigned long security_type, unsigned long cipher, bool dry_run)
     {
