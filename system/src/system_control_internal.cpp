/*
 * Copyright (c) 2017 Particle Industries, Inc.  All rights reserved.
 *
 * This library is free software; you can redistribute it and/or
 * modify it under the terms of the GNU Lesser General Public
 * License as published by the Free Software Foundation, either
 * version 3 of the License, or (at your option) any later version.
 *
 * This library is distributed in the hope that it will be useful,
 * but WITHOUT ANY WARRANTY; without even the implied warranty of
 * MERCHANTABILITY or FITNESS FOR A PARTICULAR PURPOSE.  See the GNU
 * Lesser General Public License for more details.
 *
 * You should have received a copy of the GNU Lesser General Public
 * License along with this library; if not, see <http://www.gnu.org/licenses/>.
 */

#include "system_control_internal.h"

#if SYSTEM_CONTROL_ENABLED

#include "system_network_internal.h"
#include "system_update.h"

#include "ota_flash_hal_stm32f2xx.h"

#include "spark_wiring_system.h"
#include "spark_wiring_vector.h"
#include "spark_wiring_cellular.h"

#include "appender.h"
#include "debug.h"

#include <algorithm>
#include <limits>
#include <cstdio>

#include "nanopb_misc.h"
#include "control/common.pb.h"
#include "control/control.pb.h"
#include "control/config.pb.h"

namespace {

using namespace particle;

typedef int(*ReplyFormatterCallback)(Appender*, void* data);

int formatReplyData(ctrl_request* req, ReplyFormatterCallback callback, void* data = nullptr,
        size_t maxSize = std::numeric_limits<size_t>::max()) {
    size_t bufSize = std::min((size_t)128, maxSize); // Initial size of the reply buffer
    for (;;) {
        int ret = system_ctrl_alloc_reply_data(req, bufSize, nullptr);
        if (ret != 0) {
            system_ctrl_free_reply_data(req, nullptr);
            return ret;
        }
        BufferAppender2 appender(req->reply_data, bufSize);
        ret = callback(&appender, data);
        if (ret != 0) {
            system_ctrl_free_reply_data(req, nullptr);
            return ret;
        }
        const size_t size = appender.dataSize();
        if (size > maxSize) {
            system_ctrl_free_reply_data(req, nullptr);
            return SYSTEM_ERROR_TOO_LARGE;
        }
        if (size > bufSize) {
            // Increase the buffer size and format the data once again
            bufSize = std::min(size + size / 16, maxSize);
            continue;
        }
        req->reply_size = size;
        return 0; // OK
    }
}

SystemControl g_systemControl;

int encodeReplyMessage(ctrl_request* req, const pb_field_t* fields, const void* src) {
    pb_ostream_t* stream = nullptr;
    size_t sz = 0;
    int ret = SYSTEM_ERROR_UNKNOWN;

    // Calculate size
    bool res = pb_get_encoded_size(&sz, fields, src);
    if (!res) {
        goto cleanup;
    }

    // Allocate reply data
    ret = system_ctrl_alloc_reply_data(req, sz, nullptr);
    if (ret != SYSTEM_ERROR_NONE) {
        goto cleanup;
    }
    ret = SYSTEM_ERROR_UNKNOWN;

    // Allocate ostream
    stream = pb_ostream_init(nullptr);
    if (stream == nullptr) {
        ret = SYSTEM_ERROR_NO_MEMORY;
        goto cleanup;
    }

    res = pb_ostream_from_buffer_ex(stream, (pb_byte_t*)req->reply_data, req->reply_size, nullptr);
    if (!res) {
        goto cleanup;
    }

    res = pb_encode(stream, fields, src);
    if (res) {
        ret = SYSTEM_ERROR_NONE;
    }

cleanup:
    if (stream != nullptr) {
        pb_ostream_free(stream, nullptr);
    }
    if (ret != SYSTEM_ERROR_NONE) {
        system_ctrl_free_reply_data(req, nullptr);
    }
    return ret;
}

int decodeRequestMessage(ctrl_request* req, const pb_field_t* fields, void* dst) {
    pb_istream_t* stream = nullptr;
    int ret = SYSTEM_ERROR_UNKNOWN;
    bool res = false;

    if (req->request_size == 0) {
        // Nothing to decode
        ret = SYSTEM_ERROR_BAD_DATA;
        goto cleanup;
    }

    stream = pb_istream_init(nullptr);
    if (stream == nullptr) {
        ret = SYSTEM_ERROR_NO_MEMORY;
        goto cleanup;
    }

    res = pb_istream_from_buffer_ex(stream, (const pb_byte_t*)req->request_data, req->request_size, nullptr);
    if (!res) {
        goto cleanup;
    }

    res = pb_decode_noinit(stream, fields, dst);
    if (res) {
        ret = SYSTEM_ERROR_NONE;
    } else {
        ret = SYSTEM_ERROR_BAD_DATA;
    }

cleanup:
    if (stream != nullptr) {
        pb_istream_free(stream, nullptr);
    }
    return ret;
}

<<<<<<< HEAD
=======
int protoIpFromHal(particle_ctrl_IPAddress* ip, const HAL_IPAddress* sip) {
#if HAL_IPv6
    if (sip->v == 4) {
        ip->protocol = particle_ctrl_IPAddress_Protocol_IPv4;
        ip->address.size = sizeof(sip->ipv4);
        memcpy(ip->address.bytes, &sip->ipv4, sizeof(sip->ipv4));
    } else if (sip->v == 6) {
        ip->protocol = particle_ctrl_IPAddress_Protocol_IPv6;
        ip->address.size = sizeof(sip->ipv6);
        memcpy(ip->address.bytes, &sip->ipv6, sizeof(sip->ipv6));
    } else {
        // Do not encode
        return 1;
    }
#else
    ip->protocol = particle_ctrl_IPAddress_Protocol_IPv4;
    ip->address.size = sizeof(sip->ipv4);
    memcpy(ip->address.bytes, &sip->ipv4, sizeof(sip->ipv4));
#endif // HAL_IPv6
    return 0;
}

#if Wiring_WiFi
int halIpFromProto(particle_ctrl_IPAddress* ip, HAL_IPAddress* halip) {
    if (ip->protocol == particle_ctrl_IPAddress_Protocol_IPv4) {
#if HAL_IPv6
        halip->v = 4;
#endif
        if (ip->address.size == sizeof(halip->ipv4)) {
            memcpy(&halip->ipv4, ip->address.bytes, sizeof(halip->ipv4));
        }
    }
#if HAL_IPv6
    else if (ip->protocol == particle_ctrl_IPAddress_Protocol_IPv6) {
        halip->v = 6;
        if (ip->address.size == sizeof(halip->ipv6)) {
            memcpy(&halip->ipv6, ip->address.bytes, sizeof(halip->ipv6));
        }
    }
#endif
    return 0;
}
#endif // Wiring_WiFi

template<typename T>
struct ProtoDecodeBytesLengthHelper {
    explicit ProtoDecodeBytesLengthHelper(pb_callback_t* cb, const void** ptr, T* size)
        : ptr_(ptr),
          size_(size) {
        cb->arg = this;
        cb->funcs.decode = [](pb_istream_t* stream, const pb_field_t* field, void** arg) -> bool {
            auto self = static_cast<ProtoDecodeBytesLengthHelper*>(*arg);
            self->fill(stream->state, stream->bytes_left);
            return pb_read(stream, nullptr, stream->bytes_left);
        };
    }

    void fill(const void* p, size_t size) {
        *ptr_ = p;
        *size_ = size;
    }

    const void** ptr_;
    T* size_;
};

>>>>>>> 248a952a
// Helper classes for working with nanopb's string fields
struct EncodedString {
    const char* data;
    size_t size;

    explicit EncodedString(pb_callback_t* cb, const char* data = nullptr, size_t size = 0) :
            data(data),
            size(size) {
        cb->arg = this;
        cb->funcs.encode = [](pb_ostream_t* strm, const pb_field_t* field, void* const* arg) {
            const auto str = (const EncodedString*)*arg;
            if (str->data && str->size > 0 && (!pb_encode_tag_for_field(strm, field) ||
                    !pb_encode_string(strm, (const uint8_t*)str->data, str->size))) {
                return false;
            }
            return true;
        };
    }
};

struct DecodedString {
    const char* data;
    size_t size;

    explicit DecodedString(pb_callback_t* cb) :
            data(nullptr),
            size(0) {
        cb->arg = this;
        cb->funcs.decode = [](pb_istream_t* strm, const pb_field_t* field, void** arg) {
<<<<<<< HEAD
            const size_t n = strm->bytes_left;
            if (n > 0) {
                const auto str = (DecodedString*)*arg;
                str->data = (const char*)strm->state;
                str->size = n;
            }
            return pb_read(strm, nullptr, n);
        };
    }
};

// Class storing a null-terminated string
struct DecodedCString {
    const char* data;
    size_t size;

    explicit DecodedCString(pb_callback_t* cb) :
            data(nullptr),
            size(0) {
        cb->arg = this;
        cb->funcs.decode = [](pb_istream_t* strm, const pb_field_t* field, void** arg) {
            const size_t n = strm->bytes_left;
            if (n > 0) {
                const auto buf = (char*)malloc(n + 1);
                if (!buf) {
                    return false;
                }
                memcpy(buf, strm->state, n);
                buf[n] = '\0';
                const auto str = (DecodedCString*)*arg;
                str->data = buf;
                str->size = n;
            }
            return pb_read(strm, nullptr, n);
        };
    }

    ~DecodedCString() {
        free((char*)data);
    }

    // This class is non-copyable
    DecodedCString(const DecodedCString&) = delete;
    DecodedCString& operator=(const DecodedCString&) = delete;
};

=======
            const auto str = (DecodedString*)*arg;
            str->size = strm->bytes_left;
            // Set data irrespective of size. Useful for indication that the field tag was present
            str->data = (const char*)strm->state;
            return pb_read(strm, nullptr, strm->bytes_left);
        };
    }
};

>>>>>>> 248a952a
} // namespace

particle::SystemControl::SystemControl() :
        usbReqChannel_(this),
        appReqHandler_(nullptr) {
}

void particle::SystemControl::processRequest(ctrl_request* req, ControlRequestChannel* /* channel */) {
    switch (req->type) {
    case CTRL_REQUEST_RESET: {
        System.reset();
        setResult(req, SYSTEM_ERROR_NONE);
        break;
    }
    case CTRL_REQUEST_FACTORY_RESET: {
        System.factoryReset();
        setResult(req, SYSTEM_ERROR_NONE);
        break;
    }
    case CTRL_REQUEST_DFU_MODE: {
        System.dfu(false);
        setResult(req, SYSTEM_ERROR_NONE);
        break;
    }
    case CTRL_REQUEST_SAFE_MODE: {
        System.enterSafeMode();
        setResult(req, SYSTEM_ERROR_NONE);
        break;
    }
    case CTRL_REQUEST_LISTENING_MODE: {
        // FIXME: Any non-empty request is interpreted as the "stop" command
        const bool stop = (req->request_size > 0);
        network.listen(stop);
        setResult(req, SYSTEM_ERROR_NONE);
        break;
    }
    case CTRL_REQUEST_MODULE_INFO: {
        struct Formatter {
            static int callback(Appender* appender, void* data) {
                if (!appender->append('{') ||
                        !system_module_info(append_instance, appender) ||
                        !appender->append('}')) {
                    return SYSTEM_ERROR_UNKNOWN;
                }
                return 0;
            }
        };
        const int ret = formatReplyData(req, Formatter::callback);
        setResult(req, ret);
        break;
    }
    case CTRL_REQUEST_DIAGNOSTIC_INFO: {
        if (req->request_size > 0) {
            // TODO: Querying a part of the diagnostic data is not supported
            setResult(req, SYSTEM_ERROR_NOT_SUPPORTED);
        } else {
            struct Formatter {
                static int callback(Appender* appender, void* data) {
                    return system_format_diag_data(nullptr, 0, 0, append_instance, appender, nullptr);
                }
            };
            const int ret = formatReplyData(req, Formatter::callback);
            setResult(req, ret);
        }
        break;
    }
#if Wiring_WiFi == 1
    case CTRL_REQUEST_WIFI_GET_ANTENNA: {
        particle_ctrl_WiFiGetAntennaReply reply = {};
        WLanSelectAntenna_TypeDef ant = wlan_get_antenna(nullptr);
        // Re-map
        switch (ant) {
            case ANT_INTERNAL:
                reply.antenna = particle_ctrl_WiFiAntenna_INTERNAL;
            break;
            case ANT_EXTERNAL:
                reply.antenna = particle_ctrl_WiFiAntenna_EXTERNAL;
            break;
            case ANT_AUTO:
                reply.antenna = particle_ctrl_WiFiAntenna_AUTO;
            break;
        }
        setResult(req, encodeReplyMessage(req, particle_ctrl_WiFiGetAntennaReply_fields, &reply));
        break;
    }
    case CTRL_REQUEST_WIFI_SET_ANTENNA: {
        particle_ctrl_WiFiSetAntennaRequest request = {};
        int r = decodeRequestMessage(req, particle_ctrl_WiFiSetAntennaRequest_fields, &request);
        WLanSelectAntenna_TypeDef ant = ANT_NONE;
        if (r == SYSTEM_ERROR_NONE) {
            // Re-map
            switch (request.antenna) {
                case particle_ctrl_WiFiAntenna_INTERNAL:
                    ant = ANT_INTERNAL;
                break;
                case particle_ctrl_WiFiAntenna_EXTERNAL:
                    ant = ANT_EXTERNAL;
                break;
                case particle_ctrl_WiFiAntenna_AUTO:
                    ant = ANT_AUTO;
                break;
            }
            if (ant != ANT_NONE) {
                r = wlan_select_antenna(ant) == 0 ? SYSTEM_ERROR_NONE : SYSTEM_ERROR_UNKNOWN;
            } else {
                r = SYSTEM_ERROR_INVALID_ARGUMENT;
            }
        }
        setResult(req, r);
        break;
    }
    case CTRL_REQUEST_WIFI_SCAN:
    case CTRL_REQUEST_WIFI_GET_CREDENTIALS: {
        spark::Vector<particle_ctrl_WiFiAccessPoint> aps;
        const auto f = (req->type == CTRL_REQUEST_WIFI_SCAN) ? wlan_scan : wlan_get_credentials;
        int ret = f([](WiFiAccessPoint* sap, void* ptr) {
            spark::Vector<particle_ctrl_WiFiAccessPoint>& aps = *static_cast<spark::Vector<particle_ctrl_WiFiAccessPoint>*>(ptr);
            if (aps.append(particle_ctrl_WiFiAccessPoint())) {
                particle_ctrl_WiFiAccessPoint& ap = aps.last();
                strncpy(ap.ssid, sap->ssid, sizeof(sap->ssid) - 1);
                memcpy(ap.bssid, sap->bssid, sizeof(sap->bssid));
                ap.security = (particle_ctrl_WiFiSecurityType)sap->security;
                ap.cipher = (particle_ctrl_WiFiSecurityCipher)sap->cipher;
                ap.channel = sap->channel;
                ap.max_data_rate = sap->maxDataRate;
                ap.rssi = sap->rssi;
            }
        }, &aps);
        if (ret >= 0) {
            const auto aplistEncoder = [](pb_ostream_t* stream, const pb_field_t* field, void* const* arg) -> bool {
                const spark::Vector<particle_ctrl_WiFiAccessPoint>& aps = *static_cast<const spark::Vector<particle_ctrl_WiFiAccessPoint>*>(*arg);
                for (const auto& ap: aps) {
                    // Encode tag
                    if (!pb_encode_tag_for_field(stream, field)) {
                        return false;
                    }

                    if (!pb_encode_submessage(stream, particle_ctrl_WiFiAccessPoint_fields, &ap)) {
                        return false;
                    }
                }

                return true;
            };

            if (req->type == CTRL_REQUEST_WIFI_SCAN) {
                particle_ctrl_WiFiScanReply reply = {};
                reply.list.aps.arg = (void*)&aps;
                reply.list.aps.funcs.encode = aplistEncoder;
                setResult(req, encodeReplyMessage(req, particle_ctrl_WiFiScanReply_fields, &reply));
            } else {
                particle_ctrl_WiFiGetCredentialsReply reply = {};
                reply.list.aps.arg = (void*)&aps;
                reply.list.aps.funcs.encode = aplistEncoder;
                setResult(req, encodeReplyMessage(req, particle_ctrl_WiFiGetCredentialsReply_fields, &reply));
            }
        } else {
            setResult(req, SYSTEM_ERROR_UNKNOWN);
        }
        break;
    }
    case CTRL_REQUEST_WIFI_SET_CREDENTIALS: {
        particle_ctrl_WiFiSetCredentialsRequest request = {};

        WLanCredentials credentials = {};
        credentials.size = sizeof(credentials);
        credentials.version = WLAN_CREDENTIALS_CURRENT_VERSION;

        ProtoDecodeBytesLengthHelper<unsigned> h1(&request.ap.password, (const void**)&credentials.password, &credentials.password_len);
        ProtoDecodeBytesLengthHelper<uint16_t> h2(&request.ap.inner_identity, (const void**)&credentials.inner_identity, &credentials.inner_identity_len);
        ProtoDecodeBytesLengthHelper<uint16_t> h3(&request.ap.outer_identity, (const void**)&credentials.outer_identity, &credentials.outer_identity_len);
        ProtoDecodeBytesLengthHelper<uint16_t> h4(&request.ap.private_key, (const void**)&credentials.private_key, &credentials.private_key_len);
        ProtoDecodeBytesLengthHelper<uint16_t> h5(&request.ap.client_certificate, (const void**)&credentials.client_certificate, &credentials.client_certificate_len);
        ProtoDecodeBytesLengthHelper<uint16_t> h6(&request.ap.ca_certificate, (const void**)&credentials.ca_certificate, &credentials.ca_certificate_len);

        int r = decodeRequestMessage(req, particle_ctrl_WiFiSetCredentialsRequest_fields, &request);

        credentials.ssid = request.ap.ssid;
        credentials.ssid_len = strnlen(request.ap.ssid, sizeof(request.ap.ssid) - 1);
        credentials.security = static_cast<WLanSecurityType>(request.ap.security);
        credentials.cipher = static_cast<WLanSecurityCipher>(request.ap.cipher);
        credentials.channel = request.ap.channel;
        credentials.eap_type = static_cast<WLanEapType>(request.ap.eap_type);

        if (r == SYSTEM_ERROR_NONE) {
            r = wlan_set_credentials(&credentials) == 0 ? SYSTEM_ERROR_NONE : SYSTEM_ERROR_UNKNOWN;
        }
        setResult(req, r);
        break;
    }
    case CTRL_REQUEST_WIFI_CLEAR_CREDENTIALS: {
        setResult(req, wlan_clear_credentials() == 0 ? SYSTEM_ERROR_NONE : SYSTEM_ERROR_UNKNOWN);
        break;
    }
#endif // Wiring_WiFi
<<<<<<< HEAD
    case CTRL_REQUEST_SET_CLAIM_CODE: {
        particle_ctrl_SetClaimCodeRequest pbReq = {};
        int ret = decodeRequestMessage(req, particle_ctrl_SetClaimCodeRequest_fields, &pbReq);
        if (ret == 0) {
            ret = HAL_Set_Claim_Code(pbReq.code);
        }
        setResult(req, ret);
        break;
    }
    case CTRL_REQUEST_IS_CLAIMED: {
        const int ret = (HAL_IsDeviceClaimed(nullptr) ? SYSTEM_ERROR_NONE : SYSTEM_ERROR_NOT_FOUND);
        setResult(req, ret);
        break;
    }
    case CTRL_REQUEST_SET_SECURITY_KEY: {
        particle_ctrl_SetSecurityKeyRequest pbReq = {};
        DecodedString pbKey(&pbReq.data);
        int ret = decodeRequestMessage(req, particle_ctrl_SetSecurityKeyRequest_fields, &pbReq);
        if (ret == 0) {
            ret = store_security_key_data((security_key_type)pbReq.type, pbKey.data, pbKey.size);
        }
        setResult(req, ret);
        break;
    }
    case CTRL_REQUEST_GET_SECURITY_KEY: {
        particle_ctrl_GetSecurityKeyRequest pbReq = {};
        int ret = decodeRequestMessage(req, particle_ctrl_GetSecurityKeyRequest_fields, &pbReq);
        if (ret == 0) {
            particle_ctrl_GetSecurityKeyReply pbRep = {};
            EncodedString pbKey(&pbRep.data);
            ret = lock_security_key_data((security_key_type)pbReq.type, &pbKey.data, &pbKey.size);
            if (ret == 0) {
                ret = encodeReplyMessage(req, particle_ctrl_GetSecurityKeyReply_fields, &pbRep);
                unlock_security_key_data((security_key_type)pbReq.type);
            }
        }
        setResult(req, ret);
        break;
    }
    case CTRL_REQUEST_SET_SERVER_ADDRESS: {
        particle_ctrl_SetServerAddressRequest pbReq = {};
        int ret = decodeRequestMessage(req, particle_ctrl_SetServerAddressRequest_fields, &pbReq);
        if (ret == 0) {
            ServerAddress addr = {};
            // Check if the address string contains an IP address
            // TODO: Move IP address parsing/encoding to separate functions
            unsigned n1 = 0, n2 = 0, n3 = 0, n4 = 0;
            if (sscanf(pbReq.address, "%u.%u.%u.%u", &n1, &n2, &n3, &n4) == 4) {
                addr.addr_type = IP_ADDRESS;
                addr.ip = ((n1 & 0xff) << 24) | ((n2 & 0xff) << 16) | ((n3 & 0xff) << 8) | (n4 & 0xff);
            } else {
                const size_t n = strlen(pbReq.address);
                if (n < sizeof(ServerAddress::domain)) {
                    addr.addr_type = DOMAIN_NAME;
                    addr.length = n;
                    memcpy(addr.domain, pbReq.address, n);
                } else {
                    ret = SYSTEM_ERROR_TOO_LARGE;
                }
            }
            if (ret == 0) {
                addr.port = pbReq.port;
                ret = store_server_address((server_protocol_type)pbReq.protocol, &addr);
            }
        }
        setResult(req, ret);
        break;
    }
    case CTRL_REQUEST_GET_SERVER_ADDRESS: {
        particle_ctrl_GetServerAddressRequest pbReq = {};
        int ret = decodeRequestMessage(req, particle_ctrl_GetServerAddressRequest_fields, &pbReq);
        if (ret == 0) {
            ServerAddress addr = {};
            ret = load_server_address((server_protocol_type)pbReq.protocol, &addr);
            if (ret == 0) {
                if (addr.addr_type == IP_ADDRESS) {
                    const unsigned n1 = (addr.ip >> 24) & 0xff,
                            n2 = (addr.ip >> 16) & 0xff,
                            n3 = (addr.ip >> 8) & 0xff,
                            n4 = addr.ip & 0xff;
                    const int n = snprintf(addr.domain, sizeof(addr.domain), "%u.%u.%u.%u", n1, n2, n3, n4);
                    if (n > 0 && (size_t)n < sizeof(addr.domain)) {
                        addr.length = n;
                    } else {
                        ret = SYSTEM_ERROR_TOO_LARGE;
                    }
                }
                if (ret == 0) {
                    particle_ctrl_GetServerAddressReply pbRep = {};
                    EncodedString pbAddr(&pbRep.address, addr.domain, addr.length);
                    pbRep.port = addr.port;
                    ret = encodeReplyMessage(req, particle_ctrl_GetServerAddressReply_fields, &pbRep);
                }
            }
        }
        setResult(req, ret);
        break;
    }
    case CTRL_REQUEST_SET_SERVER_PROTOCOL: {
        particle_ctrl_SetServerProtocolRequest pbReq = {};
        int ret = decodeRequestMessage(req, particle_ctrl_SetServerProtocolRequest_fields, &pbReq);
        if (ret == 0) {
            bool udpEnabled = false;
            if (pbReq.protocol == particle_ctrl_ServerProtocolType_TCP_PROTOCOL ||
                    (udpEnabled = (pbReq.protocol == particle_ctrl_ServerProtocolType_UDP_PROTOCOL))) {
                ret = HAL_Feature_Set(FEATURE_CLOUD_UDP, udpEnabled);
            } else {
                ret = SYSTEM_ERROR_NOT_SUPPORTED;
            }
        }
        setResult(req, ret);
        break;
    }
    case CTRL_REQUEST_GET_SERVER_PROTOCOL: {
        particle_ctrl_GetServerProtocolReply pbRep = {};
        if (HAL_Feature_Get(FEATURE_CLOUD_UDP)) {
            pbRep.protocol = particle_ctrl_ServerProtocolType_UDP_PROTOCOL;
        } else {
            pbRep.protocol = particle_ctrl_ServerProtocolType_TCP_PROTOCOL;
        }
        const int ret = encodeReplyMessage(req, particle_ctrl_GetServerProtocolReply_fields, &pbRep);
        setResult(req, ret);
        break;
    }
    case CTRL_REQUEST_START_NYAN_SIGNAL: {
        Spark_Signal(true, 0, nullptr);
        setResult(req, SYSTEM_ERROR_NONE);
        break;
    }
    case CTRL_REQUEST_STOP_NYAN_SIGNAL: {
        Spark_Signal(false, 0, nullptr);
        setResult(req, SYSTEM_ERROR_NONE);
        break;
    }
    case CTRL_REQUEST_SET_SOFTAP_SSID: {
        particle_ctrl_SetSoftApSsidRequest pbReq = {};
        int ret = decodeRequestMessage(req, particle_ctrl_SetSoftApSsidRequest_fields, &pbReq);
        if (ret == 0 && (!System.set(SYSTEM_CONFIG_SOFTAP_PREFIX, pbReq.prefix) ||
                !System.set(SYSTEM_CONFIG_SOFTAP_SUFFIX, pbReq.suffix))) {
            ret = SYSTEM_ERROR_UNKNOWN;
        }
        setResult(req, ret);
=======
    case CTRL_REQUEST_NETWORK_GET_CONFIGURATION: {
        particle_ctrl_NetworkGetConfigurationRequest request = {};
        int r = decodeRequestMessage(req, particle_ctrl_NetworkGetConfigurationRequest_fields, &request);
        if (r == SYSTEM_ERROR_NONE && request.interface == 1) {
            particle_ctrl_NetworkGetConfigurationReply reply = {};
            auto& conf = reply.config;
            auto& ipconfig = conf.ipconfig;
            auto& dnsconfig = conf.dnsconfig;

            conf.interface = 1;
#if Wiring_WiFi == 1
            IPConfig sipconf = {};

            char hostname[255] = {};
            wlan_get_hostname(hostname, sizeof(hostname), nullptr);
            EncodedString hostnameEncoder(&ipconfig.hostname, hostname, strlen(hostname));

            switch (wlan_get_ipaddress_source(nullptr)) {
                case STATIC_IP:
                    ipconfig.type = particle_ctrl_IPConfiguration_Type_STATIC;
                    break;
                case DYNAMIC_IP:
                    ipconfig.type = particle_ctrl_IPConfiguration_Type_DHCP;
                    break;
            }

            if (ipconfig.type == particle_ctrl_IPConfiguration_Type_STATIC) {
                if (wlan_get_ipaddress(&sipconf, nullptr) == 0) {
                    protoIpFromHal(&ipconfig.address, &sipconf.nw.aucIP);
                    protoIpFromHal(&ipconfig.netmask, &sipconf.nw.aucSubnetMask);
                    protoIpFromHal(&ipconfig.gateway, &sipconf.nw.aucDefaultGateway);

                    // DNS
                    dnsconfig.servers.arg = (void*)&sipconf;
                    dnsconfig.servers.funcs.encode = [](pb_ostream_t* stream, const pb_field_t* field, void* const* arg) -> bool {
                        const IPConfig& sipconf = *static_cast<const IPConfig*>(*arg);
                        particle_ctrl_IPAddress ip = {};
                        protoIpFromHal(&ip, &sipconf.nw.aucDNSServer);

                        // Encode tag
                        if (!pb_encode_tag_for_field(stream, field)) {
                            return false;
                        }

                        if (!pb_encode_submessage(stream, particle_ctrl_IPAddress_fields, &ip)) {
                            return false;
                        }

                        return true;
                    };
                }
            }
#elif Wiring_Cellular == 1
            ipconfig.type = particle_ctrl_IPConfiguration_Type_DHCP;
            (void)dnsconfig;
#else
            r = SYSTEM_ERROR_NOT_SUPPORTED;
#endif // Wiring_WiFi == 1
            if (r == SYSTEM_ERROR_NONE) {
                r = encodeReplyMessage(req, particle_ctrl_NetworkGetConfigurationReply_fields, &reply);
            }
        }
        setResult(req, r);
        break;
    }
    case CTRL_REQUEST_NETWORK_GET_STATUS: {
        particle_ctrl_NetworkGetStatusRequest request = {};
        int r = decodeRequestMessage(req, particle_ctrl_NetworkGetStatusRequest_fields, &request);

        if (r == SYSTEM_ERROR_NONE && request.interface == 1) {
            particle_ctrl_NetworkGetStatusReply reply = {};
            auto& conf = reply.config;
            auto& ipconfig = conf.ipconfig;
            auto& dnsconfig = conf.dnsconfig;

            conf.interface = 1;
            conf.state = network.ready() ? particle_ctrl_NetworkState_UP : particle_ctrl_NetworkState_DOWN;
#if Wiring_WiFi == 1
            WLanConfig* wlanconf = static_cast<WLanConfig*>(network.config());

            char hostname[255] = {};
            wlan_get_hostname(hostname, sizeof(hostname), nullptr);
            EncodedString hostnameEncoder(&ipconfig.hostname, hostname, strlen(hostname));

            // Running configuration
            if (wlanconf != nullptr && network.ready()) {
                memcpy(conf.mac.bytes, wlanconf->nw.uaMacAddr, sizeof(wlanconf->nw.uaMacAddr));
                conf.mac.size = sizeof(wlanconf->nw.uaMacAddr);
                protoIpFromHal(&ipconfig.address, &wlanconf->nw.aucIP);
                protoIpFromHal(&ipconfig.netmask, &wlanconf->nw.aucSubnetMask);
                protoIpFromHal(&ipconfig.gateway, &wlanconf->nw.aucDefaultGateway);
                protoIpFromHal(&ipconfig.dhcp_server, &wlanconf->nw.aucDHCPServer);
                // DNS
                dnsconfig.servers.arg = (void*)wlanconf;
                dnsconfig.servers.funcs.encode = [](pb_ostream_t* stream, const pb_field_t* field, void* const* arg) -> bool {
                    const WLanConfig& wlanconf = *static_cast<const WLanConfig*>(*arg);
                    particle_ctrl_IPAddress ip = {};
                    protoIpFromHal(&ip, &wlanconf.nw.aucDNSServer);

                    if (!pb_encode_tag_for_field(stream, field)) {
                        return false;
                    }

                    if (!pb_encode_submessage(stream, particle_ctrl_IPAddress_fields, &ip)) {
                        return false;
                    }

                    return true;
                };
            }
#elif Wiring_Cellular == 1
            CellularConfig* cellconf = static_cast<CellularConfig*>(network.config());
            conf.state = network.ready() ? particle_ctrl_NetworkState_UP : particle_ctrl_NetworkState_DOWN;
            (void)dnsconfig;

            if (network.ready() && cellconf != nullptr) {
                protoIpFromHal(&ipconfig.address, &cellconf->nw.aucIP);
            }
#else
            r = SYSTEM_ERROR_NOT_SUPPORTED;
#endif
            if (r == SYSTEM_ERROR_NONE) {
                r = encodeReplyMessage(req, particle_ctrl_NetworkGetStatusReply_fields, &reply);
            }
        }
        setResult(req, r);
        break;
    }
    case CTRL_REQUEST_NETWORK_SET_CONFIGURATION: {
        int r = SYSTEM_ERROR_NONE;
#if Wiring_WiFi == 1
        particle_ctrl_NetworkSetConfigurationRequest request = {};
        auto& netconf = request.config;

        DecodedString hostname(&netconf.ipconfig.hostname);

        HAL_IPAddress host = {};
        HAL_IPAddress netmask = {};
        HAL_IPAddress gateway = {};

        struct tmp_dns {
            size_t count = 0;
            HAL_IPAddress servers[2] = {};
        } dns;
        netconf.dnsconfig.servers.arg = &dns;
        netconf.dnsconfig.servers.funcs.decode = [](pb_istream_t* stream, const pb_field_t* field, void** arg) -> bool {
            tmp_dns& dns = *static_cast<tmp_dns*>(*arg);
            if (dns.count < 2) {
                particle_ctrl_IPAddress ip = {};
                if (pb_decode_noinit(stream, particle_ctrl_IPAddress_fields, &ip)) {
                    halIpFromProto(&ip, &dns.servers[dns.count++]);
                    return true;
                }
            }
            return false;
        };

        r = decodeRequestMessage(req, particle_ctrl_NetworkSetConfigurationRequest_fields, &request);

        halIpFromProto(&netconf.ipconfig.address, &host);
        halIpFromProto(&netconf.ipconfig.netmask, &netmask);
        halIpFromProto(&netconf.ipconfig.gateway, &gateway);

        if (r == SYSTEM_ERROR_NONE) {
            if (netconf.ipconfig.type == particle_ctrl_IPConfiguration_Type_DHCP) {
                /* r = */wlan_set_ipaddress_source(DYNAMIC_IP, true, nullptr);
            } else if (netconf.ipconfig.type == particle_ctrl_IPConfiguration_Type_STATIC) {
                /* r = */wlan_set_ipaddress(&host, &netmask, &gateway, &dns.servers[0], &dns.servers[1], nullptr);
                if (r == SYSTEM_ERROR_NONE) {
                    /* r = */wlan_set_ipaddress_source(STATIC_IP, true, nullptr);
                }
            }
            if (r == SYSTEM_ERROR_NONE) {
                if (hostname.size >= 0 && hostname.data) {
                    char tmp[255] = {};
                    memcpy(tmp, hostname.data, std::min(hostname.size, sizeof(tmp) - 1));
                    r = wlan_set_hostname(tmp, nullptr);
                }
            }
            if (r != SYSTEM_ERROR_NONE) {
                r = SYSTEM_ERROR_UNKNOWN;
            }
        }
#else
        r = SYSTEM_ERROR_NOT_SUPPORTED;
#endif
        setResult(req, r);
>>>>>>> 248a952a
        break;
    }
    default:
        // Forward the request to the application thread
        if (appReqHandler_) {
            processAppRequest(req);
        } else {
            setResult(req, SYSTEM_ERROR_NOT_SUPPORTED);
        }
        break;
    }
}

void particle::SystemControl::processAppRequest(ctrl_request* req) {
    // FIXME: Request leak may occur if underlying asynchronous event cannot be queued
    APPLICATION_THREAD_CONTEXT_ASYNC(processAppRequest(req));
    SPARK_ASSERT(appReqHandler_); // Checked in processRequest()
    appReqHandler_(req);
}

particle::SystemControl* particle::SystemControl::instance() {
    return &g_systemControl;
}

// System API
int system_ctrl_set_app_request_handler(ctrl_request_handler_fn handler, void* reserved) {
    return SystemControl::instance()->setAppRequestHandler(handler);
}

int system_ctrl_alloc_reply_data(ctrl_request* req, size_t size, void* reserved) {
    return SystemControl::instance()->allocReplyData(req, size);
}

void system_ctrl_free_reply_data(ctrl_request* req, void* reserved) {
    SystemControl::instance()->freeReplyData(req);
}

void system_ctrl_free_request_data(ctrl_request* req, void* reserved) {
    SystemControl::instance()->freeRequestData(req);
}

void system_ctrl_set_result(ctrl_request* req, int result, void* reserved) {
    SystemControl::instance()->setResult(req, (system_error_t)result);
}

#else // !SYSTEM_CONTROL_ENABLED

// System API
int system_ctrl_set_app_request_handler(ctrl_request_handler_fn handler, void* reserved) {
    return SYSTEM_ERROR_NOT_SUPPORTED;
}

int system_ctrl_alloc_reply_data(ctrl_request* req, size_t size, void* reserved) {
    return SYSTEM_ERROR_NOT_SUPPORTED;
}

void system_ctrl_free_reply_data(ctrl_request* req, void* reserved) {
}

void system_ctrl_free_request_data(ctrl_request* req, void* reserved) {
}

void system_ctrl_set_result(ctrl_request* req, int result, void* reserved) {
}

#endif // !SYSTEM_CONTROL_ENABLED

#ifdef USB_VENDOR_REQUEST_ENABLE

// These functions are deprecated and exported only for compatibility
void system_set_usb_request_app_handler(void*, void*) {
}

void system_set_usb_request_result(void*, int, void*) {
}

#endif // defined(USB_VENDOR_REQUEST_ENABLE)<|MERGE_RESOLUTION|>--- conflicted
+++ resolved
@@ -159,8 +159,6 @@
     return ret;
 }
 
-<<<<<<< HEAD
-=======
 int protoIpFromHal(particle_ctrl_IPAddress* ip, const HAL_IPAddress* sip) {
 #if HAL_IPv6
     if (sip->v == 4) {
@@ -227,7 +225,6 @@
     T* size_;
 };
 
->>>>>>> 248a952a
 // Helper classes for working with nanopb's string fields
 struct EncodedString {
     const char* data;
@@ -257,7 +254,6 @@
             size(0) {
         cb->arg = this;
         cb->funcs.decode = [](pb_istream_t* strm, const pb_field_t* field, void** arg) {
-<<<<<<< HEAD
             const size_t n = strm->bytes_left;
             if (n > 0) {
                 const auto str = (DecodedString*)*arg;
@@ -304,17 +300,6 @@
     DecodedCString& operator=(const DecodedCString&) = delete;
 };
 
-=======
-            const auto str = (DecodedString*)*arg;
-            str->size = strm->bytes_left;
-            // Set data irrespective of size. Useful for indication that the field tag was present
-            str->data = (const char*)strm->state;
-            return pb_read(strm, nullptr, strm->bytes_left);
-        };
-    }
-};
-
->>>>>>> 248a952a
 } // namespace
 
 particle::SystemControl::SystemControl() :
@@ -510,7 +495,6 @@
         break;
     }
 #endif // Wiring_WiFi
-<<<<<<< HEAD
     case CTRL_REQUEST_SET_CLAIM_CODE: {
         particle_ctrl_SetClaimCodeRequest pbReq = {};
         int ret = decodeRequestMessage(req, particle_ctrl_SetClaimCodeRequest_fields, &pbReq);
@@ -653,7 +637,8 @@
             ret = SYSTEM_ERROR_UNKNOWN;
         }
         setResult(req, ret);
-=======
+        break;
+    }
     case CTRL_REQUEST_NETWORK_GET_CONFIGURATION: {
         particle_ctrl_NetworkGetConfigurationRequest request = {};
         int r = decodeRequestMessage(req, particle_ctrl_NetworkGetConfigurationRequest_fields, &request);
@@ -841,7 +826,6 @@
         r = SYSTEM_ERROR_NOT_SUPPORTED;
 #endif
         setResult(req, r);
->>>>>>> 248a952a
         break;
     }
     default:
